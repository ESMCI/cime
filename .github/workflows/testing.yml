--- conflicted
+++ resolved
@@ -163,14 +163,10 @@
           CIME_DRIVER: ${{ matrix.driver }}
           CIME_TEST_PLATFORM: ubuntu-latest
         run: |
-<<<<<<< HEAD
           pip install -r test-requirements.txt
 
-          export SRC_PATH="${GITHUB_WORKSPACE}"
-=======
           export CIME_REMOTE=https://github.com/${{ github.event.pull_request.head.repo.full_name || github.repository }}
           export CIME_BRANCH=${GITHUB_HEAD_REF:-${GITHUB_REF##*/}}
->>>>>>> 783f23a5
 
           source /entrypoint.sh
 
