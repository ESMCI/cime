"""
Multivariate test for climate reproducibility using the Kolmogrov-Smirnov (K-S)
test and based on The CESM/E3SM model's multi-instance capability is used to
conduct an ensemble of simulations starting from different initial conditions.

This class inherits from SystemTestsCommon.
"""

import os
import json
import logging
<<<<<<< HEAD
from distutils import dir_util

from CIME import test_status
from CIME import utils
=======

from shutils import copytree

import CIME.test_status
import CIME.utils
from CIME.status import append_testlog
>>>>>>> af3eab5b
from CIME.SystemTests.system_tests_common import SystemTestsCommon
from CIME.case.case_setup import case_setup
from CIME.XML.machines import Machines
from CIME.config import ConfigBase
from CIME.SystemTests import test_mods
from CIME.namelist import Namelist

import evv4esm  # pylint: disable=import-error
from evv4esm.__main__ import main as evv  # pylint: disable=import-error

version = evv4esm.__version_info__

assert version >= (0, 5, 0), "Please install evv4esm greater or equal to 0.5.0"

EVV_LIB_DIR = os.path.abspath(os.path.dirname(evv4esm.__file__))

logger = logging.getLogger(__name__)


class MVKConfig(ConfigBase):
    def __init__(self):
        super().__init__()

        if self.loaded:
            return

        self._set_attribute("component", "", "The main component.")
        self._set_attribute(
            "components", [], "Components that require namelist customization."
        )
        self._set_attribute("ninst", 30, "The number of instances.")
        self._set_attribute(
            "var_set", "default", "Name of the variable set to analyze."
        )
        self._set_attribute("ref_case", "Baseline", "Name of the reference case.")
        self._set_attribute("test_case", "Test", "Name of the test case.")

    def generate_namelist(
        self, case, component, i, filename
    ):  # pylint: disable=unused-argument
        """Generate per instance namelist.

        This method is called for each instance to generate the desired
        modifications.

        Args:
            case (CIME.case.case.Case): The case instance.
            component (str): Component the namelist belongs to.
            i (int): Instance unique number.
            filename (str): Name of the namelist that needs to be created.
        """
        namelist = Namelist()

        with namelist(filename) as nml:
            nml.set_variable_value("", "new_random", True)
            nml.set_variable_value("", "pertlim", "1.0e-10")
            nml.set_variable_value("", "seed_custom", f"{i}")
            nml.set_variable_value("", "seed_clock", True)

    def evv_test_config(self, case, config):  # pylint: disable=unused-argument
        """Customize the evv4esm configuration.

        This method is used to customize the default evv4esm configuration
        or generate a completely new one.

        The return configuration will be written to `$RUNDIR/$CASE.json`.

        Args:
            case (CIME.case.case.Case): The case instance.
            config (dict): Default evv4esm configuration.

        Returns:
            dict: Dictionary with test configuration.
        """
        return config

    def _default_evv_test_config(self, run_dir, base_dir, evv_lib_dir):
        config = {
            "module": os.path.join(evv_lib_dir, "extensions", "ks.py"),
            "test-case": self.test_case,
            "test-dir": run_dir,
            "ref-case": self.ref_case,
            "ref-dir": base_dir,
            "var-set": self.var_set,
            "ninst": self.ninst,
            "component": self.component,
        }

        return config


class MVK(SystemTestsCommon):
    def __init__(self, case, **kwargs):
        """
        initialize an object interface to the MVK test
        """
        self._config = None

        SystemTestsCommon.__init__(self, case, **kwargs)

        *_, case_test_mods = utils.parse_test_name(self._casebaseid)

        test_mods_paths = test_mods.find_test_mods(
            case.get_value("COMP_INTERFACE"), case_test_mods
        )

        for test_mods_path in test_mods_paths:
            self._config = MVKConfig.load(os.path.join(test_mods_path, "params.py"))

        if self._config is None:
            self._config = MVKConfig()

        # Use old behavior for component
        if self._config.component == "":
            # TODO remove model specific
            if self._case.get_value("MODEL") == "e3sm":
                self._config.component = "eam"
            else:
                self._config.component = "cam"

        if len(self._config.components) == 0:
            self._config.components = [self._config.component]
        elif (
            self._config.component != ""
            and self._config.component not in self._config.components
        ):
            self._config.components.extend([self._config.component])

        if (
            self._case.get_value("RESUBMIT") == 0
            and self._case.get_value("GENERATE_BASELINE") is False
        ):
            self._case.set_value("COMPARE_BASELINE", True)
        else:
            self._case.set_value("COMPARE_BASELINE", False)

    def build_phase(self, sharedlib_only=False, model_only=False):
        # Only want this to happen once. It will impact the sharedlib build
        # so it has to happen there.
        if not model_only:
            logging.warning("Starting to build multi-instance exe")

            for comp in self._case.get_values("COMP_CLASSES"):
                self._case.set_value("NTHRDS_{}".format(comp), 1)

                ntasks = self._case.get_value("NTASKS_{}".format(comp))

                self._case.set_value(
                    "NTASKS_{}".format(comp), ntasks * self._config.ninst
                )

                if comp != "CPL":
                    self._case.set_value("NINST_{}".format(comp), self._config.ninst)

            self._case.flush()

            case_setup(self._case, test_mode=False, reset=True)

        for i in range(1, self._config.ninst + 1):
            for component in self._config.components:
                filename = "user_nl_{}_{:04d}".format(component, i)

                self._config.generate_namelist(self._case, component, i, filename)

        self.build_indv(sharedlib_only=sharedlib_only, model_only=model_only)

    def _generate_baseline(self):
        """
        generate a new baseline case based on the current test
        """
        super(MVK, self)._generate_baseline()

        with utils.SharedArea():
            basegen_dir = os.path.join(
                self._case.get_value("BASELINE_ROOT"),
                self._case.get_value("BASEGEN_CASE"),
            )

            rundir = self._case.get_value("RUNDIR")
            ref_case = self._case.get_value("RUN_REFCASE")

            env_archive = self._case.get_env("archive")
            hists = env_archive.get_all_hist_files(
                self._case.get_value("CASE"),
                self._config.component,
                rundir,
                ref_case=ref_case,
            )
            logger.debug("MVK additional baseline files: {}".format(hists))
            hists = [os.path.join(rundir, hist) for hist in hists]
            for hist in hists:
                basename = hist[hist.rfind(self._config.component) :]
                baseline = os.path.join(basegen_dir, basename)
                if os.path.exists(baseline):
                    os.remove(baseline)

                utils.safe_copy(hist, baseline, preserve_meta=False)

    def _compare_baseline(self):
        with self._test_status:
            if int(self._case.get_value("RESUBMIT")) > 0:
                # This is here because the comparison is run for each submission
                # and we only want to compare once the whole run is finished. We
                # need to return a pass here to continue the submission process.
                self._test_status.set_status(
                    test_status.BASELINE_PHASE, test_status.TEST_PASS_STATUS
                )
                return

            self._test_status.set_status(
                test_status.BASELINE_PHASE, test_status.TEST_FAIL_STATUS
            )

            run_dir = self._case.get_value("RUNDIR")
            case_name = self._case.get_value("CASE")
            base_dir = os.path.join(
                self._case.get_value("BASELINE_ROOT"),
                self._case.get_value("BASECMP_CASE"),
            )

            test_name = "{}".format(case_name.split(".")[-1])

            default_config = self._config._default_evv_test_config(
                run_dir,
                base_dir,
                EVV_LIB_DIR,
            )

            test_config = self._config.evv_test_config(
                self._case,
                default_config,
            )

            evv_config = {test_name: test_config}

            json_file = os.path.join(run_dir, f"{case_name}.json")
            with open(json_file, "w") as config_file:
                json.dump(evv_config, config_file, indent=4)

            evv_out_dir = os.path.join(run_dir, f"{case_name}.evv")
            evv(["-e", json_file, "-o", evv_out_dir])

<<<<<<< HEAD
            self.update_testlog(test_name, case_name, evv_out_dir)

    def update_testlog(self, test_name, case_name, evv_out_dir):
        comments = self.process_evv_output(evv_out_dir)

        status = self._test_status.get_status(test_status.BASELINE_PHASE)

        mach_name = self._case.get_value("MACH")
=======
            with open(os.path.join(evv_out_dir, "index.json")) as evv_f:
                evv_status = json.load(evv_f)

            comments = ""
            for evv_ele in evv_status["Page"]["elements"]:
                if "Table" in evv_ele:
                    comments = "; ".join(
                        "{}: {}".format(key, val[0])
                        for key, val in evv_ele["Table"]["data"].items()
                    )
                    if evv_ele["Table"]["data"]["Test status"][0].lower() == "pass":
                        self._test_status.set_status(
                            CIME.test_status.BASELINE_PHASE,
                            CIME.test_status.TEST_PASS_STATUS,
                        )
                    break

            status = self._test_status.get_status(CIME.test_status.BASELINE_PHASE)
            mach_name = self._case.get_value("MACH")
            mach_obj = Machines(machine=mach_name)
            htmlroot = CIME.utils.get_htmlroot(mach_obj)
            urlroot = CIME.utils.get_urlroot(mach_obj)
            if htmlroot is not None:
                with CIME.utils.SharedArea():
                    copytree(
                        evv_out_dir,
                        os.path.join(htmlroot, "evv", case_name),
                    )
                if urlroot is None:
                    urlroot = "[{}_URL]".format(mach_name.capitalize())
                viewing = "{}/evv/{}/index.html".format(urlroot, case_name)
            else:
                viewing = (
                    "{}\n"
                    "    EVV viewing instructions can be found at: "
                    "        https://github.com/E3SM-Project/E3SM/blob/master/cime/scripts/"
                    "climate_reproducibility/README.md#test-passfail-and-extended-output"
                    "".format(evv_out_dir)
                )
>>>>>>> af3eab5b

        mach_obj = Machines(machine=mach_name)

        htmlroot = utils.get_htmlroot(mach_obj)

        if htmlroot is not None:
            urlroot = utils.get_urlroot(mach_obj)

            with utils.SharedArea():
                dir_util.copy_tree(
                    evv_out_dir,
                    os.path.join(htmlroot, "evv", case_name),
                    preserve_mode=False,
                )

            if urlroot is None:
                urlroot = "[{}_URL]".format(mach_name.capitalize())

            viewing = "{}/evv/{}/index.html".format(urlroot, case_name)
        else:
            viewing = (
                "{}\n"
                "    EVV viewing instructions can be found at: "
                "        https://github.com/E3SM-Project/E3SM/blob/master/cime/scripts/"
                "climate_reproducibility/README.md#test-passfail-and-extended-output"
                "".format(evv_out_dir)
            )

        comments = (
            "{} {} for test '{}'.\n"
            "    {}\n"
            "    EVV results can be viewed at:\n"
            "        {}".format(
                test_status.BASELINE_PHASE,
                status,
                test_name,
                comments,
                viewing,
            )
        )

        utils.append_testlog(comments, self._orig_caseroot)

    def process_evv_output(self, evv_out_dir):
        with open(os.path.join(evv_out_dir, "index.json")) as evv_f:
            evv_status = json.load(evv_f)

        comments = ""

        for evv_ele in evv_status["Page"]["elements"]:
            if "Table" in evv_ele:
                comments = "; ".join(
                    "{}: {}".format(key, val[0])
                    for key, val in evv_ele["Table"]["data"].items()
                )

                if evv_ele["Table"]["data"]["Test status"][0].lower() == "pass":
                    with self._test_status:
                        self._test_status.set_status(
                            test_status.BASELINE_PHASE,
                            test_status.TEST_PASS_STATUS,
                        )

                break

        return comments


<<<<<<< HEAD
if __name__ == "__main__":
    _config = MVKConfig()
    _config.print_rst_table()
=======
            append_testlog(comments, self._orig_caseroot)
>>>>>>> af3eab5b
<|MERGE_RESOLUTION|>--- conflicted
+++ resolved
@@ -9,19 +9,10 @@
 import os
 import json
 import logging
-<<<<<<< HEAD
-from distutils import dir_util
+from shutils import copytree
 
 from CIME import test_status
 from CIME import utils
-=======
-
-from shutils import copytree
-
-import CIME.test_status
-import CIME.utils
-from CIME.status import append_testlog
->>>>>>> af3eab5b
 from CIME.SystemTests.system_tests_common import SystemTestsCommon
 from CIME.case.case_setup import case_setup
 from CIME.XML.machines import Machines
@@ -264,7 +255,6 @@
             evv_out_dir = os.path.join(run_dir, f"{case_name}.evv")
             evv(["-e", json_file, "-o", evv_out_dir])
 
-<<<<<<< HEAD
             self.update_testlog(test_name, case_name, evv_out_dir)
 
     def update_testlog(self, test_name, case_name, evv_out_dir):
@@ -273,47 +263,6 @@
         status = self._test_status.get_status(test_status.BASELINE_PHASE)
 
         mach_name = self._case.get_value("MACH")
-=======
-            with open(os.path.join(evv_out_dir, "index.json")) as evv_f:
-                evv_status = json.load(evv_f)
-
-            comments = ""
-            for evv_ele in evv_status["Page"]["elements"]:
-                if "Table" in evv_ele:
-                    comments = "; ".join(
-                        "{}: {}".format(key, val[0])
-                        for key, val in evv_ele["Table"]["data"].items()
-                    )
-                    if evv_ele["Table"]["data"]["Test status"][0].lower() == "pass":
-                        self._test_status.set_status(
-                            CIME.test_status.BASELINE_PHASE,
-                            CIME.test_status.TEST_PASS_STATUS,
-                        )
-                    break
-
-            status = self._test_status.get_status(CIME.test_status.BASELINE_PHASE)
-            mach_name = self._case.get_value("MACH")
-            mach_obj = Machines(machine=mach_name)
-            htmlroot = CIME.utils.get_htmlroot(mach_obj)
-            urlroot = CIME.utils.get_urlroot(mach_obj)
-            if htmlroot is not None:
-                with CIME.utils.SharedArea():
-                    copytree(
-                        evv_out_dir,
-                        os.path.join(htmlroot, "evv", case_name),
-                    )
-                if urlroot is None:
-                    urlroot = "[{}_URL]".format(mach_name.capitalize())
-                viewing = "{}/evv/{}/index.html".format(urlroot, case_name)
-            else:
-                viewing = (
-                    "{}\n"
-                    "    EVV viewing instructions can be found at: "
-                    "        https://github.com/E3SM-Project/E3SM/blob/master/cime/scripts/"
-                    "climate_reproducibility/README.md#test-passfail-and-extended-output"
-                    "".format(evv_out_dir)
-                )
->>>>>>> af3eab5b
 
         mach_obj = Machines(machine=mach_name)
 
@@ -323,7 +272,7 @@
             urlroot = utils.get_urlroot(mach_obj)
 
             with utils.SharedArea():
-                dir_util.copy_tree(
+                copytree(
                     evv_out_dir,
                     os.path.join(htmlroot, "evv", case_name),
                     preserve_mode=False,
@@ -382,10 +331,6 @@
         return comments
 
 
-<<<<<<< HEAD
 if __name__ == "__main__":
     _config = MVKConfig()
-    _config.print_rst_table()
-=======
-            append_testlog(comments, self._orig_caseroot)
->>>>>>> af3eab5b
+    _config.print_rst_table()