--- conflicted
+++ resolved
@@ -13,18 +13,15 @@
 
 logger = logging.getLogger(__name__)
 
+class PEM(SystemTestsCompareTwo):
 
-class PEM(SystemTestsCompareTwo):
-<<<<<<< HEAD
-    def __init__(self, case):
+    def __init__(self, case, **kwargs):
         build_separately = False
         # cice, pop require separate builds
         comps = case.get_compset_components()
         if "cice" in comps or "pop" in comps:
             build_separately = True
-=======
-    def __init__(self, case, **kwargs):
->>>>>>> 80428aa2
+
         SystemTestsCompareTwo.__init__(
             self,
             case,
