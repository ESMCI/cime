--- conflicted
+++ resolved
@@ -616,10 +616,7 @@
 ifdef GPUFLAGS
   F90_LDFLAGS += $(GPUFLAGS)
 endif
-<<<<<<< HEAD
-=======
-
->>>>>>> 18aa22e1
+
 # Machine stuff to appear last on the link step
 ifndef MLIBS
      MLIBS  :=
