"""
Interface to the env_batch.xml file.  This class inherits from EnvBase
"""

import os
from CIME.XML.standard_module_setup import *
from CIME.XML.env_base import EnvBase
from CIME import utils
from CIME.utils import (
    transform_vars,
    get_cime_root,
    convert_to_seconds,
    convert_to_babylonian_time,
    get_cime_config,
    get_batch_script_for_job,
    get_logging_options,
    format_time,
    add_flag_to_cmd,
)
from collections import OrderedDict
import stat, re, math
import pathlib
from itertools import zip_longest

logger = logging.getLogger(__name__)

# pragma pylint: disable=attribute-defined-outside-init


class EnvBatch(EnvBase):
    def __init__(self, case_root=None, infile="env_batch.xml", read_only=False):
        """
        initialize an object interface to file env_batch.xml in the case directory
        """
        self._batchtype = None
        # This arbitrary setting should always be overwritten
        self._default_walltime = "00:20:00"
        schema = os.path.join(utils.get_schema_path(), "env_batch.xsd")
        super(EnvBatch, self).__init__(
            case_root, infile, schema=schema, read_only=read_only
        )
        self._batchtype = self.get_batch_system_type()
        self._env_workflow = None

    # pylint: disable=arguments-differ
    def set_value(self, item, value, subgroup=None, ignore_type=False):
        """
        Override the entry_id set_value function with some special cases for this class
        """
        val = None

        if item == "JOB_QUEUE":
            expect(
                value in self._get_all_queue_names() or ignore_type,
                "Unknown Job Queue specified use --force to set",
            )

        # allow the user to set item for all jobs if subgroup is not provided
        if subgroup is None:
            gnodes = self.get_children("group")
            for gnode in gnodes:
                node = self.get_optional_child("entry", {"id": item}, root=gnode)
                if node is not None:
                    self._set_value(node, value, vid=item, ignore_type=ignore_type)
                    val = value
        else:
            group = self.get_optional_child("group", {"id": subgroup})
            if group is not None:
                node = self.get_optional_child("entry", {"id": item}, root=group)
                if node is not None:
                    val = self._set_value(
                        node, value, vid=item, ignore_type=ignore_type
                    )

        return val

    # pylint: disable=arguments-differ
    def get_value(self, item, attribute=None, resolved=True, subgroup=None):
        """
        Must default subgroup to something in order to provide single return value
        """
        value = None
        node = self.get_optional_child(item, attribute)
        if item in ("BATCH_SYSTEM", "PROJECT_REQUIRED"):
            return super(EnvBatch, self).get_value(item, attribute, resolved)

        if not node:
            # this will take the last instance of item listed in all batch_system elements
            bs_nodes = self.get_children("batch_system")
            for bsnode in bs_nodes:
                cnode = self.get_optional_child(item, attribute, root=bsnode)
                if cnode:
                    node = cnode
        if node:
            value = self.text(node)
            if resolved:
                value = self.get_resolved_value(value)

        return value

    def get_type_info(self, vid):
        gnodes = self.get_children("group")
        for gnode in gnodes:
            nodes = self.get_children("entry", {"id": vid}, root=gnode)
            type_info = None
            for node in nodes:
                new_type_info = self._get_type_info(node)
                if type_info is None:
                    type_info = new_type_info
                else:
                    expect(
                        type_info == new_type_info,
                        "Inconsistent type_info for entry id={} {} {}".format(
                            vid, new_type_info, type_info
                        ),
                    )
        return type_info

    def get_jobs(self):
        groups = self.get_children("group")
        results = []
        for group in groups:
            if self.get(group, "id") not in ["job_submission", "config_batch"]:
                results.append(self.get(group, "id"))

        return results

    def create_job_groups(self, batch_jobs, is_test):
        # Subtle: in order to support dynamic batch jobs, we need to remove the
        # job_submission group and replace with job-based groups

        orig_group = self.get_child(
            "group",
            {"id": "job_submission"},
            err_msg="Looks like job groups have already been created",
        )
        orig_group_children = super(EnvBatch, self).get_children(root=orig_group)

        childnodes = []
        for child in reversed(orig_group_children):
            childnodes.append(child)

        self.remove_child(orig_group)

        for name, jdict in batch_jobs:
            if name == "case.run" and is_test:
                pass  # skip
            elif name == "case.test" and not is_test:
                pass  # skip
            elif name == "case.run.sh":
                pass  # skip
            else:
                new_job_group = self.make_child("group", {"id": name})
                for field in jdict.keys():
                    val = jdict[field]
                    node = self.make_child(
                        "entry", {"id": field, "value": val}, root=new_job_group
                    )
                    self.make_child("type", root=node, text="char")

                for child in childnodes:
                    self.add_child(self.copy(child), root=new_job_group)

    def cleanupnode(self, node):
        if self.get(node, "id") == "batch_system":
            fnode = self.get_child(name="file", root=node)
            self.remove_child(fnode, root=node)
            gnode = self.get_child(name="group", root=node)
            self.remove_child(gnode, root=node)
            vnode = self.get_optional_child(name="values", root=node)
            if vnode is not None:
                self.remove_child(vnode, root=node)
        else:
            node = super(EnvBatch, self).cleanupnode(node)
        return node

    def set_batch_system(self, batchobj, batch_system_type=None):
        if batch_system_type is not None:
            self.set_batch_system_type(batch_system_type)

        if batchobj.batch_system_node is not None and batchobj.machine_node is not None:
            for node in batchobj.get_children("", root=batchobj.machine_node):
                name = self.name(node)
                if name != "directives":
                    oldnode = batchobj.get_optional_child(
                        name, root=batchobj.batch_system_node
                    )
                    if oldnode is not None:
                        logger.debug("Replacing {}".format(self.name(oldnode)))
                        batchobj.remove_child(oldnode, root=batchobj.batch_system_node)

        if batchobj.batch_system_node is not None:
            self.add_child(self.copy(batchobj.batch_system_node))

        if batchobj.machine_node is not None:
            self.add_child(self.copy(batchobj.machine_node))

        from CIME.locked_files import lock_file, unlock_file

        if os.path.exists(os.path.join(self._caseroot, "LockedFiles", "env_batch.xml")):
            unlock_file(os.path.basename(batchobj.filename), self._caseroot)

        self.set_value("BATCH_SYSTEM", batch_system_type)

        if os.path.exists(os.path.join(self._caseroot, "LockedFiles")):
            lock_file(os.path.basename(batchobj.filename), self._caseroot)

    def get_job_overrides(self, job, case):
        if not self._env_workflow:
            self._env_workflow = case.get_env("workflow")
        (
            total_tasks,
            num_nodes,
            tasks_per_node,
            thread_count,
            ngpus_per_node,
        ) = self._env_workflow.get_job_specs(case, job)

        overrides = {}

        if total_tasks:
            overrides["total_tasks"] = total_tasks
            overrides["num_nodes"] = num_nodes
            overrides["tasks_per_node"] = tasks_per_node
            if thread_count:
                overrides["thread_count"] = thread_count
                total_tasks = total_tasks * thread_count
            else:
                total_tasks = total_tasks * case.thread_count
        else:
            # Total PES accounts for threads as well as mpi tasks
            total_tasks = case.get_value("TOTALPES")
            thread_count = case.thread_count
        if int(total_tasks) < case.get_value("MAX_TASKS_PER_NODE"):
            overrides["max_tasks_per_node"] = int(total_tasks)

        # when developed this variable was only needed on derecho, but I have tried to
        # make it general enough that it can be used on other systems by defining MEM_PER_TASK and MAX_MEM_PER_NODE in config_machines.xml
        # and adding {{ mem_per_node }} in config_batch.xml
        mem_per_task = case.get_value("MEM_PER_TASK")
        max_tasks_per_node = case.get_value("MAX_TASKS_PER_NODE")
        expect(
            max_tasks_per_node > 0,
            "Error MAX_TASKS_PER_NODE not set or set incorrectly",
        )
        max_mem_per_node = case.get_value("MAX_MEM_PER_NODE")
<<<<<<< HEAD
        if mem_per_task and total_tasks <= mtpn:
            mem_per_node = total_tasks * mem_per_task
            if mem_per_node < mem_per_task:
                mem_per_node = mem_per_task
            elif mem_per_node > max_mem_per_node:
                mem_per_node = max_mem_per_node
            overrides["mem_per_node"] = max( mem_per_node, int(total_tasks / mtpn * max_mem_per_node) )
=======
        if mem_per_task and total_tasks <= max_tasks_per_node:
            overrides["mem_per_node"] = int(
                float(total_tasks) / float(max_tasks_per_node) * max_mem_per_node
            )
>>>>>>> 5f6a6a83
        elif max_mem_per_node:
            overrides["mem_per_node"] = max_mem_per_node

        overrides["ngpus_per_node"] = ngpus_per_node
        overrides["mpirun"] = case.get_mpirun_cmd(job=job, overrides=overrides)
        return overrides

    def make_batch_script(self, input_template, job, case, outfile=None):
        expect(
            os.path.exists(input_template),
            "input file '{}' does not exist".format(input_template),
        )
        overrides = self.get_job_overrides(job, case)
        ext = os.path.splitext(job)[-1]
        if len(ext) == 0:
            ext = job
        if ext.startswith("."):
            ext = ext[1:]

        # A job name or job array name can be at most 230 characters.  It must consist only of alphabetic, numeric, plus
        # sign ("+"), dash or minus or hyphen ("-"), underscore ("_"), and dot or period (".") characters
        # most of these are checked in utils:check_name, but % is not one of them.

        overrides["job_id"] = ext + "." + case.get_value("CASE").replace("%", "")

        overrides["batchdirectives"] = self.get_batch_directives(
            case, job, overrides=overrides
        )
        output_text = transform_vars(
            open(input_template, "r").read(),
            case=case,
            subgroup=job,
            overrides=overrides,
        )
        if not self._env_workflow:
            self._env_workflow = case.get_env("workflow")

        output_name = (
            get_batch_script_for_job(
                job, hidden=self._env_workflow.hidden_job(case, job)
            )
            if outfile is None
            else outfile
        )
        logger.info("Creating file {}".format(output_name))
        with open(output_name, "w") as fd:
            fd.write(output_text)

        # make sure batch script is exectuble
        if not os.access(output_name, os.X_OK):
            os.chmod(
                output_name,
                os.stat(output_name).st_mode
                | stat.S_IXUSR
                | stat.S_IXGRP
                | stat.S_IXOTH,
            )

    def set_job_defaults(self, batch_jobs, case):
        if self._batchtype is None:
            self._batchtype = self.get_batch_system_type()

        if self._batchtype == "none":
            return

        if not self._env_workflow:
            self._env_workflow = case.get_env("workflow")
        known_jobs = self._env_workflow.get_jobs()

        for job, jsect in batch_jobs:
            if job not in known_jobs:
                continue

            walltime = (
                case.get_value("USER_REQUESTED_WALLTIME", subgroup=job)
                if case.get_value("USER_REQUESTED_WALLTIME", subgroup=job)
                else None
            )
            force_queue = (
                case.get_value("USER_REQUESTED_QUEUE", subgroup=job)
                if case.get_value("USER_REQUESTED_QUEUE", subgroup=job)
                else None
            )
            walltime_format = (
                case.get_value("walltime_format", subgroup=job)
                if case.get_value("walltime_format", subgroup=job)
                else None
            )
            logger.info(
                "job is {} USER_REQUESTED_WALLTIME {} USER_REQUESTED_QUEUE {} WALLTIME_FORMAT {}".format(
                    job, walltime, force_queue, walltime_format
                )
            )
            task_count = (
                int(jsect["task_count"]) if "task_count" in jsect else case.total_tasks
            )

            if "walltime" in jsect and walltime is None:
                walltime = jsect["walltime"]

                logger.debug(
                    "Using walltime {!r} from batch job " "spec".format(walltime)
                )

            if "task_count" in jsect:
                # job is using custom task_count, need to compute a node_count based on this
                node_count = int(
                    math.ceil(float(task_count) / float(case.tasks_per_node))
                )
            else:
                node_count = case.num_nodes

            queue = self.select_best_queue(
                node_count, task_count, name=force_queue, walltime=walltime, job=job
            )
            if queue is None and walltime is not None:
                # Try to see if walltime was the holdup
                queue = self.select_best_queue(
                    node_count, task_count, name=force_queue, walltime=None, job=job
                )
                if queue is not None:
                    # It was, override the walltime if a test, otherwise just warn the user
                    new_walltime = self.get_queue_specs(queue)[5]
                    expect(new_walltime is not None, "Should never make it here")
                    logger.warning(
                        "WARNING: Requested walltime '{}' could not be matched by any {} queue".format(
                            walltime, force_queue
                        )
                    )
                    if case.get_value("TEST"):
                        logger.warning(
                            "  Using walltime '{}' instead".format(new_walltime)
                        )
                        walltime = new_walltime
                    else:
                        logger.warning(
                            "  Continuing with suspect walltime, batch submission may fail"
                        )

            if queue is None:
                logger.warning(
                    "WARNING: No queue on this system met the requirements for this job. Falling back to defaults"
                )
                queue = self.get_default_queue()
                walltime = self.get_queue_specs(queue)[5]

            (
                _,
                _,
                _,
                walltimedef,
                walltimemin,
                walltimemax,
                _,
                _,
                _,
            ) = self.get_queue_specs(queue)

            if walltime is None:
                # Use default walltime if available for queue
                if walltimedef is not None:
                    walltime = walltimedef
                else:
                    # Last chance to figure out a walltime
                    # No default for queue, take max if available
                    if walltime is None and walltimemax is not None:
                        walltime = walltimemax

                    # Still no walltime, try max from the default queue
                    if walltime is None:
                        # Queue is unknown, use specs from default queue
                        walltime = self.get(self.get_default_queue(), "walltimemax")

                        logger.debug(
                            "Using walltimemax {!r} from default "
                            "queue {!r}".format(walltime, self.text(queue))
                        )

                    # Still no walltime, use the hardcoded default
                    if walltime is None:
                        walltime = self._default_walltime

                        logger.debug(
                            "Last resort using default walltime "
                            "{!r}".format(walltime)
                        )

            # only enforce when not running a test
            if not case.get_value("TEST"):
                walltime_seconds = convert_to_seconds(walltime)

                # walltime must not be less than walltimemin
                if walltimemin is not None:
                    walltimemin_seconds = convert_to_seconds(walltimemin)

                    if walltime_seconds < walltimemin_seconds:
                        logger.warning(
                            "WARNING: Job {!r} walltime "
                            "{!r} is less than queue "
                            "{!r} minimum walltime "
                            "{!r}, job might fail".format(
                                job, walltime, self.text(queue), walltimemin
                            )
                        )

                # walltime must not be more than walltimemax
                if walltimemax is not None:
                    walltimemax_seconds = convert_to_seconds(walltimemax)

                    if walltime_seconds > walltimemax_seconds:
                        logger.warning(
                            "WARNING: Job {!r} walltime "
                            "{!r} is more than queue "
                            "{!r} maximum walltime "
                            "{!r}, job might fail".format(
                                job, walltime, self.text(queue), walltimemax
                            )
                        )

            walltime_format = self.get_value("walltime_format")
            if walltime_format:
                seconds = convert_to_seconds(walltime)
                full_bab_time = convert_to_babylonian_time(seconds)
                walltime = format_time(walltime_format, "%H:%M:%S", full_bab_time)
            if not self._env_workflow:
                self._env_workflow = case.get_env("workflow")

            self._env_workflow.set_value(
                "JOB_QUEUE", self.text(queue), subgroup=job, ignore_type=False
            )
            self._env_workflow.set_value("JOB_WALLCLOCK_TIME", walltime, subgroup=job)
            logger.debug(
                "Job {} queue {} walltime {}".format(job, self.text(queue), walltime)
            )

    def _match_attribs(self, attribs, case, queue):
        # check for matches with case-vars
        for attrib in attribs:
            if attrib in ["default", "prefix"]:
                # These are not used for matching
                continue

            elif attrib == "queue":
                if not self._match(queue, attribs["queue"]):
                    return False

            else:
                val = case.get_value(attrib.upper())
                expect(
                    val is not None,
                    "Cannot match attrib '%s', case has no value for it"
                    % attrib.upper(),
                )
                if not self._match(val, attribs[attrib]):
                    return False

        return True

    def _match(self, my_value, xml_value):
        if xml_value.startswith("!"):
            result = re.match(xml_value[1:], str(my_value)) is None
        elif isinstance(my_value, bool):
            if my_value:
                result = xml_value == "TRUE"
            else:
                result = xml_value == "FALSE"
        else:
            result = re.match(xml_value + "$", str(my_value)) is not None

        logger.debug(
            "(env_mach_specific) _match {} {} {}".format(my_value, xml_value, result)
        )
        return result

    def get_batch_directives(self, case, job, overrides=None, output_format="default"):
        """ """
        result = []
        directive_prefix = None

        roots = self.get_children("batch_system")
        queue = case.get_value("JOB_QUEUE", subgroup=job)
        if self._batchtype != "none" and not queue in self._get_all_queue_names():
            unknown_queue = True
            qnode = self.get_default_queue()
            default_queue = self.text(qnode)
        else:
            unknown_queue = False

        for root in roots:
            if root is not None:
                if directive_prefix is None:
                    if output_format == "default":
                        directive_prefix = self.get_element_text(
                            "batch_directive", root=root
                        )
                    elif output_format == "cylc":
                        directive_prefix = "     "
                if unknown_queue:
                    unknown_queue_directives = self.get_element_text(
                        "unknown_queue_directives", root=root
                    )
                    if unknown_queue_directives is None:
                        queue = default_queue
                    else:
                        queue = unknown_queue_directives

                dnodes = self.get_children("directives", root=root)
                for dnode in dnodes:
                    nodes = self.get_children("directive", root=dnode)
                    if self._match_attribs(self.attrib(dnode), case, queue):
                        for node in nodes:
                            directive = self.get_resolved_value(
                                "" if self.text(node) is None else self.text(node)
                            )
                            if output_format == "cylc":
                                if self._batchtype == "pbs":
                                    # cylc includes the -N itself, no need to add
                                    if directive.startswith("-N"):
                                        directive = ""
                                        continue
                                    m = re.match(r"\s*(-[\w])", directive)
                                    if m:
                                        directive = re.sub(
                                            r"(-[\w]) ",
                                            "{} = ".format(m.group(1)),
                                            directive,
                                        )

                            default = self.get(node, "default")
                            if default is None:
                                directive = transform_vars(
                                    directive,
                                    case=case,
                                    subgroup=job,
                                    default=default,
                                    overrides=overrides,
                                )
                            else:
                                directive = transform_vars(directive, default=default)

                            custom_prefix = self.get(node, "prefix")
                            prefix = (
                                directive_prefix
                                if custom_prefix is None
                                else custom_prefix
                            )

                            result.append(
                                "{}{}".format(
                                    "" if not prefix else (prefix + " "), directive
                                )
                            )

        return "\n".join(result)

    def get_submit_args(self, case, job, resolve=True):
        """
        return a list of touples (flag, name)
        """
        bs_nodes = self.get_children("batch_system")

        submit_arg_nodes = self._get_arg_nodes(case, bs_nodes)

        submitargs = self._process_args(case, submit_arg_nodes, job, resolve=resolve)

        return submitargs

    def _get_arg_nodes(self, case, bs_nodes):
        submit_arg_nodes = []

        for node in bs_nodes:
            sanode = self.get_optional_child("submit_args", root=node)
            if sanode is not None:
                arg_nodes = self.get_children("arg", root=sanode)

                if len(arg_nodes) > 0:
                    check_paths = [case.get_value("BATCH_SPEC_FILE")]

                    user_config_path = os.path.join(
                        pathlib.Path().home(), ".cime", "config_batch.xml"
                    )

                    if os.path.exists(user_config_path):
                        check_paths.append(user_config_path)

                    logger.warning(
                        'Deprecated "arg" node detected in {}, check files {}'.format(
                            self.filename, ", ".join(check_paths)
                        )
                    )

                submit_arg_nodes += arg_nodes

                submit_arg_nodes += self.get_children("argument", root=sanode)

        return submit_arg_nodes

    def _process_args(self, case, submit_arg_nodes, job, resolve=True):
        submitargs = " "

        for arg in submit_arg_nodes:
            name = None
            flag = None
            try:
                flag, name = self._get_argument(case, arg)
            except ValueError:
                continue

            if self._batchtype == "cobalt" and job == "case.st_archive":
                if flag == "-n":
                    name = "task_count"

                if flag == "--mode":
                    continue

            if name is None:
                if " " in flag:
                    flag, name = flag.split()
                if name:
                    if resolve and "$" in name:
                        rflag = self._resolve_argument(case, flag, name, job)
                        # This is to prevent -gpu_type=none in qsub args
                        if rflag.endswith("=none"):
                            continue
                        if len(rflag) > len(flag):
                            submitargs += " {}".format(rflag)
                    else:
                        submitargs += " " + add_flag_to_cmd(flag, name)
                else:
                    submitargs += " {}".format(flag)
            else:
                if resolve:
                    try:
                        submitargs += self._resolve_argument(case, flag, name, job)
                    except ValueError:
                        continue
                else:
                    submitargs += " " + add_flag_to_cmd(flag, name)

        return submitargs

    def _get_argument(self, case, arg):
        flag = self.get(arg, "flag")

        name = self.get(arg, "name")

        # if flag is None then we dealing with new `argument`
        if flag is None:
            flag = self.text(arg)
            job_queue_restriction = self.get(arg, "job_queue")

            if (
                job_queue_restriction is not None
                and job_queue_restriction != case.get_value("JOB_QUEUE")
            ):
                raise ValueError()

        return flag, name

    def _resolve_argument(self, case, flag, name, job):
        submitargs = ""
        logger.debug("name is {}".format(name))
        # if name.startswith("$"):
        #    name = name[1:]

        if "$" in name:
            parts = name.split("$")
            logger.debug("parts are {}".format(parts))
            val = ""
            for part in parts:
                if part != "":
                    logger.debug("part is {}".format(part))
                    resolved = case.get_value(part, subgroup=job)
                    if resolved:
                        val += resolved
                    else:
                        val += part
            logger.debug("val is {}".format(name))
            val = case.get_resolved_value(val)
        else:
            val = case.get_value(name, subgroup=job)

        if val is not None and len(str(val)) > 0 and val != "None":
            # Try to evaluate val if it contains any whitespace
            if " " in val:
                try:
                    rval = eval(val)
                except Exception:
                    rval = val
            else:
                rval = val

            # We don't want floating-point data (ignore anything else)
            if str(rval).replace(".", "", 1).isdigit():
                rval = int(round(float(rval)))

            # need a correction for tasks per node
            if flag == "-n" and rval <= 0:
                rval = 1

            if flag == "-q" and rval == "batch" and case.get_value("MACH") == "blues":
                # Special case. Do not provide '-q batch' for blues
                raise ValueError()

            submitargs = " " + add_flag_to_cmd(flag, rval)

        return submitargs

    def submit_jobs(
        self,
        case,
        no_batch=False,
        job=None,
        user_prereq=None,
        skip_pnl=False,
        allow_fail=False,
        resubmit_immediate=False,
        mail_user=None,
        mail_type=None,
        batch_args=None,
        dry_run=False,
        workflow=True,
    ):
        """
        no_batch indicates that the jobs should be run directly rather that submitted to a queueing system
        job is the first job in the workflow sequence to start
        user_prereq is a batch system prerequisite as requested by the user
        skip_pnl indicates that the preview_namelist should not be run by this job
        allow_fail indicates that the prereq job need only complete not nessasarily successfully to start the next job
        resubmit_immediate indicates that all jobs indicated by the RESUBMIT option should be submitted at the same time instead of
              waiting to resubmit at the end of the first sequence
        workflow is a logical indicating whether only "job" is submitted or the workflow sequence starting with "job" is submitted
        """

        external_workflow = case.get_value("EXTERNAL_WORKFLOW")
        if not self._env_workflow:
            self._env_workflow = case.get_env("workflow")
        alljobs = self._env_workflow.get_jobs()
        alljobs = [
            j
            for j in alljobs
            if os.path.isfile(
                os.path.join(
                    self._caseroot,
                    get_batch_script_for_job(
                        j, hidden=self._env_workflow.hidden_job(case, j)
                    ),
                )
            )
        ]

        startindex = 0
        jobs = []
        firstjob = job
        if job is not None:
            expect(job in alljobs, "Do not know about batch job {}".format(job))
            startindex = alljobs.index(job)
        for index, job in enumerate(alljobs):
            logger.debug(
                "Index {:d} job {} startindex {:d}".format(index, job, startindex)
            )
            if index < startindex:
                continue
            try:
                prereq = self._env_workflow.get_value(
                    "prereq", subgroup=job, resolved=False
                )
                if (
                    external_workflow
                    or prereq is None
                    or job == firstjob
                    or (dry_run and prereq == "$BUILD_COMPLETE")
                ):
                    prereq = True
                else:
                    prereq = case.get_resolved_value(prereq)
                    prereq = eval(prereq)
            except Exception:
                expect(
                    False,
                    "Unable to evaluate prereq expression '{}' for job '{}'".format(
                        self.get_value("prereq", subgroup=job), job
                    ),
                )
            if prereq:
                jobs.append(
                    (job, self._env_workflow.get_value("dependency", subgroup=job))
                )

            if self._batchtype == "cobalt":
                break

        depid = OrderedDict()
        jobcmds = []

        if workflow and resubmit_immediate:
            num_submit = case.get_value("RESUBMIT") + 1
            case.set_value("RESUBMIT", 0)
            if num_submit <= 0:
                num_submit = 1
        else:
            num_submit = 1

        prev_job = None
        batch_job_id = None
        for _ in range(num_submit):
            for job, dependency in jobs:
                dep_jobs = get_job_deps(dependency, depid, prev_job, user_prereq)

                logger.debug("job {} depends on {}".format(job, dep_jobs))

                result = self._submit_single_job(
                    case,
                    job,
                    skip_pnl=skip_pnl,
                    resubmit_immediate=resubmit_immediate,
                    dep_jobs=dep_jobs,
                    allow_fail=allow_fail,
                    no_batch=no_batch,
                    mail_user=mail_user,
                    mail_type=mail_type,
                    batch_args=batch_args,
                    dry_run=dry_run,
                    workflow=workflow,
                )

                batch_job_id = str(alljobs.index(job)) if dry_run else result
                depid[job] = batch_job_id
                jobcmds.append((job, result))

                if self._batchtype == "cobalt" or external_workflow or not workflow:
                    break

            if not external_workflow and not no_batch:
                expect(batch_job_id, "No result from jobs {}".format(jobs))
                prev_job = batch_job_id

        if dry_run:
            return jobcmds
        else:
            return depid

    @staticmethod
    def _get_supported_args(job, no_batch):
        """
        Returns a map of the supported parameters and their arguments to the given script
        TODO: Maybe let each script define this somewhere?

        >>> EnvBatch._get_supported_args("", False)
        {}
        >>> EnvBatch._get_supported_args("case.test", False)
        {'skip_pnl': '--skip-preview-namelist'}
        >>> EnvBatch._get_supported_args("case.st_archive", True)
        {'resubmit': '--resubmit'}
        """
        supported = {}
        if job in ["case.run", "case.test"]:
            supported["skip_pnl"] = "--skip-preview-namelist"
        if job == "case.run":
            supported["set_continue_run"] = "--completion-sets-continue-run"
        if job in ["case.st_archive", "case.run"]:
            if job == "case.st_archive" and no_batch:
                supported["resubmit"] = "--resubmit"
            else:
                supported["submit_resubmits"] = "--resubmit"
        return supported

    @staticmethod
    def _build_run_args(job, no_batch, **run_args):
        """
        Returns a map of the filtered parameters for the given script,
        as well as the values passed and the equivalent arguments for calling the script

        >>> EnvBatch._build_run_args("case.run", False, skip_pnl=True, cthulu="f'taghn")
        {'skip_pnl': (True, '--skip-preview-namelist')}
        >>> EnvBatch._build_run_args("case.run", False, skip_pnl=False, cthulu="f'taghn")
        {}
        """
        supported_args = EnvBatch._get_supported_args(job, no_batch)
        args = {}
        for arg_name, arg_value in run_args.items():
            if arg_value and (arg_name in supported_args.keys()):
                args[arg_name] = (arg_value, supported_args[arg_name])
        return args

    def _build_run_args_str(self, job, no_batch, **run_args):
        """
        Returns a string of the filtered arguments for the given script,
        based on the arguments passed
        """
        args = self._build_run_args(job, no_batch, **run_args)
        run_args_str = " ".join(param for _, param in args.values())
        logging_options = get_logging_options()
        if logging_options:
            run_args_str += " {}".format(logging_options)

        batch_env_flag = self.get_value("batch_env", subgroup=None)
        if not batch_env_flag:
            return run_args_str
        elif len(run_args_str) > 0:
            batch_system = self.get_value("BATCH_SYSTEM", subgroup=None)
            logger.debug("batch_system: {}: ".format(batch_system))
            if batch_system == "lsf":
                return '{} "all, ARGS_FOR_SCRIPT={}"'.format(
                    batch_env_flag, run_args_str
                )
            else:
                return "{} ARGS_FOR_SCRIPT='{}'".format(batch_env_flag, run_args_str)
        else:
            return ""

    def _submit_single_job(
        self,
        case,
        job,
        dep_jobs=None,
        allow_fail=False,
        no_batch=False,
        skip_pnl=False,
        mail_user=None,
        mail_type=None,
        batch_args=None,
        dry_run=False,
        resubmit_immediate=False,
        workflow=True,
    ):
        if not dry_run:
            logger.warning("Submit job {}".format(job))
        batch_system = self.get_value("BATCH_SYSTEM", subgroup=None)
        if batch_system is None or batch_system == "none" or no_batch:
            logger.info("Starting job script {}".format(job))
            function_name = job.replace(".", "_")
            job_name = "." + job
            args = self._build_run_args(
                job,
                True,
                skip_pnl=skip_pnl,
                set_continue_run=resubmit_immediate,
                submit_resubmits=workflow and not resubmit_immediate,
            )

            try:
                if hasattr(case, function_name):
                    if dry_run:
                        return

                    getattr(case, function_name)(**{k: v for k, (v, _) in args.items()})
                else:
                    expect(
                        os.path.isfile(job_name),
                        "Could not find file {}".format(job_name),
                    )
                    if dry_run:
                        return os.path.join(self._caseroot, job_name)
                    else:
                        run_cmd_no_fail(
                            os.path.join(self._caseroot, job_name),
                            combine_output=True,
                            verbose=True,
                            from_dir=self._caseroot,
                        )
            except Exception as e:
                # We don't want exception from the run phases getting into submit phase
                logger.warning("Exception from {}: {}".format(function_name, str(e)))

            return

        submitargs = case.get_value("BATCH_COMMAND_FLAGS", subgroup=job, resolved=False)

        project = case.get_value("PROJECT", subgroup=job)

        if not project:
            # If there is no project then we need to remove the project flag
            if (
                batch_system == "pbs" or batch_system == "cobalt"
            ) and " -A " in submitargs:
                submitargs = submitargs.replace("-A", "")
            elif batch_system == "lsf" and " -P " in submitargs:
                submitargs = submitargs.replace("-P", "")
            elif batch_system == "slurm" and " --account " in submitargs:
                submitargs = submitargs.replace("--account", "")

        if dep_jobs is not None and len(dep_jobs) > 0:
            logger.debug("dependencies: {}".format(dep_jobs))
            if allow_fail:
                dep_string = self.get_value("depend_allow_string", subgroup=None)
                if dep_string is None:
                    logger.warning(
                        "'depend_allow_string' is not defined for this batch system, "
                        + "falling back to the 'depend_string'"
                    )
                    dep_string = self.get_value("depend_string", subgroup=None)
            else:
                dep_string = self.get_value("depend_string", subgroup=None)
            expect(
                dep_string is not None,
                "'depend_string' is not defined for this batch system",
            )

            separator_string = self.get_value("depend_separator", subgroup=None)
            expect(separator_string is not None, "depend_separator string not defined")

            expect(
                "jobid" in dep_string,
                "depend_string is missing jobid for prerequisite jobs",
            )
            dep_ids_str = str(dep_jobs[0])
            for dep_id in dep_jobs[1:]:
                dep_ids_str += separator_string + str(dep_id)
            dep_string = dep_string.replace(
                "jobid", dep_ids_str.strip()
            )  # pylint: disable=maybe-no-member
            submitargs += " " + dep_string

        if batch_args is not None:
            submitargs += " " + batch_args

        cime_config = get_cime_config()

        if mail_user is None and cime_config.has_option("main", "MAIL_USER"):
            mail_user = cime_config.get("main", "MAIL_USER")

        if mail_user is not None:
            mail_user_flag = self.get_value("batch_mail_flag", subgroup=None)
            if mail_user_flag is not None:
                submitargs += " " + mail_user_flag + " " + mail_user

        if mail_type is None:
            if job == "case.test" and cime_config.has_option(
                "create_test", "MAIL_TYPE"
            ):
                mail_type = cime_config.get("create_test", "MAIL_TYPE")
            elif cime_config.has_option("main", "MAIL_TYPE"):
                mail_type = cime_config.get("main", "MAIL_TYPE")
            else:
                mail_type = self.get_value("batch_mail_default")

            if mail_type:
                mail_type = mail_type.split(",")  # pylint: disable=no-member

        if mail_type:
            mail_type_flag = self.get_value("batch_mail_type_flag", subgroup=None)
            if mail_type_flag is not None:
                mail_type_args = []
                for indv_type in mail_type:
                    mail_type_arg = self.get_batch_mail_type(indv_type)
                    mail_type_args.append(mail_type_arg)

                if mail_type_flag == "-m":
                    # hacky, PBS-type systems pass multiple mail-types differently
                    submitargs += " {} {}".format(
                        mail_type_flag, "".join(mail_type_args)
                    )
                else:
                    submitargs += " {} {}".format(
                        mail_type_flag,
                        " {} ".format(mail_type_flag).join(mail_type_args),
                    )
        batchsubmit = self.get_value("batch_submit", subgroup=None)
        expect(
            batchsubmit is not None,
            "Unable to determine the correct command for batch submission.",
        )
        batchredirect = self.get_value("batch_redirect", subgroup=None)
        batch_env_flag = self.get_value("batch_env", subgroup=None)
        run_args = self._build_run_args_str(
            job,
            False,
            skip_pnl=skip_pnl,
            set_continue_run=resubmit_immediate,
            submit_resubmits=workflow and not resubmit_immediate,
        )

        if batch_system == "lsf" and not batch_env_flag:
            sequence = (
                run_args,
                batchsubmit,
                submitargs,
                batchredirect,
                get_batch_script_for_job(
                    job,
                    hidden=self._env_workflow.hidden_job(case, job),
                ),
            )
        elif batch_env_flag:
            sequence = (
                batchsubmit,
                submitargs,
                run_args,
                batchredirect,
                os.path.join(
                    self._caseroot,
                    get_batch_script_for_job(
                        job,
                        hidden=self._env_workflow.hidden_job(case, job),
                    ),
                ),
            )
        else:
            sequence = (
                batchsubmit,
                submitargs,
                batchredirect,
                os.path.join(
                    self._caseroot,
                    get_batch_script_for_job(
                        job,
                        hidden=self._env_workflow.hidden_job(case, job),
                    ),
                ),
                run_args,
            )

        submitcmd = " ".join(s.strip() for s in sequence if s is not None)
        if submitcmd.startswith("ssh") and "$CASEROOT" in submitcmd:
            # add ` before cd $CASEROOT and at end of command
            submitcmd = submitcmd.replace("cd $CASEROOT", "'cd $CASEROOT") + "'"

        submitcmd = case.get_resolved_value(submitcmd, subgroup=job)
        if dry_run:
            return submitcmd
        else:
            logger.info("Submitting job script {}".format(submitcmd))
            output = run_cmd_no_fail(submitcmd, combine_output=True)
            jobid = self.get_job_id(output)
            logger.info("Submitted job id is {}".format(jobid))
            return jobid

    def get_batch_mail_type(self, mail_type):
        raw = self.get_value("batch_mail_type", subgroup=None)
        mail_types = [
            item.strip() for item in raw.split(",")
        ]  # pylint: disable=no-member
        idx = ["never", "all", "begin", "end", "fail"].index(mail_type)

        return mail_types[idx] if idx < len(mail_types) else None

    def get_batch_system_type(self):
        nodes = self.get_children("batch_system")
        for node in nodes:
            type_ = self.get(node, "type")
            if type_ is not None:
                self._batchtype = type_
        return self._batchtype

    def set_batch_system_type(self, batchtype):
        self._batchtype = batchtype

    def get_job_id(self, output):
        jobid_pattern = self.get_value("jobid_pattern", subgroup=None)
        if self._batchtype and self._batchtype != "none":
            expect(
                jobid_pattern is not None,
                "Could not find jobid_pattern in env_batch.xml",
            )

            # If no output was provided, skip the search. This could
            # be because --no-batch was provided.
            if not output:
                return output
        else:
            return output

        search_match = re.search(jobid_pattern, output)
        expect(
            search_match is not None,
            "Couldn't match jobid_pattern '{}' within submit output:\n '{}'".format(
                jobid_pattern, output
            ),
        )
        jobid = search_match.group(1)
        return jobid

    def queue_meets_spec(self, queue, num_nodes, num_tasks, walltime=None, job=None):
        specs = self.get_queue_specs(queue)

        nodemin, nodemax, jobname, _, _, walltimemax, jobmin, jobmax, strict = specs

        # A job name match automatically meets spec
        if job is not None and jobname is not None:
            return jobname == job

        if (
            nodemin is not None
            and num_nodes < nodemin
            or nodemax is not None
            and num_nodes > nodemax
            or jobmin is not None
            and num_tasks < jobmin
            or jobmax is not None
            and num_tasks > jobmax
        ):
            return False

        if walltime is not None and walltimemax is not None and strict:
            walltime_s = convert_to_seconds(walltime)
            walltimemax_s = convert_to_seconds(walltimemax)
            if walltime_s > walltimemax_s:
                return False

        return True

    def _get_all_queue_names(self):
        all_queues = []
        all_queues = self.get_all_queues()

        queue_names = []
        for queue in all_queues:
            queue_names.append(self.text(queue))

        return queue_names

    def select_best_queue(
        self, num_nodes, num_tasks, name=None, walltime=None, job=None
    ):
        logger.debug(
            "Selecting best queue with criteria nodes={!r}, "
            "tasks={!r}, name={!r}, walltime={!r}, job={!r}".format(
                num_nodes, num_tasks, name, walltime, job
            )
        )

        # Make sure to check default queue first.
        qnodes = self.get_all_queues(name=name)
        for qnode in qnodes:
            if self.queue_meets_spec(
                qnode, num_nodes, num_tasks, walltime=walltime, job=job
            ):
                logger.debug("Selected queue {!r}".format(self.text(qnode)))

                return qnode

        return None

    def get_queue_specs(self, qnode):
        """
        Get queue specifications from node.

        Returns (nodemin, nodemax, jobname, walltimemax, jobmin, jobmax, is_strict)
        """
        nodemin = self.get(qnode, "nodemin")
        nodemin = None if nodemin is None else int(nodemin)
        nodemax = self.get(qnode, "nodemax")
        nodemax = None if nodemax is None else int(nodemax)

        jobmin = self.get(qnode, "jobmin")
        jobmin = None if jobmin is None else int(jobmin)
        jobmax = self.get(qnode, "jobmax")
        jobmax = None if jobmax is None else int(jobmax)

        expect(
            nodemin is None or jobmin is None,
            "Cannot specify both nodemin and jobmin for a queue",
        )
        expect(
            nodemax is None or jobmax is None,
            "Cannot specify both nodemax and jobmax for a queue",
        )

        jobname = self.get(qnode, "jobname")
        walltimedef = self.get(qnode, "walltimedef")
        walltimemin = self.get(qnode, "walltimemin")
        walltimemax = self.get(qnode, "walltimemax")
        strict = self.get(qnode, "strict") == "true"

        return (
            nodemin,
            nodemax,
            jobname,
            walltimedef,
            walltimemin,
            walltimemax,
            jobmin,
            jobmax,
            strict,
        )

    def get_default_queue(self):
        bs_nodes = self.get_children("batch_system")
        node = None
        for bsnode in bs_nodes:
            qnodes = self.get_children("queues", root=bsnode)
            for qnode in qnodes:
                node = self.get_optional_child(
                    "queue", attributes={"default": "true"}, root=qnode
                )
                if node is None:
                    node = self.get_optional_child("queue", root=qnode)

        expect(node is not None, "No queues found")
        return node

    def get_all_queues(self, name=None):
        bs_nodes = self.get_children("batch_system")
        nodes = []
        default_idx = None
        for bsnode in bs_nodes:
            qsnode = self.get_optional_child("queues", root=bsnode)
            if qsnode is not None:
                qnodes = self.get_children("queue", root=qsnode)
                for qnode in qnodes:
                    if name is None or self.text(qnode) == name:
                        nodes.append(qnode)
                        if self.get(qnode, "default", default="false") == "true":
                            default_idx = len(nodes) - 1

        # Queues are selected by first match, so we want the queue marked
        # as default to come first.
        if default_idx is not None:
            def_node = nodes.pop(default_idx)
            nodes.insert(0, def_node)

        return nodes

    def get_children(self, name=None, attributes=None, root=None):
        if name == "PROJECT_REQUIRED":
            nodes = super(EnvBatch, self).get_children(
                "entry", attributes={"id": name}, root=root
            )
        else:
            nodes = super(EnvBatch, self).get_children(
                name, attributes=attributes, root=root
            )

        return nodes

    def get_status(self, jobid):
        batch_query = self.get_optional_child("batch_query")
        if batch_query is None:
            logger.warning("Batch queries not supported on this platform")
        else:
            cmd = self.text(batch_query) + " "
            if self.has(batch_query, "per_job_arg"):
                cmd += self.get(batch_query, "per_job_arg") + " "

            cmd += jobid

            status, out, err = run_cmd(cmd)
            if status != 0:
                logger.warning(
                    "Batch query command '{}' failed with error '{}'".format(cmd, err)
                )
            else:
                return out.strip()

    def cancel_job(self, jobid):
        batch_cancel = self.get_optional_child("batch_cancel")
        if batch_cancel is None:
            logger.warning("Batch cancellation not supported on this platform")
            return False
        else:
            cmd = self.text(batch_cancel) + " " + str(jobid)

            status, out, err = run_cmd(cmd)
            if status != 0:
                logger.warning(
                    "Batch cancel command '{}' failed with error '{}'".format(
                        cmd, out + "\n" + err
                    )
                )
            else:
                return True

    def zip(self, other, name):
        for self_pnode in self.get_children(name):
            try:
                other_pnode = other.get_children(name, attributes=self_pnode.attrib)[0]
            except (TypeError, IndexError):
                other_pnode = None

            for node1 in self.get_children(root=self_pnode):
                other_children = other.scan_children(
                    node1.name, attributes=node1.attrib, root=other_pnode
                )
                real_other_children = []
                if not node1.attrib:
                    # Only keep elements that had no attributes. If node1 has no attributes
                    # scan_children will return ALL elements with matching name.
                    for other_child in other_children:
                        if node1.attrib == other_child.attrib:
                            real_other_children.append(other_child)
                else:
                    real_other_children = other_children

                expect(
                    len(real_other_children) == 1,
                    "Multiple matches in zip for single node",
                )
                yield node1, real_other_children[0]

    def _compare_arg(self, index, arg1, arg2):
        try:
            flag1 = arg1.attrib["flag"]
            name1 = arg1.attrib.get("name", "")
        except AttributeError:
            flag2, name2 = arg2.attrib["flag"], arg2.attrib["name"]

            return {f"arg{index}": ["", f"{flag2} {name2}"]}

        try:
            flag2 = arg2.attrib["flag"]
            name2 = arg2.attrib.get("name", "")
        except AttributeError:
            return {f"arg{index}": [f"{flag1} {name1}", ""]}

        if flag1 != flag2 or name1 != name2:
            return {f"arg{index}": [f"{flag1} {name1}", f"{flag2} {name2}"]}

        return {}

    def _compare_argument(self, index, arg1, arg2):
        if arg1.text != arg2.text:
            return {f"argument{index}": [arg1.text, arg2.text]}

        return {}

    def compare_xml(self, other):
        xmldiffs = {}

        for node1, node2 in self.zip(other, "batch_system"):
            if node1.name == "submit_args":
                self_nodes = self.get_children(root=node1)
                other_nodes = other.get_children(root=node2)
                for i, (x, y) in enumerate(
                    zip_longest(self_nodes, other_nodes, fillvalue=None)
                ):
                    if (x is not None and x.name == "arg") or (
                        y is not None and y.name == "arg"
                    ):
                        xmldiffs.update(self._compare_arg(i, x, y))
                    elif (x is not None and x.name == "argument") or (
                        y is not None and y.name == "argument"
                    ):
                        xmldiffs.update(self._compare_node(x, y, i))
            elif node1.name == "directives":
                self_nodes = self.get_children(root=node1)
                other_nodes = other.get_children(root=node2)
                for i, (x, y) in enumerate(
                    zip_longest(self_nodes, other_nodes, fillvalue=None)
                ):
                    xmldiffs.update(self._compare_node(x, y, i))
            elif node1.name == "queues":
                self_nodes = self.get_children(root=node1)
                other_nodes = other.get_children(root=node2)
                for i, (x, y) in enumerate(
                    zip_longest(self_nodes, other_nodes, fillvalue=None)
                ):
                    xmldiffs.update(self._compare_node(x, y, i))
            else:
                xmldiffs.update(self._compare_node(node1, node2))

        for node in self.get_children("group"):
            group = self.get(node, "id")
            f2group = other.get_child("group", attributes={"id": group})
            xmldiffs.update(
                super(EnvBatch, self).compare_xml(other, root=node, otherroot=f2group)
            )
        return xmldiffs

    def _compare_node(self, x, y, index=None):
        """Compares two XML nodes and returns diff.

        Compares the attributes and text of two XML nodes. Handles the case when either node is `None`.

        The `index` argument can be used to append the nodes tag. This can be useful when comparing a list
        of XML nodes that all have the same tag to differentiate which nodes are different.

        Args:
            x (:obj:`CIME.XML.generic_xml._Element`): First node.
            y (:obj:`CIME.XML.generic_xml._Element`): Second node.
            index (int, optional): Index of the nodes.

        Returns:
            dict: Key is the tag and value is the difference.
        """
        diff = {}

        if index is None:
            index = ""

        if x is None:
            diff[f"{y.name}{index}"] = ["", y.text]
        elif y is None:
            diff[f"{x.name}{index}"] = [x.text, ""]
        elif x.text != y.text or x.attrib != y.attrib:
            diff[f"{x.name}{index}"] = [x.text, y.text]

        return diff

    def make_all_batch_files(self, case):
        machdir = case.get_value("MACHDIR")
        logger.info("Creating batch scripts")
        if not self._env_workflow:
            self._env_workflow = case.get_env("workflow")
        jobs = self._env_workflow.get_jobs()
        for job in jobs:
            template = case.get_resolved_value(
                self._env_workflow.get_value("template", subgroup=job)
            )
            if os.path.isabs(template):
                input_batch_script = template
            else:
                input_batch_script = os.path.join(machdir, template)
            if os.path.isfile(input_batch_script):
                logger.info(
                    "Writing {} script from input template {}".format(
                        job, input_batch_script
                    )
                )
                self.make_batch_script(input_batch_script, job, case)
            else:
                logger.warning(
                    "Input template file {} for job {} does not exist or cannot be read.".format(
                        input_batch_script, job
                    )
                )


def get_job_deps(dependency, depid, prev_job=None, user_prereq=None):
    """
    Gather list of job batch ids that a job depends on.

    Parameters
    ----------
    dependency : str
        List of dependent job names.
    depid : dict
        Lookup where keys are job names and values are the batch id.
    user_prereq : str
        User requested dependency.

    Returns
    -------
    list
        List of batch ids that job depends on.
    """
    deps = []
    dep_jobs = []

    if user_prereq is not None:
        dep_jobs.append(user_prereq)

    if dependency is not None:
        # Match all words, excluding "and" and "or"
        deps = re.findall(r"\b(?!and\b|or\b)\w+(?:\.\w+)?\b", dependency)

        for dep in deps:
            if dep in depid and depid[dep] is not None:
                dep_jobs.append(str(depid[dep]))

    if prev_job is not None:
        dep_jobs.append(prev_job)

    return dep_jobs<|MERGE_RESOLUTION|>--- conflicted
+++ resolved
@@ -244,20 +244,12 @@
             "Error MAX_TASKS_PER_NODE not set or set incorrectly",
         )
         max_mem_per_node = case.get_value("MAX_MEM_PER_NODE")
-<<<<<<< HEAD
-        if mem_per_task and total_tasks <= mtpn:
+        if mem_per_task and total_tasks <= max_tasks_per_node:
             mem_per_node = total_tasks * mem_per_task
-            if mem_per_node < mem_per_task:
-                mem_per_node = mem_per_task
-            elif mem_per_node > max_mem_per_node:
-                mem_per_node = max_mem_per_node
-            overrides["mem_per_node"] = max( mem_per_node, int(total_tasks / mtpn * max_mem_per_node) )
-=======
-        if mem_per_task and total_tasks <= max_tasks_per_node:
-            overrides["mem_per_node"] = int(
+            mem_per_node = min( mem_per_node, max_mem_per_node )
+            overrides["mem_per_node"] = max( mem_per_node, int(
                 float(total_tasks) / float(max_tasks_per_node) * max_mem_per_node
-            )
->>>>>>> 5f6a6a83
+            ) )
         elif max_mem_per_node:
             overrides["mem_per_node"] = max_mem_per_node
 
