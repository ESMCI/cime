--- conflicted
+++ resolved
@@ -745,12 +745,14 @@
     for l in complist:
         if "cpl" in l:
             cpl_in_complist = True
-<<<<<<< HEAD
     if libs is None or len(libs) < 1:
         mpilib = case.get_value("MPILIB")
         ufs_driver = os.environ.get("UFS_DRIVER")
         if ufs_driver:
             logger.info("UFS_DRIVER is set to {}".format(ufs_driver))
+
+         # This is a bit hacky. The host model should define whatever
+         # shared libs it might need.
         if ufs_driver and ufs_driver == "nems" and not cpl_in_complist:
             libs = []
         elif case.get_value("MODEL") == "cesm":
@@ -759,34 +761,14 @@
             libs = ["gptl", "mct", "spio", "csm_share"]
         else:
             libs = ["gptl", "mct", "pio", "csm_share"]
-=======
-    if ufs_driver:
-        logger.info("UFS_DRIVER is set to {}".format(ufs_driver))
-
-    # This is a bit hacky. The host model should define whatever
-    # shared libs it might need.
-    if ufs_driver and ufs_driver == "nems" and not cpl_in_complist:
-        libs = []
-    elif case.get_value("MODEL") == "cesm":
-        libs = ["gptl", "pio", "csm_share"]
-    elif case.get_value("MODEL") == "e3sm":
-        libs = ["gptl", "mct", "spio", "csm_share"]
-    else:
-        libs = ["gptl", "mct", "pio", "csm_share"]
->>>>>>> bf480f35
 
         libs.append("FTorch")
 
         if mpilib == "mpi-serial":
             libs.insert(0, mpilib)
 
-<<<<<<< HEAD
         if uses_kokkos(case) and comp_interface != "nuopc":
-            libs.append("kokkos")
-=======
-    if uses_kokkos(case) and comp_interface != "nuopc":
-        libs.append("ekat")
->>>>>>> bf480f35
+            libs.append("ekat")
 
         # Build shared code of CDEPS nuopc data models
         build_script = {}
