--- conflicted
+++ resolved
@@ -262,15 +262,10 @@
         os.path.join(case.get_value("EXEROOT"), sharedpath)
     )
 
-<<<<<<< HEAD
     # if sharedlibs are common to entire suite, they cannot be customized
     # per case/compset
     if not config.common_sharedlibroot:
         cmake_args += " -DUSE_KOKKOS={} ".format(stringify_bool(uses_kokkos(case)))
-=======
-    cmake_args += " -DUSE_KOKKOS={} ".format(stringify_bool(uses_kokkos(case)))
-    if not shared_lib:
->>>>>>> 51eed32c
         comps = _get_compset_comps(case)
         cmake_args += " -DCOMP_NAMES='{}' ".format(";".join(comps))
 
