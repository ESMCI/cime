--- conflicted
+++ resolved
@@ -123,11 +123,7 @@
         self._env_generic_files = []
         self._files = []
         self._comp_interface = None
-<<<<<<< HEAD
         self.gpu_enabled = False
-=======
-        self.gpu_enabled = False 
->>>>>>> e3607d1f
         self._non_local = non_local
         self.read_xml()
 
@@ -1545,11 +1541,7 @@
         #        3. if ngpus-per-node argument is equal to 0, it will be updated to 1 automatically.
         # ----------------------------------------------------------------------------------------------------------
         max_gpus_per_node = self.get_value("MAX_GPUS_PER_NODE")
-<<<<<<< HEAD
-        if gpu_type:
-=======
-        if gpu_type and str(gpu_type).lower() != 'none':
->>>>>>> e3607d1f
+        if gpu_type and str(gpu_type).lower() != "none":
             expect(
                 max_gpus_per_node,
                 f"GPUS are not defined for machine={machine_name} and compiler={compiler}",
@@ -1562,11 +1554,6 @@
                 compiler in ["nvhpc", "cray"],
                 f"Only nvhpc and cray compilers are expected for a GPU run; the user given compiler is {compiler}, ",
             )
-<<<<<<< HEAD
-
-            self.set_value("GPU_TYPE", gpu_type)
-            self.set_value("GPU_OFFLOAD", gpu_offload)
-=======
             valid_gpu_type = self.get_value("GPU_TYPE").split(",")
             valid_gpu_type.remove("none")
             expect(
@@ -1579,7 +1566,6 @@
                 gpu_offload in valid_gpu_offload,
                 f"Unsupported GPU programming model is given: {gpu_offload} ; valid values are {valid_gpu_offload}",
             )
->>>>>>> e3607d1f
             self.gpu_enabled = True
             if ngpus_per_node >= 0:
                 self.set_value(
@@ -1588,27 +1574,15 @@
                     if ngpus_per_node <= max_gpus_per_node
                     else max_gpus_per_node,
                 )
-<<<<<<< HEAD
-        elif gpu_offload:
-=======
-        elif gpu_offload and str(gpu_offload).lower() != 'none':
->>>>>>> e3607d1f
+        elif gpu_offload and str(gpu_offload).lower() != "none":
             expect(
                 False,
                 "Both gpu-type and gpu-offload must be defined if either is defined",
             )
 
-<<<<<<< HEAD
-        elif gpu_offload:
-            expect(
-                False,
-                "Both gpu-type and gpu-offload must be defined if either is defined",
-            )
-=======
         # Set these two GPU XML variables here to overwrite the default values
         self.set_value("GPU_TYPE", str(gpu_type).lower())
         self.set_value("GPU_OFFLOAD", str(gpu_offload).lower())
->>>>>>> e3607d1f
 
         self.initialize_derived_attributes()
 
@@ -2133,13 +2107,9 @@
                 # has been tested on Casper
                 expect(
                     self.get_value("MPILIB") == "openmpi",
-<<<<<<< HEAD
                     "The wrapper script only works with OpenMPI library; {} is currently used".format(
                         self.get_value("MPILIB")
                     ),
-=======
-                    "The wrapper script only works with OpenMPI library; {} is currently used".format(self.get_value("MPILIB")),
->>>>>>> e3607d1f
                 )
                 rundir = self.get_value("RUNDIR")
                 output_name = rundir + "/set_device_rank.sh"
