--- conflicted
+++ resolved
@@ -123,11 +123,7 @@
         self._env_generic_files = []
         self._files = []
         self._comp_interface = None
-<<<<<<< HEAD
-        self.gpu_enabled = None
-=======
-        self.gpu_enabled = False 
->>>>>>> 18aa22e1
+        self.gpu_enabled = False
         self._non_local = non_local
         self.read_xml()
 
@@ -460,18 +456,11 @@
 
     def get_value(self, item, attribute=None, resolved=True, subgroup=None):
         if item == "GPU_ENABLED":
-<<<<<<< HEAD
-            if self.gpu_enabled == None:
-                if self.get_value("GPU_TYPE") != "none":
-                    self.gpu_enabled = True
-            return "true" if self.gpu_enabled else "false"
-=======
             if not self.gpu_enabled:
                 if self.get_value("GPU_TYPE") != "none":
                     self.gpu_enabled = True
             return "true" if self.gpu_enabled else "false"
 
->>>>>>> 18aa22e1
         result = None
         for env_file in self._files:
             # Wait and resolve in self rather than in env_file
@@ -1545,11 +1534,7 @@
             self.set_value("TEST", True)
 
         # ----------------------------------------------------------------------------------------------------------
-<<<<<<< HEAD
-        # Sanity check:
-=======
         # Sanity check for a GPU run:
->>>>>>> 18aa22e1
         #        1. GPU_TYPE and GPU_OFFLOAD must both be defined to use GPUS
         #        2. if ngpus_per_node argument is larger than the value of MAX_GPUS_PER_NODE, the NGPUS_PER_NODE
         #             XML variable in the env_mach_pes.xml file would be set to MAX_GPUS_PER_NODE automatically.
@@ -1565,8 +1550,6 @@
                 gpu_offload,
                 "Both gpu-type and gpu-offload must be defined if either is defined",
             )
-<<<<<<< HEAD
-=======
             expect(
                 compiler in ["nvhpc", "cray"],
                 f"Only nvhpc and cray compilers are expected for a GPU run; the user given compiler is {compiler}, ",
@@ -1581,7 +1564,6 @@
                 gpu_offload in valid_gpu_offload,
                 f"Unsupported GPU programming model is given: {gpu_offload} ; valid values are {valid_gpu_offload}",
             )
->>>>>>> 18aa22e1
             self.set_value("GPU_TYPE", gpu_type)
             self.set_value("GPU_OFFLOAD", gpu_offload)
             self.gpu_enabled = True
@@ -2105,14 +2087,6 @@
             mpi_arg_string += " : "
 
         ngpus_per_node = self.get_value("NGPUS_PER_NODE")
-<<<<<<< HEAD
-        rundir = self.get_value("RUNDIR")
-        output_name = rundir + "/set_device_rank.sh"
-        if ngpus_per_node and ngpus_per_node > 0 and os.path.exists(output_name):
-            # 1. this setting is tested on Casper only and may not work on other machines
-            # 2. need to be revisited in the future for a more adaptable implementation
-            mpi_arg_string = mpi_arg_string + " " + output_name + " "
-=======
         if ngpus_per_node and ngpus_per_node > 0 and config.gpus_use_set_device_rank:
             if self.get_value("MACH") == "gust":
                 mpi_arg_string = mpi_arg_string + " get_local_rank "
@@ -2121,12 +2095,13 @@
                 # has been tested on Casper
                 expect(
                     self.get_value("MPILIB") == "openmpi",
-                    "The wrapper script only works with OpenMPI library; {} is currently used".format(self.get_value("MPILIB")),
+                    "The wrapper script only works with OpenMPI library; {} is currently used".format(
+                        self.get_value("MPILIB")
+                    ),
                 )
                 rundir = self.get_value("RUNDIR")
                 output_name = rundir + "/set_device_rank.sh"
                 mpi_arg_string = mpi_arg_string + " " + output_name + " "
->>>>>>> 18aa22e1
 
         return self.get_resolved_value(
             "{} {} {} {}".format(
