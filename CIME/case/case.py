# -*- coding: utf-8 -*-
"""
Wrapper around all env XML for a case.

All interaction with and between the module files in XML/ takes place
through the Case module.
"""
from copy import deepcopy
import sys
import glob, os, shutil, math, time, hashlib, socket, getpass
from CIME.XML.standard_module_setup import *

# pylint: disable=import-error,redefined-builtin
from CIME import utils
from CIME.utils import expect, get_cime_root, append_status
from CIME.utils import convert_to_type, get_model, set_model
from CIME.utils import get_project, get_charge_account, check_name
from CIME.utils import get_current_commit, safe_copy, get_cime_default_driver
from CIME.locked_files import LOCKED_DIR, lock_file
from CIME.XML.machines import Machines
from CIME.XML.pes import Pes
from CIME.XML.files import Files
from CIME.XML.testlist import Testlist
from CIME.XML.component import Component
from CIME.XML.compsets import Compsets
from CIME.XML.grids import Grids
from CIME.XML.batch import Batch
from CIME.XML.workflow import Workflow
from CIME.XML.pio import PIO
from CIME.XML.archive import Archive
from CIME.XML.env_test import EnvTest
from CIME.XML.env_mach_specific import EnvMachSpecific
from CIME.XML.env_case import EnvCase
from CIME.XML.env_mach_pes import EnvMachPes
from CIME.XML.env_build import EnvBuild
from CIME.XML.env_run import EnvRun
from CIME.XML.env_archive import EnvArchive
from CIME.XML.env_batch import EnvBatch
from CIME.XML.env_workflow import EnvWorkflow
from CIME.XML.generic_xml import GenericXML
from CIME.user_mod_support import apply_user_mods
from CIME.aprun import get_aprun_cmd_for_case

logger = logging.getLogger(__name__)


class Case(object):
    """
    https://github.com/ESMCI/cime/wiki/Developers-Introduction
    The Case class is the heart of the CIME Case Control system.  All
    interactions with a Case take part through this class.  All of the
    variables used to create and manipulate a case are defined in xml
    files and for every xml file there is a python class to interact
    with that file.

    XML files which are part of the CIME distribution and are meant to
    be readonly with respect to a case are typically named
    config_something.xml and the corresponding python Class is
    Something and can be found in file CIME.XML.something.py.  I'll
    refer to these as the CIME config classes.

    XML files which are part of a case and thus are read/write to a
    case are typically named env_whatever.xml and the cooresponding
    python modules are CIME.XML.env_whatever.py and classes are
    EnvWhatever.  I'll refer to these as the Case env classes.

    The Case Class includes an array of the Case env classes, in the
    configure function and it's supporting functions defined below
    the case object creates and manipulates the Case env classes
    by reading and interpreting the CIME config classes.

    This class extends across multiple files, class members external to this file
    are listed in the following imports
    """

    from CIME.case.case_setup import case_setup
    from CIME.case.case_clone import create_clone, _copy_user_modified_to_clone
    from CIME.case.case_test import case_test
    from CIME.case.case_submit import check_DA_settings, check_case, submit
    from CIME.case.case_st_archive import (
        case_st_archive,
        restore_from_archive,
        archive_last_restarts,
        test_st_archive,
        test_env_archive,
    )
    from CIME.case.case_run import case_run
    from CIME.case.case_cmpgen_namelists import case_cmpgen_namelists
    from CIME.case.check_lockedfiles import (
        check_lockedfile,
        check_lockedfiles,
        check_pelayouts_require_rebuild,
    )
    from CIME.case.preview_namelists import create_dirs, create_namelists
    from CIME.case.check_input_data import (
        check_all_input_data,
        stage_refcase,
        check_input_data,
    )

    def __init__(self, case_root=None, read_only=True, record=False, non_local=False):

        if case_root is None:
            case_root = os.getcwd()
        expect(
            not os.path.isdir(case_root)
            or os.path.isfile(os.path.join(case_root, "env_case.xml")),
            "Directory {} does not appear to be a valid case directory".format(
                case_root
            ),
        )

        self._caseroot = case_root
        logger.debug("Initializing Case.")
        self._read_only_mode = True
        self._force_read_only = read_only
        self._primary_component = None

        self._env_entryid_files = []
        self._env_generic_files = []
        self._files = []
        self._comp_interface = None
        self._non_local = non_local
        self.read_xml()

        srcroot = self.get_value("SRCROOT")

        # Propagate `srcroot` to `GenericXML` to resolve $SRCROOT
        if srcroot is not None:
            utils.GLOBAL["SRCROOT"] = srcroot

        if record:
            self.record_cmd()

        cimeroot = get_cime_root()

        # Insert tools path to support external code trying to import
        # standard_script_setup
        tools_path = os.path.join(cimeroot, "CIME", "Tools")
        if tools_path not in sys.path:
            sys.path.insert(0, tools_path)

        # Hold arbitary values. In create_newcase we may set values
        # for xml files that haven't been created yet. We need a place
        # to store them until we are ready to create the file. At file
        # creation we get the values for those fields from this lookup
        # table and then remove the entry.
        self.lookups = {}
        self.set_lookup_value("CIMEROOT", cimeroot)
        self._cime_model = get_model()
        self.set_lookup_value("MODEL", self._cime_model)
        self._compsetname = None
        self._gridname = None
        self._pesfile = None
        self._gridfile = None
        self._components = []
        self._component_classes = []
        self._component_description = {}
        self._is_env_loaded = False
        self._loaded_envs = None

        # these are user_mods as defined in the compset
        # Command Line user_mods are handled seperately

        # Derived attributes
        self.thread_count = None
        self.total_tasks = None
        self.tasks_per_node = None
        self.ngpus_per_node = 0
        self.num_nodes = None
        self.spare_nodes = None
        self.tasks_per_numa = None
        self.cores_per_task = None
        self.srun_binding = None
        self.async_io = False
        self.iotasks = 0

        # check if case has been configured and if so initialize derived
        if self.get_value("CASEROOT") is not None:
            if not self._non_local:
                mach = self.get_value("MACH")
                extra_machdir = self.get_value("EXTRA_MACHDIR")
                if extra_machdir:
                    machobj = Machines(machine=mach, extra_machines_dir=extra_machdir)
                else:
                    machobj = Machines(machine=mach)
<<<<<<< HEAD

=======
                if "NCAR_HOST" in os.environ:
                    probed_machine = machobj.probe_machine_name()
                    if probed_machine:
                        expect(
                            mach == probed_machine,
                            f"Current machine {probed_machine} does not match case machine {mach}.",
                        )
>>>>>>> 4f4207aa
            self.initialize_derived_attributes()

    def check_if_comp_var(self, vid):
        for env_file in self._env_entryid_files:
            new_vid, new_comp, iscompvar = env_file.check_if_comp_var(vid)
            if iscompvar:
                return new_vid, new_comp, iscompvar

        return vid, None, False

    def initialize_derived_attributes(self):
        """
        These are derived variables which can be used in the config_* files
        for variable substitution using the {{ var }} syntax
        """
        set_model(self.get_value("MODEL"))
        env_mach_pes = self.get_env("mach_pes")
        env_mach_spec = self.get_env("mach_specific")
        comp_classes = self.get_values("COMP_CLASSES")
        max_mpitasks_per_node = self.get_value("MAX_MPITASKS_PER_NODE")
        self.async_io = {}
        for comp in comp_classes:
            self.async_io[comp] = self.get_value("PIO_ASYNC_INTERFACE", subgroup=comp)

        if any(self.async_io.values()):
            self.iotasks = 1
            for comp in comp_classes:
                if self.async_io[comp]:
                    self.iotasks = max(
                        self.iotasks, self.get_value("PIO_NUMTASKS", subgroup=comp)
                    )

        self.thread_count = env_mach_pes.get_max_thread_count(comp_classes)

        mpi_attribs = {
            "compiler": self.get_value("COMPILER"),
            "mpilib": self.get_value("MPILIB"),
            "threaded": self.get_build_threaded(),
        }

        job = self.get_primary_job()
        executable = env_mach_spec.get_mpirun(self, mpi_attribs, job, exe_only=True)[0]
        if executable is not None and "aprun" in executable:
            (
                _,
                self.num_nodes,
                self.total_tasks,
                self.tasks_per_node,
                self.thread_count,
            ) = get_aprun_cmd_for_case(self, "e3sm.exe")
            self.spare_nodes = env_mach_pes.get_spare_nodes(self.num_nodes)
            self.num_nodes += self.spare_nodes
        else:
            self.total_tasks = env_mach_pes.get_total_tasks(comp_classes) + self.iotasks
            self.tasks_per_node = env_mach_pes.get_tasks_per_node(
                self.total_tasks, self.thread_count
            )

            self.num_nodes, self.spare_nodes = env_mach_pes.get_total_nodes(
                self.total_tasks, self.thread_count
            )
            self.num_nodes += self.spare_nodes

        logger.debug(
            "total_tasks {} thread_count {}".format(self.total_tasks, self.thread_count)
        )

        max_gpus_per_node = self.get_value("MAX_GPUS_PER_NODE")

        if max_gpus_per_node:
            self.ngpus_per_node = self.get_value("NGPUS_PER_NODE")

        self.tasks_per_numa = int(math.ceil(self.tasks_per_node / 2.0))
        smt_factor = max(
            1, int(self.get_value("MAX_TASKS_PER_NODE") / max_mpitasks_per_node)
        )

        threads_per_node = self.tasks_per_node * self.thread_count
        threads_per_core = (
            1 if (threads_per_node <= max_mpitasks_per_node) else smt_factor
        )
        self.cores_per_task = self.thread_count / threads_per_core

        os.environ["OMP_NUM_THREADS"] = str(self.thread_count)

        self.srun_binding = math.floor(
            smt_factor * max_mpitasks_per_node / self.tasks_per_node
        )
        self.srun_binding = max(1, int(self.srun_binding))

    # Define __enter__ and __exit__ so that we can use this as a context manager
    # and force a flush on exit.
    def __enter__(self):
        if not self._force_read_only:
            self._read_only_mode = False
        return self

    def __exit__(self, *_):
        self.flush()
        self._read_only_mode = True
        return False

    def read_xml(self):
        for env_file in self._files:
            expect(
                not env_file.needsrewrite,
                "Potential loss of unflushed changes in {}".format(env_file.filename),
            )

        self._env_entryid_files = []
        self._env_entryid_files.append(
            EnvCase(self._caseroot, components=None, read_only=self._force_read_only)
        )
        components = self._env_entryid_files[0].get_values("COMP_CLASSES")
        self._env_entryid_files.append(
            EnvRun(
                self._caseroot, components=components, read_only=self._force_read_only
            )
        )
        self._env_entryid_files.append(
            EnvBuild(
                self._caseroot, components=components, read_only=self._force_read_only
            )
        )
        self._comp_interface = self._env_entryid_files[-1].get_value("COMP_INTERFACE")

        self._env_entryid_files.append(
            EnvMachPes(
                self._caseroot,
                components=components,
                read_only=self._force_read_only,
                comp_interface=self._comp_interface,
            )
        )
        self._env_entryid_files.append(
            EnvBatch(self._caseroot, read_only=self._force_read_only)
        )
        self._env_entryid_files.append(
            EnvWorkflow(self._caseroot, read_only=self._force_read_only)
        )

        if os.path.isfile(os.path.join(self._caseroot, "env_test.xml")):
            self._env_entryid_files.append(
                EnvTest(
                    self._caseroot,
                    components=components,
                    read_only=self._force_read_only,
                )
            )
        self._env_generic_files = []
        self._env_generic_files.append(
            EnvMachSpecific(
                self._caseroot,
                read_only=self._force_read_only,
                comp_interface=self._comp_interface,
            )
        )
        self._env_generic_files.append(
            EnvArchive(self._caseroot, read_only=self._force_read_only)
        )
        self._files = self._env_entryid_files + self._env_generic_files

    def get_case_root(self):
        """Returns the root directory for this case."""
        return self._caseroot

    def get_env(self, short_name, allow_missing=False):
        full_name = "env_{}.xml".format(short_name)
        for env_file in self._files:
            if os.path.basename(env_file.filename) == full_name:
                return env_file
        if allow_missing:
            return None
        expect(False, "Could not find object for {} in case".format(full_name))

    def check_timestamps(self, short_name=None):
        if short_name is not None:
            env_file = self.get_env(short_name)
            env_file.check_timestamp()
        else:
            for env_file in self._files:
                env_file.check_timestamp()

    def copy(self, newcasename, newcaseroot, newcimeroot=None, newsrcroot=None):
        newcase = deepcopy(self)
        for env_file in newcase._files:  # pylint: disable=protected-access
            basename = os.path.basename(env_file.filename)
            newfile = os.path.join(newcaseroot, basename)
            env_file.change_file(newfile, copy=True)

        if newcimeroot is not None:
            newcase.set_value("CIMEROOT", newcimeroot)

        if newsrcroot is not None:
            newcase.set_value("SRCROOT", newsrcroot)

        newcase.set_value("CASE", newcasename)
        newcase.set_value("CASEROOT", newcaseroot)
        newcase.set_value("CONTINUE_RUN", "FALSE")
        newcase.set_value("RESUBMIT", 0)
        newcase.set_value("CASE_HASH", newcase.new_hash())

        # Important, and subtle: Writability should NOT be copied because
        # this allows the copy to be modified without needing a "with" statement
        # which opens the door to tricky errors such as unflushed writes.
        newcase._read_only_mode = True  # pylint: disable=protected-access

        return newcase

    def flush(self, flushall=False):
        if not os.path.isdir(self._caseroot):
            # do not flush if caseroot wasnt created
            return

        for env_file in self._files:
            env_file.write(force_write=flushall)

    def get_values(self, item, attribute=None, resolved=True, subgroup=None):
        for env_file in self._files:
            # Wait and resolve in self rather than in env_file
            results = env_file.get_values(
                item, attribute, resolved=False, subgroup=subgroup
            )
            if len(results) > 0:
                new_results = []
                if resolved:
                    for result in results:
                        if isinstance(result, str):
                            result = self.get_resolved_value(result)
                            vtype = env_file.get_type_info(item)
                            if vtype is not None or vtype != "char":
                                result = convert_to_type(result, vtype, item)

                            new_results.append(result)

                        else:
                            new_results.append(result)

                else:
                    new_results = results

                return new_results

        # Return empty result
        return []

    def get_value(self, item, attribute=None, resolved=True, subgroup=None):
        result = None
        for env_file in self._files:
            # Wait and resolve in self rather than in env_file
            result = env_file.get_value(
                item, attribute, resolved=False, subgroup=subgroup
            )

            if result is not None:
                if resolved and isinstance(result, str):
                    result = self.get_resolved_value(result)
                    vtype = env_file.get_type_info(item)
                    if vtype is not None and vtype != "char":
                        result = convert_to_type(result, vtype, item)

                return result

        # Return empty result
        return result

    def get_record_fields(self, variable, field):
        """get_record_fields gets individual requested field from an entry_id file
        this routine is used only by xmlquery"""
        # Empty result
        result = []

        for env_file in self._env_entryid_files:
            # Wait and resolve in self rather than in env_file
            logger.debug(
                "(get_record_field) Searching in {}".format(env_file.__class__.__name__)
            )
            if field == "varid":
                roots = env_file.scan_children("entry")
            else:
                roots = env_file.get_nodes_by_id(variable)

            for root in roots:
                if root is not None:
                    if field == "raw":
                        result.append(env_file.get_raw_record(root))
                    elif field == "desc":
                        result.append(env_file.get_description(root))
                    elif field == "varid":
                        result.append(env_file.get(root, "id"))
                    elif field == "group":
                        result.extend(env_file.get_groups(root))
                    elif field == "valid_values":
                        # pylint: disable=protected-access
                        vv = env_file._get_valid_values(root)
                        if vv:
                            result.extend(vv)
                    elif field == "file":
                        result.append(env_file.filename)

        if not result:
            for env_file in self._env_generic_files:
                roots = env_file.scan_children(variable)
                for root in roots:
                    if root is not None:
                        if field == "raw":
                            result.append(env_file.get_raw_record(root))
                        elif field == "group":
                            result.extend(env_file.get_groups(root))
                        elif field == "file":
                            result.append(env_file.filename)

        return list(set(result))

    def get_type_info(self, item):
        result = None
        for env_file in self._env_entryid_files:
            result = env_file.get_type_info(item)
            if result is not None:
                return result

        return result

    def get_resolved_value(self, item, recurse=0, allow_unresolved_envvars=False):
        num_unresolved = item.count("$") if item else 0
        recurse_limit = 10
        if num_unresolved > 0 and recurse < recurse_limit:
            for env_file in self._env_entryid_files:
                item = env_file.get_resolved_value(
                    item, allow_unresolved_envvars=allow_unresolved_envvars
                )
            if "$" not in item:
                return item
            else:
                item = self.get_resolved_value(
                    item,
                    recurse=recurse + 1,
                    allow_unresolved_envvars=allow_unresolved_envvars,
                )

        return item

    def set_value(
        self,
        item,
        value,
        subgroup=None,
        ignore_type=False,
        allow_undefined=False,
        return_file=False,
    ):
        """
        If a file has been defined, and the variable is in the file,
        then that value will be set in the file object and the resovled value
        is returned unless return_file is True, in which case (resolved_value, filename)
        is returned where filename is the name of the modified file.
        """
        expect(
            not self._read_only_mode,
            "Cannot modify case, read_only. "
            "Case must be opened with read_only=False and can only be modified within a context manager",
        )

        if item == "CASEROOT":
            self._caseroot = value
        result = None

        for env_file in self._files:
            result = env_file.set_value(item, value, subgroup, ignore_type)
            if result is not None:
                logger.debug("Will rewrite file {} {}".format(env_file.filename, item))
                return (result, env_file.filename) if return_file else result

        if len(self._files) == 1:
            expect(
                allow_undefined or result is not None,
                "No variable {} found in file {}".format(item, self._files[0].filename),
            )
        else:
            expect(
                allow_undefined or result is not None,
                "No variable {} found in case".format(item),
            )

    def set_valid_values(self, item, valid_values):
        """
        Update or create a valid_values entry for item and populate it
        """
        expect(
            not self._read_only_mode,
            "Cannot modify case, read_only. "
            "Case must be opened with read_only=False and can only be modified within a context manager",
        )

        result = None
        for env_file in self._env_entryid_files:
            result = env_file.set_valid_values(item, valid_values)
            if result is not None:
                logger.debug("Will rewrite file {} {}".format(env_file.filename, item))
                return result

    def set_lookup_value(self, item, value):
        if item in self.lookups and self.lookups[item] is not None:
            logger.warning(
                "Item {} already in lookups with value {}".format(
                    item, self.lookups[item]
                )
            )
        else:
            logger.debug("Setting in lookups: item {}, value {}".format(item, value))
            self.lookups[item] = value

    def clean_up_lookups(self, allow_undefined=False):
        # put anything in the lookups table into existing env objects
        for key, value in list(self.lookups.items()):
            logger.debug("lookup key {} value {}".format(key, value))
            result = self.set_value(key, value, allow_undefined=allow_undefined)
            if result is not None:
                del self.lookups[key]

    def _set_compset(self, compset_name, files):
        """
        Loop through all the compset files and find the compset
        specifation file that matches either the input 'compset_name'.
        Note that the input compset name (i.e. compset_name) can be
        either a longname or an alias. This will set various compset-related
        info.

        Returns a tuple: (compset_alias, science_support, component_defining_compset)
        (For a user-defined compset - i.e., a compset without an alias - these
        return values will be None, [], None.)
        """
        science_support = []
        compset_alias = None
        components = files.get_components("COMPSETS_SPEC_FILE")
        logger.debug(
            " Possible components for COMPSETS_SPEC_FILE are {}".format(components)
        )

        self.set_lookup_value("COMP_INTERFACE", self._comp_interface)
        if self._cime_model == "ufs":
            ufs_driver = os.environ.get("UFS_DRIVER")
            attribute = None
            if ufs_driver:
                attribute = {"component": "nems"}
            comp_root_dir_cpl = files.get_value(
                "COMP_ROOT_DIR_CPL", attribute=attribute
            )
        elif self._cime_model == "cesm":
            comp_root_dir_cpl = files.get_value("COMP_ROOT_DIR_CPL")

        if self._cime_model in ("cesm", "ufs"):
            self.set_lookup_value("COMP_ROOT_DIR_CPL", comp_root_dir_cpl)

        # Loop through all of the files listed in COMPSETS_SPEC_FILE and find the file
        # that has a match for either the alias or the longname in that order
        for component in components:

            # Determine the compsets file for this component
            compsets_filename = files.get_value(
                "COMPSETS_SPEC_FILE", {"component": component}
            )

            # If the file exists, read it and see if there is a match for the compset alias or longname
            if os.path.isfile(compsets_filename):
                compsets = Compsets(compsets_filename)
                match, compset_alias, science_support = compsets.get_compset_match(
                    name=compset_name
                )
                if match is not None:
                    self._compsetname = match
                    logger.info("Compset longname is {}".format(match))
                    logger.info(
                        "Compset specification file is {}".format(compsets_filename)
                    )
                    break

        if compset_alias is None:
            logger.info(
                "Did not find an alias or longname compset match for {} ".format(
                    compset_name
                )
            )
            self._compsetname = compset_name

        # Fill in compset name
        self._compsetname, self._components = self.valid_compset(
            self._compsetname, compset_alias, files
        )

        # if this is a valiid compset longname there will be at least 7 components.
        components = self.get_compset_components()
        expect(
            len(components) > 6,
            "No compset alias {} found and this does not appear to be a compset longname.".format(
                compset_name
            ),
        )

        return compset_alias, science_support

    def get_primary_component(self):
        if self._primary_component is None:
            self._primary_component = self._find_primary_component()
        return self._primary_component

    def _find_primary_component(self):
        """
        try to glean the primary component based on compset name
        """
        progcomps = {}
        spec = {}
        primary_component = None
        for comp in self._component_classes:
            if comp == "CPL":
                continue
            spec[comp] = self.get_value("COMP_{}".format(comp))
            notprogcomps = ("D{}".format(comp), "X{}".format(comp), "S{}".format(comp))
            if spec[comp].upper() in notprogcomps:
                progcomps[comp] = False
            else:
                progcomps[comp] = True
        expect(
            "ATM" in progcomps
            and "LND" in progcomps
            and "OCN" in progcomps
            and "ICE" in progcomps,
            " Not finding expected components in {}".format(self._component_classes),
        )
        if (
            progcomps["ATM"]
            and progcomps["LND"]
            and progcomps["OCN"]
            and progcomps["ICE"]
        ):
            primary_component = "allactive"
        elif progcomps["LND"] and progcomps["OCN"] and progcomps["ICE"]:
            # this is a "J" compset
            primary_component = "allactive"
        elif progcomps["ATM"] and progcomps["OCN"] and progcomps["ICE"]:
            # this is a ufs s2s compset
            primary_component = "allactive"
        elif progcomps["ATM"]:
            if "DOCN%SOM" in self._compsetname and progcomps["LND"]:
                # This is an "E" compset
                primary_component = "allactive"
            else:
                # This is an "F" or "Q" compset
                primary_component = spec["ATM"]
        elif progcomps["LND"]:
            # This is an "I" compset
            primary_component = spec["LND"]
        elif progcomps["OCN"]:
            # This is a "C" or "G" compset
            primary_component = spec["OCN"]
        elif progcomps["ICE"]:
            # This is a "D" compset
            primary_component = spec["ICE"]
        elif "GLC" in progcomps and progcomps["GLC"]:
            # This is a "TG" compset
            primary_component = spec["GLC"]
        elif progcomps["ROF"]:
            # This is a "R" compset
            primary_component = spec["ROF"]
        elif progcomps["WAV"]:
            # This is a "V" compset
            primary_component = spec["WAV"]
        else:
            # This is "A", "X" or "S"
            primary_component = "drv"

        return primary_component

    def _valid_compset_impl(self, compset_name, compset_alias, comp_classes, comp_hash):
        """Add stub models missing in <compset_name>, return full compset name.
        <comp_classes> is a list of all supported component classes.
        <comp_hash> is a dictionary where each key is a supported component
        (e.g., datm) and the associated value is the index in <comp_classes> of
        that component's class (e.g., 1 for atm).
        >>> import os, shutil, tempfile
        >>> workdir = tempfile.mkdtemp()
        >>> caseroot = os.path.join(workdir, 'caseroot')  # use non-existent caseroot to avoid error about not being a valid case directory in Case __init__ method
        >>> Case(caseroot, read_only=False)._valid_compset_impl('2000_DATM%NYF_SLND_DICE%SSMI_DOCN%DOM_DROF%NYF_SGLC_SWAV', None, ['CPL', 'ATM', 'LND', 'ICE', 'OCN', 'ROF', 'GLC', 'WAV', 'ESP'], {'datm':1,'satm':1,'dlnd':2,'slnd':2,'dice':3,'sice':3,'docn':4,'socn':4,'drof':5,'srof':5,'sglc':6,'swav':7,'ww3':7,'sesp':8})
        ('2000_DATM%NYF_SLND_DICE%SSMI_DOCN%DOM_DROF%NYF_SGLC_SWAV_SESP', ['2000', 'DATM%NYF', 'SLND', 'DICE%SSMI', 'DOCN%DOM', 'DROF%NYF', 'SGLC', 'SWAV', 'SESP'])
        >>> Case(caseroot, read_only=False)._valid_compset_impl('2000_DATM%NYF_SLND_DICE%SSMI_DOCN%DOM_DROF%NYF_SGLC_SWAV', None, ['CPL', 'ATM', 'LND', 'ICE', 'OCN', 'ROF', 'GLC', 'WAV', 'ESP'], {'datm':1,'satm':1,'dlnd':2,'slnd':2,'dice':3,'sice':3,'docn':4,'socn':4,'drof':5,'srof':5,'sglc':6,'swav':7,'ww3':7,'sesp':8})
        ('2000_DATM%NYF_SLND_DICE%SSMI_DOCN%DOM_DROF%NYF_SGLC_SWAV_SESP', ['2000', 'DATM%NYF', 'SLND', 'DICE%SSMI', 'DOCN%DOM', 'DROF%NYF', 'SGLC', 'SWAV', 'SESP'])
        >>> Case(caseroot, read_only=False)._valid_compset_impl('atm:DATM%NYF_rof:DROF%NYF_scn:2000_ice:DICE%SSMI_ocn:DOCN%DOM', None, ['CPL', 'ATM', 'LND', 'ICE', 'OCN', 'ROF', 'GLC', 'WAV', 'ESP'], {'datm':1,'satm':1,'dlnd':2,'slnd':2,'dice':3,'sice':3,'docn':4,'socn':4,'drof':5,'srof':5,'sglc':6,'swav':7,'ww3':7,'sesp':8})
        ('2000_DATM%NYF_SLND_DICE%SSMI_DOCN%DOM_DROF%NYF_SGLC_SWAV_SESP', ['2000', 'DATM%NYF', 'SLND', 'DICE%SSMI', 'DOCN%DOM', 'DROF%NYF', 'SGLC', 'SWAV', 'SESP'])
        >>> Case(caseroot, read_only=False)._valid_compset_impl('2000_DATM%NYF_DICE%SSMI_DOCN%DOM_DROF%NYF', None, ['CPL', 'ATM', 'LND', 'ICE', 'OCN', 'ROF', 'GLC', 'WAV', 'ESP'], {'datm':1,'satm':1,'dlnd':2,'slnd':2,'dice':3,'sice':3,'docn':4,'socn':4,'drof':5,'srof':5,'sglc':6,'swav':7,'ww3':7,'sesp':8})
        ('2000_DATM%NYF_SLND_DICE%SSMI_DOCN%DOM_DROF%NYF_SGLC_SWAV_SESP', ['2000', 'DATM%NYF', 'SLND', 'DICE%SSMI', 'DOCN%DOM', 'DROF%NYF', 'SGLC', 'SWAV', 'SESP'])
        >>> Case(caseroot, read_only=False)._valid_compset_impl('2000_DICE%SSMI_DOCN%DOM_DATM%NYF_DROF%NYF', None, ['CPL', 'ATM', 'LND', 'ICE', 'OCN', 'ROF', 'GLC', 'WAV', 'ESP'], {'datm':1,'satm':1,'dlnd':2,'slnd':2,'dice':3,'sice':3,'docn':4,'socn':4,'drof':5,'srof':5,'sglc':6,'swav':7,'ww3':7,'sesp':8})
        ('2000_DATM%NYF_SLND_DICE%SSMI_DOCN%DOM_DROF%NYF_SGLC_SWAV_SESP', ['2000', 'DATM%NYF', 'SLND', 'DICE%SSMI', 'DOCN%DOM', 'DROF%NYF', 'SGLC', 'SWAV', 'SESP'])
        >>> Case(caseroot, read_only=False)._valid_compset_impl('2000_DICE%SSMI_DOCN%DOM_DATM%NYF_DROF%NYF_TEST', None, ['CPL', 'ATM', 'LND', 'ICE', 'OCN', 'ROF', 'GLC', 'WAV', 'ESP'], {'datm':1,'satm':1,'dlnd':2,'slnd':2,'dice':3,'sice':3,'docn':4,'socn':4,'drof':5,'srof':5,'sglc':6,'swav':7,'ww3':7,'sesp':8})
        ('2000_DATM%NYF_SLND_DICE%SSMI_DOCN%DOM_DROF%NYF_SGLC_SWAV_SESP_TEST', ['2000', 'DATM%NYF', 'SLND', 'DICE%SSMI', 'DOCN%DOM', 'DROF%NYF', 'SGLC', 'SWAV', 'SESP'])
        >>> Case(caseroot, read_only=False)._valid_compset_impl('1850_CAM60_CLM50%BGC-CROP_CICE_POP2%ECO%ABIO-DIC_MOSART_CISM2%NOEVOLVE_WW3_BGC%BDRD', None, ['CPL', 'ATM', 'LND', 'ICE', 'OCN', 'ROF', 'GLC', 'WAV', 'ESP'], {'datm':1,'satm':1, 'cam':1,'dlnd':2,'clm':2,'slnd':2,'cice':3,'dice':3,'sice':3,'pop':4,'docn':4,'socn':4,'mosart':5,'drof':5,'srof':5,'cism':6,'sglc':6,'ww':7,'swav':7,'ww3':7,'sesp':8})
        ('1850_CAM60_CLM50%BGC-CROP_CICE_POP2%ECO%ABIO-DIC_MOSART_CISM2%NOEVOLVE_WW3_SESP_BGC%BDRD', ['1850', 'CAM60', 'CLM50%BGC-CROP', 'CICE', 'POP2%ECO%ABIO-DIC', 'MOSART', 'CISM2%NOEVOLVE', 'WW3', 'SESP'])
        >>> Case(caseroot, read_only=False)._valid_compset_impl('1850_CAM60_CLM50%BGC-CROP_CICE_POP2%ECO%ABIO-DIC_MOSART_CISM2%NOEVOLVE_WW3_BGC%BDRD_TEST', None, ['CPL', 'ATM', 'LND', 'ICE', 'OCN', 'ROF', 'GLC', 'WAV', 'IAC', 'ESP'], {'datm':1,'satm':1, 'cam':1,'dlnd':2,'clm':2,'slnd':2,'cice':3,'dice':3,'sice':3,'pop':4,'docn':4,'socn':4,'mosart':5,'drof':5,'srof':5,'cism':6,'sglc':6,'ww':7,'swav':7,'ww3':7,'sesp':8})
        ('1850_CAM60_CLM50%BGC-CROP_CICE_POP2%ECO%ABIO-DIC_MOSART_CISM2%NOEVOLVE_WW3_SIAC_SESP_BGC%BDRD_TEST', ['1850', 'CAM60', 'CLM50%BGC-CROP', 'CICE', 'POP2%ECO%ABIO-DIC', 'MOSART', 'CISM2%NOEVOLVE', 'WW3', 'SIAC', 'SESP'])
        >>> Case(caseroot, read_only=False)._valid_compset_impl('1850_SATM_SLND_SICE_SOCN_SGLC_SWAV', 'S', ['CPL', 'ATM', 'LND', 'ICE', 'OCN', 'ROF', 'GLC', 'WAV', 'IAC', 'ESP'], {'datm':1,'satm':1, 'cam':1,'dlnd':2,'clm':2,'slnd':2,'cice':3,'dice':3,'sice':3,'pop':4,'docn':4,'socn':4,'mosart':5,'drof':5,'srof':5,'cism':6,'sglc':6,'ww':7,'swav':7,'ww3':7,'sesp':8})
        ('1850_SATM_SLND_SICE_SOCN_SROF_SGLC_SWAV_SIAC_SESP', ['1850', 'SATM', 'SLND', 'SICE', 'SOCN', 'SROF', 'SGLC', 'SWAV', 'SIAC', 'SESP'])

        >>> Case(caseroot, read_only=False)._valid_compset_impl('1850_SATM_SLND_SICE_SOCN_SGLC_SWAV', None, ['CPL', 'ATM', 'LND', 'ICE', 'OCN', 'ROF', 'GLC', 'WAV', 'IAC', 'ESP'], {'datm':1,'satm':1, 'cam':1,'dlnd':2,'clm':2,'slnd':2,'cice':3,'dice':3,'sice':3,'pop':4,'docn':4,'socn':4,'mosart':5,'drof':5,'srof':5,'cism':6,'sglc':6,'ww':7,'swav':7,'ww3':7,'sesp':8}) #doctest: +IGNORE_EXCEPTION_DETAIL
        Traceback (most recent call last):
        CIMEError: ERROR: Invalid compset name, 1850_SATM_SLND_SICE_SOCN_SGLC_SWAV, all stub components generated
        >>> shutil.rmtree(workdir, ignore_errors=True)
        """
        # Find the models declared in the compset
        model_set = [None] * len(comp_classes)
        components = compset_name.split("_")
        noncomps = []
        allstubs = True
        colonformat = ":" in compset_name
        if colonformat:
            # make sure that scn: is component[0] as expected
            for i in range(1, len(components)):
                if components[i].startswith("scn:"):
                    tmp = components[0]
                    components[0] = components[i]
                    components[i] = tmp
                    break

            model_set[0] = components[0][4:]
        else:
            model_set[0] = components[0]

        for model in components[1:]:
            match = Case.__mod_match_re__.match(model.lower())
            expect(match is not None, "No model match for {}".format(model))
            mod_match = match.group(1)
            # Check for noncomponent appends (BGC & TEST)
            if mod_match in ("bgc", "test"):
                noncomps.append(model)
            elif ":" in mod_match:
                comp_ind = comp_hash[mod_match[4:]]
                model_set[comp_ind] = model
            else:
                expect(mod_match in comp_hash, "Unknown model type, {}".format(model))
                comp_ind = comp_hash[mod_match]
                model_set[comp_ind] = model

        # Fill in missing components with stubs
        for comp_ind in range(1, len(model_set)):
            if model_set[comp_ind] is None:
                comp_class = comp_classes[comp_ind]
                stub = "S" + comp_class
                logger.info("Automatically adding {} to compset".format(stub))
                model_set[comp_ind] = stub
            elif ":" in model_set[comp_ind]:
                model_set[comp_ind] = model_set[comp_ind][4:]

            if model_set[comp_ind][0] != "S":
                allstubs = False

        expect(
            (compset_alias is not None) or (not allstubs),
            "Invalid compset name, {}, all stub components generated".format(
                compset_name
            ),
        )
        # Return the completed compset
        compsetname = "_".join(model_set)
        for noncomp in noncomps:
            compsetname = compsetname + "_" + noncomp
        return compsetname, model_set

    # RE to match component type name without optional piece (stuff after %).
    # Drop any trailing digits (e.g., the 60 in CAM60) to ensure match
    # Note, this will also drop trailing digits such as in ww3 but since it
    # is handled consistenly, this should not affect functionality.
    # Note: interstitial digits are included (e.g., in FV3GFS).
    __mod_match_re__ = re.compile(r"([^%]*[^0-9%]+)")

    def valid_compset(self, compset_name, compset_alias, files):
        """Add stub models missing in <compset_name>, return full compset name.
        <files> is used to collect set of all supported components.
        """
        # First, create hash of model names
        # A note about indexing. Relevant component classes start at 1
        # because we ignore CPL for finding model components.
        # Model components would normally start at zero but since we are
        # dealing with a compset, 0 is reserved for the time field
        drv_config_file = files.get_value("CONFIG_CPL_FILE")
        drv_comp = Component(drv_config_file, "CPL")
        comp_classes = drv_comp.get_valid_model_components()
        comp_hash = {}  # Hash model name to component class index
        for comp_ind in range(1, len(comp_classes)):
            comp = comp_classes[comp_ind]
            # Find list of models for component class
            # List can be in different locations, check CONFIG_XXX_FILE
            node_name = "CONFIG_{}_FILE".format(comp)
            models = files.get_components(node_name)
            if (models is None) or (None in models):
                # Backup, check COMP_ROOT_DIR_XXX
                node_name = "COMP_ROOT_DIR_" + comp
                models = files.get_components(node_name)

            expect(
                (models is not None) and (None not in models),
                "Unable to find list of supported components",
            )

            for model in models:
                mod_match = Case.__mod_match_re__.match(model.lower()).group(1)
                comp_hash[mod_match] = comp_ind

        return self._valid_compset_impl(
            compset_name, compset_alias, comp_classes, comp_hash
        )

    def _set_info_from_primary_component(self, files, pesfile=None):
        """
        Sets file and directory paths that depend on the primary component of
        this compset.

        Assumes that self._primary_component has already been set.
        """
        component = self.get_primary_component()

        compset_spec_file = files.get_value(
            "COMPSETS_SPEC_FILE", {"component": component}, resolved=False
        )

        self.set_lookup_value("COMPSETS_SPEC_FILE", compset_spec_file)
        if pesfile is None:
            self._pesfile = files.get_value("PES_SPEC_FILE", {"component": component})
            pesfile_unresolved = files.get_value(
                "PES_SPEC_FILE", {"component": component}, resolved=False
            )
            logger.info("Pes     specification file is {}".format(self._pesfile))
        else:
            self._pesfile = pesfile
            pesfile_unresolved = pesfile
        expect(
            self._pesfile is not None,
            "No pesfile found for component {}".format(component),
        )

        self.set_lookup_value("PES_SPEC_FILE", pesfile_unresolved)

        tests_filename = files.get_value(
            "TESTS_SPEC_FILE", {"component": component}, resolved=False
        )
        tests_mods_dir = files.get_value(
            "TESTS_MODS_DIR", {"component": component}, resolved=False
        )
        user_mods_dir = files.get_value(
            "USER_MODS_DIR", {"component": component}, resolved=False
        )
        self.set_lookup_value("TESTS_SPEC_FILE", tests_filename)
        self.set_lookup_value("TESTS_MODS_DIR", tests_mods_dir)
        self.set_lookup_value("USER_MODS_DIR", user_mods_dir)

    def get_compset_components(self):
        # If are doing a create_clone then, self._compsetname is not set yet
        components = []
        compset = self.get_value("COMPSET")
        if compset is None:
            compset = self._compsetname
        expect(compset is not None, "compset is not set")
        # the first element is always the date operator - skip it
        elements = compset.split("_")[1:]  # pylint: disable=maybe-no-member
        for element in elements:
            if ":" in element:
                element = element[4:]
            # ignore the possible BGC or TEST modifier
            if element.startswith("BGC%") or element.startswith("TEST"):
                continue
            else:
                element_component = element.split("%")[0].lower()
                if (
                    "ww" not in element_component
                    and "fv3" not in element_component
                    and "cice" not in element_component
                ):
                    element_component = re.sub(r"[0-9]*", "", element_component)
                components.append(element_component)
        return components

    def __iter__(self):
        for entryid_file in self._env_entryid_files:
            for key, val in entryid_file:
                if isinstance(val, str) and "$" in val:
                    yield key, self.get_resolved_value(val)
                else:
                    yield key, val

    def set_comp_classes(self, comp_classes):
        self._component_classes = comp_classes
        for env_file in self._env_entryid_files:
            env_file.set_components(comp_classes)

    def _get_component_config_data(self, files):
        # attributes used for multi valued defaults
        # attlist is a dictionary used to determine the value element that has the most matches
        attlist = {
            "compset": self._compsetname,
            "grid": self._gridname,
            "cime_model": self._cime_model,
        }

        # Determine list of component classes that this coupler/driver knows how
        # to deal with. This list follows the same order as compset longnames follow.

        # Add the group and elements for the config_files.xml
        for env_file in self._env_entryid_files:
            env_file.add_elements_by_group(files, attlist)

        drv_config_file = files.get_value("CONFIG_CPL_FILE")
        drv_comp = Component(drv_config_file, "CPL")
        for env_file in self._env_entryid_files:
            env_file.add_elements_by_group(drv_comp, attributes=attlist)

        drv_config_file_model_specific = files.get_value(
            "CONFIG_CPL_FILE_MODEL_SPECIFIC"
        )
        expect(
            os.path.isfile(drv_config_file_model_specific),
            "No {} specific file found for driver {}".format(
                get_model(), self._comp_interface
            ),
        )
        drv_comp_model_specific = Component(drv_config_file_model_specific, "CPL")

        self._component_description[
            "forcing"
        ] = drv_comp_model_specific.get_forcing_description(self._compsetname)
        logger.info(
            "Compset forcing is {}".format(self._component_description["forcing"])
        )
        self._component_description["CPL"] = drv_comp_model_specific.get_description(
            self._compsetname
        )
        if len(self._component_description["CPL"]) > 0:
            logger.info("Com forcing is {}".format(self._component_description["CPL"]))
        for env_file in self._env_entryid_files:
            env_file.add_elements_by_group(drv_comp_model_specific, attributes=attlist)

        self.clean_up_lookups(allow_undefined=True)

        # loop over all elements of both component_classes and components - and get config_component_file for
        # for each component
        self.set_comp_classes(drv_comp.get_valid_model_components())

        # will need a change here for new cpl components
        root_dir_node_name = "COMP_ROOT_DIR_CPL"
        comp_root_dir = files.get_value(
            root_dir_node_name, {"component": self._comp_interface}, resolved=False
        )

        if comp_root_dir is not None:
            self.set_value(root_dir_node_name, comp_root_dir)

        for i in range(1, len(self._component_classes)):
            comp_class = self._component_classes[i]
            comp_name = self._components[i - 1]
            if ":" in comp_name:
                comp_name = comp_name[4:]
            root_dir_node_name = "COMP_ROOT_DIR_" + comp_class
            node_name = "CONFIG_" + comp_class + "_FILE"
            compatt = {"component": comp_name}
            comp_root_dir = files.get_value(root_dir_node_name, compatt, resolved=False)
            if comp_root_dir is not None:
                self.set_value(root_dir_node_name, comp_root_dir)

            # Add the group and elements for the config_files.xml

            comp_config_file = files.get_value(node_name, compatt, resolved=False)
            expect(
                comp_config_file is not None,
                "No component {} found for class {}".format(comp_name, comp_class),
            )
            self.set_value(node_name, comp_config_file)
            comp_config_file = files.get_value(node_name, compatt)

            expect(
                comp_config_file is not None and os.path.isfile(comp_config_file),
                "Config file {} for component {} not found.".format(
                    comp_config_file, comp_name
                ),
            )
            compobj = Component(comp_config_file, comp_class)
            # For files following version 3 schema this also checks the compsetname validity

            self._component_description[comp_class] = compobj.get_description(
                self._compsetname
            )
            expect(
                self._component_description[comp_class] is not None,
                "No description found in file {} for component {} in comp_class {}".format(
                    comp_config_file, comp_name, comp_class
                ),
            )
            logger.info(
                "{} component is {}".format(
                    comp_class, self._component_description[comp_class]
                )
            )
            for env_file in self._env_entryid_files:
                env_file.add_elements_by_group(compobj, attributes=attlist)
        self.clean_up_lookups(allow_undefined=self._comp_interface == "nuopc")

    def _setup_mach_pes(self, pecount, multi_driver, ninst, machine_name, mpilib):
        # --------------------------------------------
        # pe layout
        # --------------------------------------------
        mach_pes_obj = None
        # self._pesfile may already be env_mach_pes.xml if so we can just return
        gfile = GenericXML(infile=self._pesfile)
        ftype = gfile.get_id()
        expect(
            ftype == "env_mach_pes.xml" or ftype == "config_pes",
            " Do not recognize {} as a valid CIME pes file {}".format(
                self._pesfile, ftype
            ),
        )
        if ftype == "env_mach_pes.xml":
            new_mach_pes_obj = EnvMachPes(
                infile=self._pesfile,
                components=self._component_classes,
                comp_interface=self._comp_interface,
            )
            self.update_env(new_mach_pes_obj, "mach_pes", blow_away=True)
            return new_mach_pes_obj.get_value("TOTALPES")

        pesobj = Pes(self._pesfile)

        match1 = re.match("(.+)x([0-9]+)", "" if pecount is None else pecount)
        match2 = re.match("([0-9]+)", "" if pecount is None else pecount)

        pes_ntasks = {}
        pes_nthrds = {}
        pes_rootpe = {}
        pes_pstrid = {}
        other = {}
        comment = None
        force_tasks = None
        force_thrds = None

        if match1:
            opti_tasks = match1.group(1)
            if opti_tasks.isdigit():
                force_tasks = int(opti_tasks)
            else:
                pes_ntasks = pesobj.find_pes_layout(
                    self._gridname,
                    self._compsetname,
                    machine_name,
                    pesize_opts=opti_tasks,
                    mpilib=mpilib,
                )[0]
            force_thrds = int(match1.group(2))
        elif match2:
            force_tasks = int(match2.group(1))
            pes_nthrds = pesobj.find_pes_layout(
                self._gridname, self._compsetname, machine_name, mpilib=mpilib
            )[1]
        else:
            (
                pes_ntasks,
                pes_nthrds,
                pes_rootpe,
                pes_pstrid,
                other,
                comment,
            ) = pesobj.find_pes_layout(
                self._gridname,
                self._compsetname,
                machine_name,
                pesize_opts=pecount,
                mpilib=mpilib,
            )

        if match1 or match2:
            for component_class in self._component_classes:
                if force_tasks is not None:
                    string_ = "NTASKS_" + component_class
                    pes_ntasks[string_] = force_tasks

                if force_thrds is not None:
                    string_ = "NTHRDS_" + component_class
                    pes_nthrds[string_] = force_thrds

                # Always default to zero rootpe if user forced procs and or threads
                string_ = "ROOTPE_" + component_class
                pes_rootpe[string_] = 0

        mach_pes_obj = self.get_env("mach_pes")
        mach_pes_obj.add_comment(comment)

        if other is not None:
            logger.info("setting additional fields from config_pes: {}".format(other))
            for key, value in list(other.items()):
                self.set_value(key, value)

        totaltasks = []
        for comp_class in self._component_classes:
            ntasks_str = "NTASKS_{}".format(comp_class)
            nthrds_str = "NTHRDS_{}".format(comp_class)
            rootpe_str = "ROOTPE_{}".format(comp_class)
            pstrid_str = "PSTRID_{}".format(comp_class)

            ntasks = pes_ntasks[ntasks_str] if ntasks_str in pes_ntasks else 1
            nthrds = pes_nthrds[nthrds_str] if nthrds_str in pes_nthrds else 1
            rootpe = pes_rootpe[rootpe_str] if rootpe_str in pes_rootpe else 0
            pstrid = pes_pstrid[pstrid_str] if pstrid_str in pes_pstrid else 1

            totaltasks.append((ntasks + rootpe) * nthrds)

            mach_pes_obj.set_value(ntasks_str, ntasks)
            mach_pes_obj.set_value(nthrds_str, nthrds)
            mach_pes_obj.set_value(rootpe_str, rootpe)
            mach_pes_obj.set_value(pstrid_str, pstrid)

        # Make sure that every component has been accounted for
        # set, nthrds and ntasks to 1 otherwise. Also set the ninst values here.
        for compclass in self._component_classes:
            key = "NINST_{}".format(compclass)
            if compclass == "CPL":
                continue
            mach_pes_obj.set_value(key, ninst)

            key = "NTASKS_{}".format(compclass)
            if key not in pes_ntasks:
                mach_pes_obj.set_value(key, 1)
            key = "NTHRDS_{}".format(compclass)
            if compclass not in pes_nthrds:
                mach_pes_obj.set_value(compclass, 1)
        if multi_driver:
            mach_pes_obj.set_value("MULTI_DRIVER", True)

    def configure(
        self,
        compset_name,
        grid_name,
        machine_name=None,
        project=None,
        pecount=None,
        compiler=None,
        mpilib=None,
        pesfile=None,
        gridfile=None,
        multi_driver=False,
        ninst=1,
        test=False,
        walltime=None,
        queue=None,
        output_root=None,
        run_unsupported=False,
        answer=None,
        input_dir=None,
        driver=None,
        workflowid="default",
        non_local=False,
        extra_machines_dir=None,
        case_group=None,
        ngpus_per_node=0,
    ):

        expect(
            check_name(compset_name, additional_chars="."),
            "Invalid compset name {}".format(compset_name),
        )

        self._comp_interface = driver
        # --------------------------------------------
        # compset, pesfile, and compset components
        # --------------------------------------------
        files = Files(comp_interface=self._comp_interface)

        # --------------------------------------------
        # find and/or fill out compset name
        # --------------------------------------------

        compset_alias, science_support = self._set_compset(compset_name, files)

        self._components = self.get_compset_components()

        # --------------------------------------------
        # grid
        # --------------------------------------------
        grids = Grids(gridfile, comp_interface=driver)

        gridinfo = grids.get_grid_info(
            name=grid_name, compset=self._compsetname, driver=self._comp_interface
        )
        self._gridname = gridinfo["GRID"]
        for key, value in list(gridinfo.items()):
            logger.debug("Set grid {} {}".format(key, value))
            self.set_lookup_value(key, value)

        # --------------------------------------------
        # component config data
        # --------------------------------------------

        self._get_component_config_data(files)

        # This needs to be called after self.set_comp_classes, which is called
        # from self._get_component_config_data
        self._primary_component = self.get_primary_component()

        self._set_info_from_primary_component(files, pesfile=pesfile)

        self.clean_up_lookups(allow_undefined=True)

        self.get_compset_var_settings(files)

        self.clean_up_lookups(allow_undefined=True)

        # --------------------------------------------
        # machine
        # --------------------------------------------
        # set machine values in env_xxx files
        if extra_machines_dir:
            self.set_value("EXTRA_MACHDIR", extra_machines_dir)
        machobj = Machines(machine=machine_name, extra_machines_dir=extra_machines_dir)
        probed_machine = machobj.probe_machine_name()
        machine_name = machobj.get_machine_name()
        self.set_value("MACH", machine_name)
        if probed_machine != machine_name and probed_machine is not None:
            logger.warning(
                "WARNING: User-selected machine '{}' does not match probed machine '{}'".format(
                    machine_name, probed_machine
                )
            )
        else:
            logger.info("Machine is {}".format(machine_name))

        nodenames = machobj.get_node_names()
        nodenames = [
            x
            for x in nodenames
            if "_system" not in x
            and "_variables" not in x
            and "mpirun" not in x
            and "COMPILER" not in x
            and "MPILIB" not in x
            and "MAX_MPITASKS_PER_NODE" not in x
            and "MAX_TASKS_PER_NODE" not in x
            and "MAX_GPUS_PER_NODE" not in x
        ]

        for nodename in nodenames:
            value = machobj.get_value(nodename, resolved=False)
            if value:
                type_str = self.get_type_info(nodename)
                if type_str is not None:
                    logger.debug("machine nodename {} value {}".format(nodename, value))
                    self.set_value(nodename, convert_to_type(value, type_str, nodename))

        if compiler is None:
            compiler = machobj.get_default_compiler()
        else:
            expect(
                machobj.is_valid_compiler(compiler),
                "compiler {} is not supported on machine {}".format(
                    compiler, machine_name
                ),
            )

        self.set_value("COMPILER", compiler)

        if mpilib is None:
            mpilib = machobj.get_default_MPIlib({"compiler": compiler})
        else:
            expect(
                machobj.is_valid_MPIlib(mpilib, {"compiler": compiler}),
                "MPIlib {} is not supported on machine {}".format(mpilib, machine_name),
            )
        self.set_value("MPILIB", mpilib)
        for name in (
            "MAX_TASKS_PER_NODE",
            "MAX_MPITASKS_PER_NODE",
            "MAX_GPUS_PER_NODE",
        ):
            dmax = machobj.get_value(name, {"compiler": compiler})
            if not dmax:
                dmax = machobj.get_value(name)
            if dmax:
                self.set_value(name, dmax)
            else:
                logger.warning(
                    "Variable {} not defined for machine {}".format(name, machine_name)
                )

        machdir = machobj.get_machines_dir()
        self.set_value("MACHDIR", machdir)

        # Create env_mach_specific settings from machine info.
        env_mach_specific_obj = self.get_env("mach_specific")
        env_mach_specific_obj.populate(
            machobj,
            attributes={
                "mpilib": mpilib,
                "compiler": compiler,
                "threaded": self.get_build_threaded(),
            },
        )

        self._setup_mach_pes(pecount, multi_driver, ninst, machine_name, mpilib)

        if multi_driver and int(ninst) > 1:
            logger.info(" Driver/Coupler has %s instances" % ninst)

        # --------------------------------------------
        # archiving system
        # --------------------------------------------
        env_archive = self.get_env("archive")
        infile_node = files.get_child("entry", {"id": "ARCHIVE_SPEC_FILE"})
        infile = files.get_default_value(infile_node)
        infile = self.get_resolved_value(infile)
        logger.debug("archive defaults located in {}".format(infile))
        archive = Archive(infile=infile, files=files)
        archive.setup(env_archive, self._components, files=files)

        self.set_value("COMPSET", self._compsetname)

        self._set_pio_xml()
        logger.info(" Compset is: {} ".format(self._compsetname))
        logger.info(" Grid is: {} ".format(self._gridname))
        logger.info(" Components in compset are: {} ".format(self._components))

        if not test and not run_unsupported and self._cime_model == "cesm":
            if grid_name in science_support:
                logger.info(
                    "\nThis is a CESM scientifically supported compset at this resolution.\n"
                )
            else:
                self._check_testlists(compset_alias, grid_name, files)

        self.set_value("REALUSER", os.environ["USER"])

        # Set project id
        if project is None:
            project = get_project(machobj)
        if project is not None:
            self.set_value("PROJECT", project)
        elif machobj.get_value("PROJECT_REQUIRED"):
            expect(project is not None, "PROJECT_REQUIRED is true but no project found")
        # Get charge_account id if it exists
        charge_account = get_charge_account(machobj, project)
        if charge_account is not None:
            self.set_value("CHARGE_ACCOUNT", charge_account)

        # Resolve the CIME_OUTPUT_ROOT variable, other than this
        # we don't want to resolve variables until we need them
        if output_root is None:
            output_root = self.get_value("CIME_OUTPUT_ROOT")
        output_root = os.path.abspath(output_root)
        self.set_value("CIME_OUTPUT_ROOT", output_root)
        if non_local:
            self.set_value(
                "EXEROOT", os.path.join(output_root, self.get_value("CASE"), "bld")
            )
            self.set_value(
                "RUNDIR", os.path.join(output_root, self.get_value("CASE"), "run")
            )
            self.set_value("NONLOCAL", True)

        # Overwriting an existing exeroot or rundir can cause problems
        exeroot = self.get_value("EXEROOT")
        rundir = self.get_value("RUNDIR")
        for wdir in (exeroot, rundir):
            logging.debug("wdir is {}".format(wdir))
            if os.path.exists(wdir):
                expect(
                    not test, "Directory {} already exists, aborting test".format(wdir)
                )
                if answer is None:
                    response = input(
                        "\nDirectory {} already exists, (r)eplace, (a)bort, or (u)se existing?".format(
                            wdir
                        )
                    )
                else:
                    response = answer

                if response.startswith("r"):
                    shutil.rmtree(wdir)
                else:
                    expect(response.startswith("u"), "Aborting by user request")

        # miscellaneous settings
        if self.get_value("RUN_TYPE") == "hybrid":
            self.set_value("GET_REFCASE", True)

        if case_group:
            self.set_value("CASE_GROUP", case_group)

        # Turn on short term archiving as cesm default setting
        model = get_model()
        self.set_model_version(model)
        if model == "cesm" and not test:
            self.set_value("DOUT_S", True)
            self.set_value("TIMER_LEVEL", 4)

        if test:
            self.set_value("TEST", True)

        # ----------------------------------------------------------------------------------------------------------
        # Sanity check:
        #     1. We assume that there is always a string "gpu" in the compiler name if we want to enable GPU
        #     2. For compilers without the string "gpu" in the name:
        #        2.1. the ngpus-per-node argument would not update the NGPUS_PER_NODE XML variable, as long as
        #             the MAX_GPUS_PER_NODE XML variable is not defined (i.e., this argument is not in effect).
        #        2.2. if the MAX_GPUS_PER_NODE XML variable is defined, then the ngpus-per-node argument
        #             must be set to 0. Otherwise, an error will be triggered.
        #     3. For compilers with the string "gpu" in the name:
        #        3.1. if ngpus-per-node argument is smaller than 0, an error will be triggered.
        #        3.2. if ngpus_per_node argument is larger than the value of MAX_GPUS_PER_NODE, the NGPUS_PER_NODE
        #             XML variable in the env_mach_pes.xml file would be set to MAX_GPUS_PER_NODE automatically.
        #        3.3. if ngpus-per-node argument is equal to 0, it will be updated to 1 automatically.
        # ----------------------------------------------------------------------------------------------------------
        max_gpus_per_node = self.get_value("MAX_GPUS_PER_NODE")
        if max_gpus_per_node:
            if "gpu" in compiler:
                if not ngpus_per_node:
                    ngpus_per_node = 1
                    logger.warning(
                        "Setting ngpus_per_node to 1 for compiler {}".format(compiler)
                    )
                expect(
                    ngpus_per_node > 0,
                    " ngpus_per_node is expected > 0 for compiler {}; current value is {}".format(
                        compiler, ngpus_per_node
                    ),
                )
            else:
                expect(
                    ngpus_per_node == 0,
                    " ngpus_per_node is expected = 0 for compiler {}; current value is {}".format(
                        compiler, ngpus_per_node
                    ),
                )
            if ngpus_per_node >= 0:
                self.set_value(
                    "NGPUS_PER_NODE",
                    ngpus_per_node
                    if ngpus_per_node <= max_gpus_per_node
                    else max_gpus_per_node,
                )

        self.initialize_derived_attributes()

        # --------------------------------------------
        # batch system (must come after initialize_derived_attributes)
        # --------------------------------------------
        env_batch = self.get_env("batch")

        batch_system_type = machobj.get_value("BATCH_SYSTEM")

        logger.info("Batch_system_type is {}".format(batch_system_type))
        batch = Batch(
            batch_system=batch_system_type,
            machine=machine_name,
            files=files,
            extra_machines_dir=extra_machines_dir,
        )

        workflow = Workflow(files=files)

        env_batch.set_batch_system(batch, batch_system_type=batch_system_type)

        bjobs = workflow.get_workflow_jobs(machine=machine_name, workflowid=workflowid)
        env_workflow = self.get_env("workflow")
        env_workflow.create_job_groups(bjobs, test)

        if walltime:
            self.set_value(
                "USER_REQUESTED_WALLTIME", walltime, subgroup=self.get_primary_job()
            )
        if queue:
            self.set_value(
                "USER_REQUESTED_QUEUE", queue, subgroup=self.get_primary_job()
            )

        env_batch.set_job_defaults(bjobs, self)

        # Make sure that parallel IO is not specified if total_tasks==1
        if self.total_tasks == 1:
            for compclass in self._component_classes:
                key = "PIO_TYPENAME_{}".format(compclass)
                pio_typename = self.get_value(key)
                if pio_typename in ("pnetcdf", "netcdf4p"):
                    self.set_value(key, "netcdf")

        if input_dir is not None:
            self.set_value("DIN_LOC_ROOT", os.path.abspath(input_dir))

    def get_compset_var_settings(self, files):
        infile = files.get_value(
            "COMPSETS_SPEC_FILE", attribute={"component": self._primary_component}
        )
        compset_obj = Compsets(infile=infile, files=files)
        matches = compset_obj.get_compset_var_settings(
            self._compsetname, self._gridname
        )
        for name, value in matches:
            if len(value) > 0:
                logger.info(
                    "Compset specific settings: name is {} and value is {}".format(
                        name, value
                    )
                )
                self.set_lookup_value(name, value)

    def set_initial_test_values(self):
        testobj = self.get_env("test")
        testobj.set_initial_values(self)

    def get_batch_jobs(self):
        batchobj = self.get_env("batch")
        return batchobj.get_jobs()

    def _set_pio_xml(self):
        pioobj = PIO(self._component_classes)
        grid = self.get_value("GRID")
        compiler = self.get_value("COMPILER")
        mach = self.get_value("MACH")
        compset = self.get_value("COMPSET")
        mpilib = self.get_value("MPILIB")

        defaults = pioobj.get_defaults(
            grid=grid, compset=compset, mach=mach, compiler=compiler, mpilib=mpilib
        )

        for vid, value in list(defaults.items()):
            self.set_value(vid, value)

    def _create_caseroot_tools(self):
        machines_dir = os.path.abspath(self.get_value("MACHDIR"))
        machine = self.get_value("MACH")
        toolsdir = os.path.join(self.get_value("CIMEROOT"), "CIME", "Tools")
        casetools = os.path.join(self._caseroot, "Tools")
        # setup executable files in caseroot/
        exefiles = (
            os.path.join(toolsdir, "case.setup"),
            os.path.join(toolsdir, "case.build"),
            os.path.join(toolsdir, "case.submit"),
            os.path.join(toolsdir, "case.qstatus"),
            os.path.join(toolsdir, "case.cmpgen_namelists"),
            os.path.join(toolsdir, "preview_namelists"),
            os.path.join(toolsdir, "preview_run"),
            os.path.join(toolsdir, "check_input_data"),
            os.path.join(toolsdir, "check_case"),
            os.path.join(toolsdir, "xmlchange"),
            os.path.join(toolsdir, "xmlquery"),
            os.path.join(toolsdir, "pelayout"),
        )
        try:
            for exefile in exefiles:
                destfile = os.path.join(self._caseroot, os.path.basename(exefile))
                os.symlink(exefile, destfile)
        except Exception as e:
            logger.warning("FAILED to set up exefiles: {}".format(str(e)))

        toolfiles = [
            os.path.join(toolsdir, "check_lockedfiles"),
            os.path.join(toolsdir, "get_standard_makefile_args"),
            os.path.join(toolsdir, "getTiming"),
            os.path.join(toolsdir, "save_provenance"),
            os.path.join(toolsdir, "Makefile"),
            os.path.join(toolsdir, "mkSrcfiles"),
            os.path.join(toolsdir, "mkDepends"),
        ]

        # used on Titan
        if os.path.isfile(os.path.join(toolsdir, "mdiag_reduce.csh")):
            toolfiles.append(os.path.join(toolsdir, "mdiag_reduce.csh"))
            toolfiles.append(os.path.join(toolsdir, "mdiag_reduce.pl"))

        for toolfile in toolfiles:
            destfile = os.path.join(casetools, os.path.basename(toolfile))
            expect(os.path.isfile(toolfile), " File {} does not exist".format(toolfile))
            try:
                os.symlink(toolfile, destfile)
            except Exception as e:
                logger.warning(
                    "FAILED to set up toolfiles: {} {} {}".format(
                        str(e), toolfile, destfile
                    )
                )

        if get_model() == "e3sm":
            if os.path.exists(os.path.join(machines_dir, "syslog.{}".format(machine))):
                safe_copy(
                    os.path.join(machines_dir, "syslog.{}".format(machine)),
                    os.path.join(casetools, "mach_syslog"),
                )
            else:
                safe_copy(
                    os.path.join(machines_dir, "syslog.noop"),
                    os.path.join(casetools, "mach_syslog"),
                )

            safe_copy(os.path.join(toolsdir, "e3sm_compile_wrap.py"), casetools)

        # add archive_metadata to the CASEROOT but only for CESM
        if get_model() == "cesm":
            try:
                exefile = os.path.join(toolsdir, "archive_metadata")
                destfile = os.path.join(self._caseroot, os.path.basename(exefile))
                os.symlink(exefile, destfile)
            except Exception as e:
                logger.warning("FAILED to set up exefiles: {}".format(str(e)))

    def _create_caseroot_sourcemods(self):
        components = self.get_compset_components()
        components.extend(["share", "drv"])
        if self._comp_interface == "nuopc":
            components.extend(["cdeps"])

        readme_message = """Put source mods for the {component} library in this directory.

WARNING: SourceMods are not kept under version control, and can easily
become out of date if changes are made to the source code on which they
are based. We only recommend using SourceMods for small, short-term
changes that just apply to one or two cases. For larger or longer-term
changes, including gradual, incremental changes towards a final
solution, we highly recommend making changes in the main source tree,
leveraging version control (git or svn).
"""

        for component in components:
            directory = os.path.join(
                self._caseroot, "SourceMods", "src.{}".format(component)
            )
            # don't make SourceMods for stub components
            if not os.path.exists(directory) and component not in (
                "satm",
                "slnd",
                "sice",
                "socn",
                "sesp",
                "sglc",
                "swav",
            ):
                os.makedirs(directory)
                # Besides giving some information on SourceMods, this
                # README file serves one other important purpose: By
                # putting a file inside each SourceMods subdirectory, we
                # prevent aggressive scrubbers from scrubbing these
                # directories due to being empty (which can cause builds
                # to fail).
                readme_file = os.path.join(directory, "README")
                with open(readme_file, "w") as fd:
                    fd.write(readme_message.format(component=component))

        if get_model() == "cesm":
            # Note: this is CESM specific, given that we are referencing cism explitly
            if "cism" in components:
                directory = os.path.join(
                    self._caseroot, "SourceMods", "src.cism", "source_cism"
                )
                if not os.path.exists(directory):
                    os.makedirs(directory)
                    readme_file = os.path.join(directory, "README")
                    str_to_write = """Put source mods for the source_cism library in this subdirectory.
This includes any files from $COMP_ROOT_DIR_GLC/source_cism. Anything
else (e.g., mods to source_glc or drivers) goes in the src.cism
directory, NOT in this subdirectory."""

                    with open(readme_file, "w") as fd:
                        fd.write(str_to_write)

    def create_caseroot(self, clone=False):
        if not os.path.exists(self._caseroot):
            # Make the case directory
            logger.info(" Creating Case directory {}".format(self._caseroot))
            os.makedirs(self._caseroot)
        os.chdir(self._caseroot)

        # Create relevant directories in $self._caseroot
        if clone:
            newdirs = (LOCKED_DIR, "Tools")
        else:
            newdirs = ("SourceMods", LOCKED_DIR, "Buildconf", "Tools")
        for newdir in newdirs:
            os.makedirs(newdir)

        # Open a new README.case file in $self._caseroot
        append_status(" ".join(sys.argv), "README.case", caseroot=self._caseroot)
        compset_info = "Compset longname is {}".format(self.get_value("COMPSET"))
        append_status(compset_info, "README.case", caseroot=self._caseroot)
        append_status(
            "Compset specification file is {}".format(
                self.get_value("COMPSETS_SPEC_FILE")
            ),
            "README.case",
            caseroot=self._caseroot,
        )
        append_status(
            "Pes     specification file is {}".format(self.get_value("PES_SPEC_FILE")),
            "README.case",
            caseroot=self._caseroot,
        )
        if "forcing" in self._component_description:
            append_status(
                "Forcing is {}".format(self._component_description["forcing"]),
                "README.case",
                caseroot=self._caseroot,
            )
        for component_class in self._component_classes:
            if (
                component_class in self._component_description
                and len(self._component_description[component_class]) > 0
            ):
                append_status(
                    "Component {} is {}".format(
                        component_class, self._component_description[component_class]
                    ),
                    "README.case",
                    caseroot=self._caseroot,
                )
            if component_class == "CPL":
                append_status(
                    "Using %s coupler instances" % (self.get_value("NINST_CPL")),
                    "README.case",
                    caseroot=self._caseroot,
                )
                continue
            comp_grid = "{}_GRID".format(component_class)

            append_status(
                "{} is {}".format(comp_grid, self.get_value(comp_grid)),
                "README.case",
                caseroot=self._caseroot,
            )
            comp = str(self.get_value("COMP_{}".format(component_class)))
            user_mods = self._get_comp_user_mods(comp)
            if user_mods is not None:
                note = "This component includes user_mods {}".format(user_mods)
                append_status(note, "README.case", caseroot=self._caseroot)
                logger.info(note)
        if not clone:
            self._create_caseroot_sourcemods()
        self._create_caseroot_tools()

    def apply_user_mods(self, user_mods_dirs=None):
        """
        User mods can be specified on the create_newcase command line (usually when called from create test)
        or they can be in the compset definition, or both.

        If user_mods_dirs is specified, it should be a list of paths giving the user mods
        specified on the create_newcase command line.
        """
        all_user_mods = []
        for comp in self._component_classes:
            component = str(self.get_value("COMP_{}".format(comp)))
            if component == self._primary_component:
                continue
            comp_user_mods = self._get_comp_user_mods(component)
            if comp_user_mods is not None:
                all_user_mods.append(comp_user_mods)
        # get the primary last so that it takes precidence over other components
        comp_user_mods = self._get_comp_user_mods(self._primary_component)
        if comp_user_mods is not None:
            all_user_mods.append(comp_user_mods)
        if user_mods_dirs is not None:
            all_user_mods.extend(user_mods_dirs)

        # This looping order will lead to the specified user_mods_dirs taking
        # precedence over self._user_mods, if there are any conflicts.
        for user_mods in all_user_mods:
            if os.path.isabs(user_mods):
                user_mods_path = user_mods
            else:
                user_mods_path = self.get_value("USER_MODS_DIR")
                user_mods_path = os.path.join(user_mods_path, user_mods)
            apply_user_mods(self._caseroot, user_mods_path)

        # User mods may have modified underlying XML files
        if all_user_mods:
            self.read_xml()

    def _get_comp_user_mods(self, component):
        """
        For a component 'foo', gets the value of FOO_USER_MODS.

        Returns None if no value was found, or if the value is an empty string.
        """
        comp_user_mods = self.get_value("{}_USER_MODS".format(component.upper()))
        # pylint: disable=no-member
        if comp_user_mods is None or comp_user_mods == "" or comp_user_mods.isspace():
            return None
        else:
            return comp_user_mods

    def submit_jobs(
        self,
        no_batch=False,
        job=None,
        skip_pnl=None,
        prereq=None,
        allow_fail=False,
        resubmit_immediate=False,
        mail_user=None,
        mail_type=None,
        batch_args=None,
        dry_run=False,
        workflow=True,
    ):
        env_batch = self.get_env("batch")
        result = env_batch.submit_jobs(
            self,
            no_batch=no_batch,
            skip_pnl=skip_pnl,
            job=job,
            user_prereq=prereq,
            allow_fail=allow_fail,
            resubmit_immediate=resubmit_immediate,
            mail_user=mail_user,
            mail_type=mail_type,
            batch_args=batch_args,
            dry_run=dry_run,
            workflow=workflow,
        )
        return result

    def get_job_info(self):
        """
        Get information on batch jobs associated with this case
        """
        xml_job_ids = self.get_value("JOB_IDS")
        if not xml_job_ids:
            return {}
        else:
            result = {}
            job_infos = xml_job_ids.split(", ")  # pylint: disable=no-member
            for job_info in job_infos:
                jobname, jobid = job_info.split(":")
                result[jobname] = jobid

            return result

    def report_job_status(self):
        jobmap = self.get_job_info()
        if not jobmap:
            logger.info(
                "No job ids associated with this case. Either case.submit was not run or was run with no-batch"
            )
        else:
            for jobname, jobid in list(jobmap.items()):
                status = self.get_env("batch").get_status(jobid)
                if status:
                    logger.info("{}: {}".format(jobname, status))
                else:
                    logger.info(
                        "{}: Unable to get status. Job may be complete already.".format(
                            jobname
                        )
                    )

    def cancel_batch_jobs(self, jobids):
        env_batch = self.get_env("batch")
        for jobid in jobids:
            success = env_batch.cancel_job(jobid)
            if not success:
                logger.warning("Failed to kill {}".format(jobid))

    def get_mpirun_cmd(self, job=None, allow_unresolved_envvars=True, overrides=None):
        if job is None:
            job = self.get_primary_job()

        env_mach_specific = self.get_env("mach_specific")
        run_exe = env_mach_specific.get_value("run_exe")
        run_misc_suffix = env_mach_specific.get_value("run_misc_suffix")
        run_misc_suffix = "" if run_misc_suffix is None else run_misc_suffix

        mpirun_cmd_override = self.get_value("MPI_RUN_COMMAND")
        if mpirun_cmd_override not in ["", None, "UNSET"]:
            return self.get_resolved_value(
                mpirun_cmd_override + " " + run_exe + " " + run_misc_suffix
            )
        queue = self.get_value("JOB_QUEUE", subgroup=job)

        # Things that will have to be matched against mpirun element attributes
        mpi_attribs = {
            "compiler": self.get_value("COMPILER"),
            "mpilib": self.get_value("MPILIB"),
            "threaded": self.get_build_threaded(),
            "queue": queue,
            "unit_testing": False,
            "comp_interface": self._comp_interface,
        }

        (
            executable,
            mpi_arg_list,
            custom_run_exe,
            custom_run_misc_suffix,
        ) = env_mach_specific.get_mpirun(self, mpi_attribs, job)
        if custom_run_exe:
            logger.info("Using a custom run_exe {}".format(custom_run_exe))
            run_exe = custom_run_exe
        if custom_run_misc_suffix:
            logger.info(
                "Using a custom run_misc_suffix {}".format(custom_run_misc_suffix)
            )
            run_misc_suffix = custom_run_misc_suffix

        # special case for aprun
        if (
            executable is not None
            and "aprun" in executable
            and not "theta" in self.get_value("MACH")
        ):
            aprun_args, num_nodes = get_aprun_cmd_for_case(
                self, run_exe, overrides=overrides
            )[0:2]
            if job in ("case.run", "case.test"):
                expect(
                    (num_nodes + self.spare_nodes) == self.num_nodes,
                    "Not using optimized num nodes",
                )
            return self.get_resolved_value(
                executable + aprun_args + " " + run_misc_suffix,
                allow_unresolved_envvars=allow_unresolved_envvars,
            )

        else:
            mpi_arg_string = " ".join(mpi_arg_list)

        if self.get_value("BATCH_SYSTEM") == "cobalt":
            mpi_arg_string += " : "

        ngpus_per_node = self.get_value("NGPUS_PER_NODE")
        if ngpus_per_node and ngpus_per_node > 0 and self._cime_model != "e3sm":
            # 1. this setting is tested on Casper only and may not work on other machines
            # 2. need to be revisited in the future for a more adaptable implementation
            rundir = self.get_value("RUNDIR")
            output_name = rundir + "/set_device_rank.sh"
            mpi_arg_string = mpi_arg_string + " " + output_name + " "

        return self.get_resolved_value(
            "{} {} {} {}".format(
                executable if executable is not None else "",
                mpi_arg_string,
                run_exe,
                run_misc_suffix,
            ),
            allow_unresolved_envvars=allow_unresolved_envvars,
        )

    def set_model_version(self, model):
        version = "unknown"
        srcroot = self.get_value("SRCROOT")
        version = get_current_commit(True, srcroot, tag=(model == "cesm"))

        self.set_value("MODEL_VERSION", version)

        if version != "unknown":
            logger.info("{} model version found: {}".format(model, version))
        else:
            logger.warning("WARNING: No {} Model version found.".format(model))

    def load_env(self, reset=False, job=None, verbose=False):
        if not self._is_env_loaded or reset:
            if job is None:
                job = self.get_primary_job()
            os.environ["OMP_NUM_THREADS"] = str(self.thread_count)
            env_module = self.get_env("mach_specific")
            self._loaded_envs = env_module.load_env(self, job=job, verbose=verbose)
            self._loaded_envs.append(("OMP_NUM_THREADS", os.environ["OMP_NUM_THREADS"]))
            self._is_env_loaded = True

        return self._loaded_envs

    def get_build_threaded(self):
        """
        Returns True if current settings require a threaded build/run.
        """
        force_threaded = self.get_value("FORCE_BUILD_SMP")
        if not self.thread_count:
            return False
        smp_present = force_threaded or self.thread_count > 1
        return smp_present

    def _check_testlists(self, compset_alias, grid_name, files):
        """
        CESM only: check the testlist file for tests of this compset grid combination

        compset_alias should be None for a user-defined compset (i.e., a compset
        without an alias)
        """
        if "TESTS_SPEC_FILE" in self.lookups:
            tests_spec_file = self.get_resolved_value(self.lookups["TESTS_SPEC_FILE"])
        else:
            tests_spec_file = self.get_value("TESTS_SPEC_FILE")

        testcnt = 0
        if os.path.isfile(tests_spec_file) and compset_alias is not None:
            # It's important that we not try to find matching tests if
            # compset_alias is None, since compset=None tells get_tests to find
            # tests of all compsets!
            # Only collect supported tests as this _check_testlists is only
            #   called if run_unsupported is False.
            tests = Testlist(tests_spec_file, files)
            testlist = tests.get_tests(
                compset=compset_alias, grid=grid_name, supported_only=True
            )
            test_categories = ["prealpha", "prebeta"]
            for test in testlist:
                if (
                    test["category"] in test_categories
                    or "aux_" in test["category"]
                    or get_cime_default_driver() in test["category"]
                ):
                    testcnt += 1
        if testcnt > 0:
            logger.warning(
                "\n*********************************************************************************************************************************"
            )
            logger.warning(
                "This compset and grid combination is not scientifically supported, however it is used in {:d} tests.".format(
                    testcnt
                )
            )
            logger.warning(
                "*********************************************************************************************************************************\n"
            )
        else:
            expect(
                False,
                "\nThis compset and grid combination is untested in CESM.  "
                "Override this warning with the --run-unsupported option to create_newcase.",
                error_prefix="STOP: ",
            )

    def set_file(self, xmlfile):
        """
        force the case object to consider only xmlfile
        """
        expect(os.path.isfile(xmlfile), "Could not find file {}".format(xmlfile))

        if not self._read_only_mode:
            self.flush(flushall=True)

        gfile = GenericXML(infile=xmlfile)
        ftype = gfile.get_id()

        logger.warning("setting case file to {}".format(xmlfile))
        components = self.get_value("COMP_CLASSES")
        new_env_file = None
        for env_file in self._files:
            if os.path.basename(env_file.filename) == ftype:
                if ftype == "env_run.xml":
                    new_env_file = EnvRun(infile=xmlfile, components=components)
                elif ftype == "env_build.xml":
                    new_env_file = EnvBuild(infile=xmlfile, components=components)
                elif ftype == "env_case.xml":
                    new_env_file = EnvCase(infile=xmlfile, components=components)
                elif ftype == "env_mach_pes.xml":
                    new_env_file = EnvMachPes(
                        infile=xmlfile,
                        components=components,
                        comp_interface=self._comp_interface,
                    )
                elif ftype == "env_batch.xml":
                    new_env_file = EnvBatch(infile=xmlfile)
                elif ftype == "env_workflow.xml":
                    new_env_file = EnvWorkflow(infile=xmlfile)
                elif ftype == "env_test.xml":
                    new_env_file = EnvTest(infile=xmlfile)
                elif ftype == "env_archive.xml":
                    new_env_file = EnvArchive(infile=xmlfile)
                elif ftype == "env_mach_specific.xml":
                    new_env_file = EnvMachSpecific(
                        infile=xmlfile, comp_interface=self._comp_interface
                    )
                else:
                    expect(False, "No match found for file type {}".format(ftype))

            if new_env_file is not None:
                self._env_entryid_files = []
                self._env_generic_files = []
                if ftype in ["env_archive.xml", "env_mach_specific.xml"]:
                    self._env_generic_files = [new_env_file]
                else:
                    self._env_entryid_files = [new_env_file]

                break

        expect(
            new_env_file is not None, "No match found for file type {}".format(ftype)
        )
        self._files = [new_env_file]

    def update_env(self, new_object, env_file, blow_away=False):
        """
        Replace a case env object file
        """
        old_object = self.get_env(env_file)
        if not blow_away:
            expect(
                not old_object.needsrewrite,
                "Potential loss of unflushed changes in {}".format(env_file),
            )

        new_object.filename = old_object.filename
        if old_object in self._env_entryid_files:
            self._env_entryid_files.remove(old_object)
            self._env_entryid_files.append(new_object)
        elif old_object in self._env_generic_files:
            self._env_generic_files.remove(old_object)
            self._env_generic_files.append(new_object)
        self._files.remove(old_object)
        self._files.append(new_object)

    def get_latest_cpl_log(self, coupler_log_path=None, cplname="cpl"):
        """
        find and return the latest cpl log file in the
        coupler_log_path directory
        """
        if coupler_log_path is None:
            coupler_log_path = self.get_value("RUNDIR")
        cpllog = None
        cpllogs = glob.glob(os.path.join(coupler_log_path, "{}.log.*".format(cplname)))
        if cpllogs:
            cpllog = max(cpllogs, key=os.path.getctime)
            return cpllog
        else:
            return None

    def record_cmd(self, cmd=None, init=False):
        lines = []
        caseroot = self.get_value("CASEROOT")
        cimeroot = self.get_value("CIMEROOT")

        if cmd is None:
            cmd = list(sys.argv)

        if init:
            ctime = time.strftime("%Y-%m-%d %H:%M:%S")

            lines.append("#!/bin/bash\n\n")
            # stop script on error, prevents `create_newcase` from failing
            # and continuing to execute commands
            lines.append("set -e\n\n")
            lines.append("# Created {}\n\n".format(ctime))
            lines.append('CASEDIR="{}"\n\n'.format(caseroot))
            lines.append('cd "${CASEDIR}"\n\n')

            # Ensure program path is absolute
            cmd[0] = re.sub("^./", "{}/scripts/".format(cimeroot), cmd[0])
        else:
            expect(
                caseroot
                and os.path.isdir(caseroot)
                and os.path.isfile(os.path.join(caseroot, "env_case.xml")),
                "Directory {} does not appear to be a valid case directory".format(
                    caseroot
                ),
            )

        cmd = " ".join(cmd)

        # Replace instances of caseroot with variable
        cmd = re.sub(caseroot, '"${CASEDIR}"', cmd)

        lines_len = len(lines)
        lines.insert(lines_len - 1 if init else lines_len, "{}\n\n".format(cmd))

        try:
            with open(os.path.join(caseroot, "replay.sh"), "a") as fd:
                fd.writelines(lines)
        except PermissionError:
            logger.warning("Could not write to 'replay.sh' script")

    def create(
        self,
        casename,
        srcroot,
        compset_name,
        grid_name,
        user_mods_dirs=None,
        machine_name=None,
        project=None,
        pecount=None,
        compiler=None,
        mpilib=None,
        pesfile=None,
        gridfile=None,
        multi_driver=False,
        ninst=1,
        test=False,
        walltime=None,
        queue=None,
        output_root=None,
        run_unsupported=False,
        answer=None,
        input_dir=None,
        driver=None,
        workflowid="default",
        non_local=False,
        extra_machines_dir=None,
        case_group=None,
        ngpus_per_node=0,
    ):
        try:
            # Set values for env_case.xml
            self.set_lookup_value("CASE", os.path.basename(casename))
            self.set_lookup_value("CASEROOT", self._caseroot)
            self.set_lookup_value("SRCROOT", srcroot)
            self.set_lookup_value("CASE_HASH", self.new_hash())

            # Propagate to `GenericXML` to resolve $SRCROOT
            utils.GLOBAL["SRCROOT"] = srcroot

            # If any of the top level user_mods_dirs contain a config_grids.xml file and
            # gridfile was not set on the command line, use it. However, if there are
            # multiple user_mods_dirs, it is an error for more than one of them to contain
            # a config_grids.xml file, because it would be ambiguous which one we should
            # use.
            if user_mods_dirs:
                found_um_config_grids = False
                for this_user_mods_dir in user_mods_dirs:
                    um_config_grids = os.path.join(
                        this_user_mods_dir, "config_grids.xml"
                    )
                    if os.path.exists(um_config_grids):
                        if gridfile:
                            # Either a gridfile was found in an earlier user_mods
                            # directory or a gridfile was given on the command line. The
                            # first case (which would set found_um_config_grids to True)
                            # is an error; the second case just generates a warning.
                            expect(
                                not found_um_config_grids,
                                "Cannot handle multiple usermods directories with config_grids.xml files: {} and {}".format(
                                    gridfile, um_config_grids
                                ),
                            )
                            logger.warning(
                                "A config_grids file was found in {} but also provided on the command line {}, command line takes precedence".format(
                                    um_config_grids, gridfile
                                )
                            )
                        else:
                            gridfile = um_config_grids
                            found_um_config_grids = True

            # Configure the Case
            self.configure(
                compset_name,
                grid_name,
                machine_name=machine_name,
                project=project,
                pecount=pecount,
                compiler=compiler,
                mpilib=mpilib,
                pesfile=pesfile,
                gridfile=gridfile,
                multi_driver=multi_driver,
                ninst=ninst,
                test=test,
                walltime=walltime,
                queue=queue,
                output_root=output_root,
                run_unsupported=run_unsupported,
                answer=answer,
                input_dir=input_dir,
                driver=driver,
                workflowid=workflowid,
                non_local=non_local,
                extra_machines_dir=extra_machines_dir,
                case_group=case_group,
                ngpus_per_node=ngpus_per_node,
            )

            self.create_caseroot()

            # Write out the case files
            self.flush(flushall=True)
            self.apply_user_mods(user_mods_dirs)

            # Lock env_case.xml
            lock_file("env_case.xml", self._caseroot)
        except Exception:
            if os.path.exists(self._caseroot):
                if not logger.isEnabledFor(logging.DEBUG) and not test:
                    logger.warning(
                        "Failed to setup case, removing {}\nUse --debug to force me to keep caseroot".format(
                            self._caseroot
                        )
                    )
                    shutil.rmtree(self._caseroot)
                else:
                    logger.warning("Leaving broken case dir {}".format(self._caseroot))

            raise

    def new_hash(self):
        """Creates a hash"""
        args = "".join(sys.argv)
        ctime = time.strftime("%Y-%m-%d %H:%M:%S")
        hostname = socket.getfqdn()
        user = getpass.getuser()

        data = "{}{}{}{}".format(args, ctime, hostname, user)

        return hashlib.sha256(data.encode()).hexdigest()

    def is_save_timing_dir_project(self, project):
        """
        Check whether the project is permitted to archive performance data in the location
        specified for the current machine
        """
        save_timing_dir_projects = self.get_value("SAVE_TIMING_DIR_PROJECTS")
        if not save_timing_dir_projects:
            return False
        else:
            save_timing_dir_projects = save_timing_dir_projects.split(
                ","
            )  # pylint: disable=no-member
            for save_timing_dir_project in save_timing_dir_projects:
                regex = re.compile(save_timing_dir_project)
                if regex.match(project):
                    return True

            return False

    def get_primary_job(self):
        return "case.test" if self.get_value("TEST") else "case.run"

    def get_first_job(self):
        env_workflow = self.get_env("workflow")
        jobs = env_workflow.get_jobs()
        return jobs[0]

    def preview_run(self, write, job):
        write("CASE INFO:")
        write("  nodes: {}".format(self.num_nodes))
        write("  total tasks: {}".format(self.total_tasks))
        write("  tasks per node: {}".format(self.tasks_per_node))
        write("  thread count: {}".format(self.thread_count))
        write("  ngpus per node: {}".format(self.ngpus_per_node))
        write("")

        write("BATCH INFO:")
        if not job:
            job = self.get_first_job()

        job_id_to_cmd = self.submit_jobs(dry_run=True, job=job)
        env_batch = self.get_env("batch")
        for job_id, cmd in job_id_to_cmd:
            write("  FOR JOB: {}".format(job_id))
            write("    ENV:")
            loaded_envs = self.load_env(job=job_id, reset=True, verbose=False)

            for name, value in iter(sorted(loaded_envs, key=lambda x: x[0])):
                write("      Setting Environment {}={}".format(name, value))

            write("")
            write("    SUBMIT CMD:")
            write("      {}".format(self.get_resolved_value(cmd)))
            write("")
            if job_id in ("case.run", "case.test"):
                # get_job_overrides must come after the case.load_env since the cmd may use
                # env vars.
                overrides = env_batch.get_job_overrides(job_id, self)
                write("    MPIRUN (job={}):".format(job_id))
                write("      {}".format(self.get_resolved_value(overrides["mpirun"])))
                write("")<|MERGE_RESOLUTION|>--- conflicted
+++ resolved
@@ -184,9 +184,8 @@
                     machobj = Machines(machine=mach, extra_machines_dir=extra_machdir)
                 else:
                     machobj = Machines(machine=mach)
-<<<<<<< HEAD
-
-=======
+
+                # This check should only be done on systems with a common filesystem but separate login nodes (ncar)
                 if "NCAR_HOST" in os.environ:
                     probed_machine = machobj.probe_machine_name()
                     if probed_machine:
@@ -194,7 +193,7 @@
                             mach == probed_machine,
                             f"Current machine {probed_machine} does not match case machine {mach}.",
                         )
->>>>>>> 4f4207aa
+
             self.initialize_derived_attributes()
 
     def check_if_comp_var(self, vid):
