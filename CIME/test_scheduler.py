--- conflicted
+++ resolved
@@ -667,11 +667,11 @@
                         error = "GPU test argument format is ngpus_per_node-gpu_type-gpu_offload"
                         self._log_output(test, error)
                         return False, error
-<<<<<<< HEAD
-                    create_newcase_cmd += f" --ngpus-per-node {ngpus_per_node} --gpu-type {gpu_type} --gpu-offload {gpu_offload}"
-=======
-                    create_newcase_cmd += " --ngpus-per-node {} --gpu-type {} --gpu-offload {}".format(ngpus_per_node,gpu_type,gpu_offload)
->>>>>>> 18aa22e1
+                    create_newcase_cmd += (
+                        " --ngpus-per-node {} --gpu-type {} --gpu-offload {}".format(
+                            ngpus_per_node, gpu_type, gpu_offload
+                        )
+                    )
                 elif case_opt.startswith("V"):
                     self._cime_driver = case_opt[1:]
                     create_newcase_cmd += " --driver {}".format(self._cime_driver)
