import os, tempfile

import acme_util
from acme_util import expect, warning

# Here are the tests belonging to acme suites. Format is
# <test>.<grid>.<compset>.
# suite_name -> (inherits_from, [test [, mods[, machines]]])
#   To elaborate, if no mods are needed, a string representing the testname is all that is needed.
#   If testmods are needed, a 2-ple must be provided  (test, mods)
#   If you want to restrict the test mods to certain machines, than a 3-ple is needed (test, mods, [machines])
_TEST_SUITES = {
    "acme_tiny" : (None,
                   ("ERS.f19_g16_rx1.A",
                    "NCK.f19_g16_rx1.A")
                   ),

    "acme_test_only_pass" : (None,
                   ("TESTRUNPASS_P1.f19_g16_rx1.A",
                    "TESTRUNPASS_P1.ne30_g16_rx1.A",
                    "TESTRUNPASS_P1.f45_g37_rx1.A")
                   ),

    "acme_test_only_slow_pass" : (None,
                   ("TESTRUNSLOWPASS_P1.f19_g16_rx1.A",
                    "TESTRUNSLOWPASS_P1.ne30_g16_rx1.A",
                    "TESTRUNSLOWPASS_P1.f45_g37_rx1.A")
                   ),

    "acme_test_only" : (None,
                   ("TESTBUILDFAIL.f19_g16_rx1.A",
                    "TESTRUNFAIL_P1.f19_g16_rx1.A",
                    "TESTRUNPASS_P1.f19_g16_rx1.A")
                   ),

    "acme_runoff_developer" : (None,
                             ("ERS.f19_f19.IM1850CLM45CN",
                              "ERS.f19_f19.IMCLM45")
                             ),

    "acme_land_developer" : ("acme_runoff_developer",
                             ("ERS.f19_f19.I1850CLM45CN",
                              "ERS.f09_g16.I1850CLM45CN",
                              "SMS.hcru_hcru.I1850CRUCLM45CN",
<<<<<<< HEAD
                              ("SMS_Ly3.1x1_smallvilleIA.ICLM45CNCROP", "force_netcdf_pio"),
                              "ERS.ne11_qu240.I20TRCLM45",
=======
                              "ERS.ne11_oQU240.I20TRCLM45",
>>>>>>> 986f7ea2
                              "ERS.f09_g16.IMCLM45BC")
                             ),

    "acme_atm_developer" : (None,
                            ("ERS.ne16_ne16.FC5MAM4",
                             "ERS.ne16_ne16.FC5PLMOD",
                             "ERS.ne16_ne16.FC5CLBMG2",
                             "ERS.ne16_ne16.FC5CLBMG2MAM4",
                             "ERS.ne16_ne16.FC5CLBMG2MAM4MOM",
                             "ERS.ne16_ne16.FC5CLBMG2MAM4RESUS",
                             "ERS.ne16_ne16.FC5CLBMG2LINMAM4RESUSMOM",
                             "ERS.f19_g16.FC5CLBMG2MAM4RESUSBC",
                             "ERS.f19_g16.FC5CLBMG2MAM4RESUSMOMBC",
                             "ERS.f19_g16.FC5ATMMOD",
                             "ERS_Ld5.ne16_ne16.FC5ATMMODCOSP",
                             "SMS.f19_g16.FC5ATMMOD",
                             "SMS.f19_g16.FC5ATMMODCOSP",
                             "SMS_D.f19_g16.FC5ATMMODCOSP")
                            ),

    "acme_developer" : ("acme_land_developer",
                        ("ERS.f19_g16_rx1.A",
                         "ERS.f45_g37_rx1.DTEST",
                         "ERS.ne30_g16_rx1.A",
                         "ERS_IOP.f19_g16_rx1.A",
                         "ERS_IOP.f45_g37_rx1.DTEST",
                         "ERS_IOP.ne30_g16_rx1.A",
                         "ERS_IOP4c.f19_g16_rx1.A",
                         "ERS_IOP4c.ne30_g16_rx1.A",
                         "ERS_IOP4p.f19_g16_rx1.A",
                         "ERS_IOP4p.ne30_g16_rx1.A",
                         ("ERP_Ln9.ne30_ne30.FC5", "cam-outfrq9s"),
                         "HOMME_P24.f19_g16_rx1.A",
                         "NCK.f19_g16_rx1.A",
                         "SMS.ne30_f19_g16_rx1.A",
                         "ERS_Ld5.T62_oQU120.C_MPAS_NORMAL_YEAR",
                         "ERS.f09_g16_g.MPASLI_ONLY",
                         "ERS_Ld5.ne16_ne16.FC5ATMMODCOSP",
                         "SMS.T62_oQU120_ais20.MPAS_LISIO_TEST",
                         "SMS.f09_g16_a.IGCLM45_MLI",
                         "SMS_D_Ln5.ne16_ne16.FC5AV1F",
                         "SMS_D_Ln5.ne16_ne16.FC5AV1C",
                         "SMS_D_Ln5.ne16_ne16.FC5AV1C-01",
                         "SMS_D_Ln5.ne16_ne16.FC5AV1C-02",
                         "SMS_D_Ln5.ne16_ne16.FC5AV1C-03",
                         "SMS_D_Ln5.ne16_ne16.FC5AV1C-04",
                         "SMS_D_Ln1.ne30_ne30.FC5AV1C-04",
                         "SMS_D_Ln1.ne30_oEC.F1850C5AV1C-02",
                         "SMS_D_Ln5.ne16_ne16.F1850C5AV1C-04",
                         "SMS_D_Ld1.ne16_ne16.FC5ATMMOD")
                        ),

    "acme_integration" : ("acme_developer",
                          ("ERS.f19_f19.FAMIPC5",
                           "ERS.ne16_ne16.FC5PM",
                           "ERS.ne16_ne16.FC5PLMOD",
                           "ERS.ne16_ne16.FC5MAM4",
                           "ERS_IOP_Ld3.f19_f19.FAMIPC5",
                           "ERS_Ld3.ne16_g37.FC5",
                           "ERS_Ld3.ne30_ne30.FC5",
                          #"ERT_Ld31.ne16_g37.B1850C5",#add this line back in with the new correct compset
                           ("PET_PT_Ln9.ne30_ne30.FC5", "cam-outfrq9s"),
                           "PET_PT.f19_g16.X",
                           "PET_PT.f45_g37_rx1.A",
                           "PET_PT_Ln9.ne30_oEC.A_WCYCL2000",
                           "PMT_Ln3.ne30_oEC.A_WCYCL2000",
                           "PFS.ne30_ne30.FC5",
                           "SEQ_IOP_PFC.f19_g16.X",
                           "SMS.ne30_oEC.A_WCYCL2000",
                           "SMS.ne16_ne16.FC5AQUAP",
                           "SMS_D_Ld3.ne16_ne16.FC5",
                           "SMS.f09_g16_a.MPASLIALB_ONLY",
                           "ERS.ne16_ne16.FC5ATMMOD",
                           "ERS_Ld5.ne16_ne16.FC5AV1F",
                           "ERS_Ld5.ne16_ne16.FC5AV1C",
                           "ERS_Ld5.ne16_ne16.FC5AV1C-01",
                           "ERS_Ld5.ne16_ne16.FC5AV1C-02",
                           "ERS_Ld5.ne16_ne16.FC5AV1C-03",
                           "ERS_Ld5.ne16_ne16.FC5AV1C-04",
                           "ERS_Ld5.ne30_oEC.F1850C5AV1C-02",
                           "ERS_Ld5.ne16_ne16.F1850C5AV1C-04",
                           "SMS_D_Ld1.ne16_ne16.FC5ATMMODCOSP")
                          ),
}

###############################################################################
def get_test_suite(suite, machine=None, compiler=None):
###############################################################################
    """
    Return a list of FULL test names for a suite.
    """
    expect(suite in _TEST_SUITES, "Unknown test suite: '%s'" % suite)

    machine = acme_util.probe_machine_name() if machine is None else machine
    compiler = acme_util.get_machine_info("COMPILERS", machine=machine)[0] if compiler is None else compiler

    inherits_from, tests_raw = _TEST_SUITES[suite]
    tests = []
    for item in tests_raw:
        test_mod = None
        if (isinstance(item, str)):
            test_name = item
        else:
            expect(isinstance(item, tuple), "Bad item type for item '%s'" % str(item))
            expect(len(item) in [2, 3], "Expected two or three items in item '%s'" % str(item))
            expect(isinstance(item[0], str), "Expected string in first field of item '%s'" % str(item))
            expect(isinstance(item[1], str), "Expected string in second field of item '%s'" % str(item))

            test_name = item[0]
            if (len(item) == 2):
                test_mod = item[1]
            else:
                expect(type(item[2]) in [str, tuple], "Expected string or tuple for third field of item '%s'" % str(item))
                test_mod_machines = [item[2]] if isinstance(item[2], str) else item[2]
                if (machine in test_mod_machines):
                    test_mod = item[1]

        tests.append(acme_util.get_full_test_name(test_name, machine, compiler, testmod=test_mod))

    if (inherits_from is not None):
        inherited_tests = get_test_suite(inherits_from, machine, compiler)

        expect(len(set(tests) & set(inherited_tests)) == 0,
               "Tests %s defined in multiple suites" % ", ".join(set(tests) & set(inherited_tests)))
        tests.extend(inherited_tests)

    return tests

###############################################################################
def get_test_suites():
###############################################################################
    return _TEST_SUITES.keys()

###############################################################################
def get_full_test_names(testargs, machine, compiler):
###############################################################################
    """
    Return full test names in the form:
    TESTCASE.GRID.COMPSET.MACHINE_COMPILER.TESTMODS
    Testmods are optional

    Testargs can be categories or test names and support the NOT symbol '^'

    >>> get_full_test_names(["acme_tiny"], "melvin", "gnu")
    ['ERS.f19_g16_rx1.A.melvin_gnu', 'NCK.f19_g16_rx1.A.melvin_gnu']

    >>> get_full_test_names(["acme_tiny"], "melvin", "intel")
    ['ERS.f19_g16_rx1.A.melvin_intel', 'NCK.f19_g16_rx1.A.melvin_intel']

    >>> get_full_test_names(["acme_tiny", "PEA_P1_M.f45_g37_rx1.A"], "melvin", "gnu")
    ['ERS.f19_g16_rx1.A.melvin_gnu', 'NCK.f19_g16_rx1.A.melvin_gnu', 'PEA_P1_M.f45_g37_rx1.A.melvin_gnu']

    >>> get_full_test_names(['ERS.f19_g16_rx1.A', 'NCK.f19_g16_rx1.A', 'PEA_P1_M.f45_g37_rx1.A'], "melvin", "gnu")
    ['ERS.f19_g16_rx1.A.melvin_gnu', 'NCK.f19_g16_rx1.A.melvin_gnu', 'PEA_P1_M.f45_g37_rx1.A.melvin_gnu']

    >>> get_full_test_names(["acme_tiny", "^NCK.f19_g16_rx1.A"], "melvin", "gnu")
    ['ERS.f19_g16_rx1.A.melvin_gnu']
    """
    acme_test_suites = get_test_suites()

    tests_to_run = set()
    negations = set()

    for testarg in testargs:
        if (testarg.startswith("^")):
            negations.add(testarg[1:])
        elif (testarg in acme_test_suites):
            tests_to_run.update(get_test_suite(testarg, machine, compiler))
        else:
            tests_to_run.add(acme_util.get_full_test_name(testarg, machine, compiler))

    for negation in negations:
        if (negation in acme_test_suites):
            for test, testmod in get_test_suite(negation, machine, compiler):
                fullname = acme_util.get_full_test_name(test, machine, compiler, testmod)
                if (fullname in tests_to_run):
                    tests_to_run.remove(fullname)
        else:
            fullname = acme_util.get_full_test_name(negation, machine, compiler)
            if (fullname in tests_to_run):
                tests_to_run.remove(fullname)

    return list(sorted(tests_to_run))

###############################################################################
def find_all_supported_platforms():
###############################################################################
    """
    Returns a set of all ACME supported platforms as defined in the
    XML configuration file config_machines.xml in the ACME source
    tree. A platform is defined by a triple (machine name, compiler,
    mpi library).
    """
    machines = acme_util.get_machines()
    platform_set = set()

    for machine in machines:
        compilers, mpilibs = acme_util.get_machine_info(["COMPILERS", "MPILIBS"], machine=machine)
        for compiler in compilers:
            for mpilib in mpilibs:
                platform_set.add((machine, compiler, mpilib))

    return list(platform_set)

###############################################################################
def find_all_platforms(xml_file):
###############################################################################
    f = open(xml_file, "r")
    lines = f.readlines()
    f.close()
    platform_set = set()

    for line in lines:
        if "<machine" in line:
            i1 = line.index("compiler") + len('compiler="')
            i2 = line.index('"', i1)
            compiler = line[i1:i2]
            j1 = line.index(">") + 1
            j2 = line.index("<", j1)
            machine = line[j1:j2]
            platform_set.add((machine, compiler))

    return list(platform_set)

###############################################################################
def generate_acme_test_entries(category, platforms):
###############################################################################
    test_file = tempfile.NamedTemporaryFile(mode="w", delete = False)

    for machine, compiler in platforms:
        tests = get_test_suite(category, machine, compiler)
        test_file.write("\n".join(tests))

    name = test_file.name
    test_file.close()
    return name

###############################################################################
def update_acme_tests(xml_file, categories, platform=None):
###############################################################################
    # Retrieve all supported ACME platforms, killing the third entry (MPI lib)
    # for the moment.
    supported_platforms = [p[:2] for p in find_all_supported_platforms()]

    # Fish all of the existing machine/compiler combos out of the XML file.
    if (platform is not None):
        platforms = [tuple(platform.split(","))]
    else:
        platforms = find_all_platforms(xml_file)
        # Prune the non-supported platforms from our list.
        for p in platforms:
            if p not in supported_platforms:
                acme_util.verbose_print("pruning unsupported platform %s"%repr(p))
        platforms = [p for p in platforms if p in supported_platforms]

    manage_xml_entries = os.path.join(acme_util.get_cime_root(), "scripts", "manage_testlists")

    expect(os.path.isfile(manage_xml_entries),
           "Couldn't find manage_testlists, expected it to be here: '%s'" % manage_xml_entries)

    for category in categories:
        # Remove any existing acme test category from the file.
        if (platform is None):
            acme_util.run_cmd("%s -component allactive -removetests -category %s" % (manage_xml_entries, category))
        else:
            acme_util.run_cmd("%s -component allactive -removetests -category %s -machine %s -compiler %s"
                              % (manage_xml_entries, category, platforms[0][0], platforms[0][1]))

        # Generate a list of test entries corresponding to our suite at the top
        # of the file.
        new_test_file = generate_acme_test_entries(category, platforms)
        acme_util.run_cmd("%s -component allactive -addlist -file %s -category %s" %
                          (manage_xml_entries, new_test_file, category))
        os.unlink(new_test_file)

    print "SUCCESS"<|MERGE_RESOLUTION|>--- conflicted
+++ resolved
@@ -42,12 +42,8 @@
                              ("ERS.f19_f19.I1850CLM45CN",
                               "ERS.f09_g16.I1850CLM45CN",
                               "SMS.hcru_hcru.I1850CRUCLM45CN",
-<<<<<<< HEAD
                               ("SMS_Ly3.1x1_smallvilleIA.ICLM45CNCROP", "force_netcdf_pio"),
-                              "ERS.ne11_qu240.I20TRCLM45",
-=======
                               "ERS.ne11_oQU240.I20TRCLM45",
->>>>>>> 986f7ea2
                               "ERS.f09_g16.IMCLM45BC")
                              ),
 
