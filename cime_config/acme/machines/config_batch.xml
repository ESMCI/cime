--- conflicted
+++ resolved
@@ -238,12 +238,6 @@
          <queues>
            <queue default="true">esd08q</queue>
          </queues>
-<<<<<<< HEAD
-         <walltimes>
-           <walltime default="true">24:00:00</walltime>
-         </walltimes>
-=======
->>>>>>> b5aa722c
    </batch_system>
 
    <batch_system MACH="oic5" type="pbs" version="x.y">
@@ -265,19 +259,6 @@
          <queues>
            <queue default="true">batch</queue>
          </queues>
-   </batch_system>
-
-   <batch_system MACH="cades" type="pbs" version="x.y">
-         <directives>
-                 <directive>-l nodes={{ num_nodes }}:ppn={{ tasks_per_node }}</directive>
-                 <directive>-W group_list=cades-ccsi</directive>
-         </directives>
-         <queues>
-           <queue default="true">batch</queue>
-         </queues>
-         <walltimes>
-           <walltime default="true">24:00:00</walltime>
-         </walltimes>
    </batch_system>
 
    <batch_system MACH="itasca" type="pbs">
