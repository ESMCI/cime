<?xml version="1.0"?>
<config_batch version="2.0">
  <!--
     File:    config_batch.xml
     Purpose: abstract out the parts of run scripts that are different, and use this configuration to
     create acme run scripts from a single template.

     batch_system:     the batch system type and version
     batch_query:      the batch query command for each batch system.
     batch_redirect:   Whether a redirect character is needed to submit jobs.
     batch_directive:  The string that prepends a batch directive for the batch system.
     jobid_pattern:    A perl regular expression used to filter out the returned job id from a
                       queue submission.
     depend_pattern:
    -->
  <batch_system type="template" >
    <batch_query args=""></batch_query>
    <batch_submit></batch_submit>
    <batch_redirect></batch_redirect>
    <batch_directive></batch_directive>
    <directives>
      <directive name=""></directive>
    </directives>
  </batch_system>

  <batch_system type="none" >
    <batch_query args=""></batch_query>
    <batch_submit></batch_submit>
    <batch_redirect></batch_redirect>
    <batch_directive></batch_directive>
    <directives>
      <directive name=""></directive>
    </directives>
  </batch_system>

   <batch_system type="cobalt" >
     <batch_query>qstat</batch_query>
     <batch_submit>qsub</batch_submit>
     <batch_directive></batch_directive>
     <jobid_pattern>(\d+)</jobid_pattern>
     <depend_string> --dependencies</depend_string>
<<<<<<< HEAD
     <walltime_format>%H:%M:%s</walltime_format>
=======
     <walltime_format>%H:%M:%S</walltime_format>
>>>>>>> 3ad0cf66
     <submit_args>
       <arg flag="--cwd" name="CASEROOT"/>
       <arg flag="-A" name="PROJECT"/>
       <arg flag="-t" name="JOB_WALLCLOCK_TIME"/>
       <!-- space is required here so that variable is resolved correctly -->
<<<<<<< HEAD
       <arg flag="-n" name=" $TOTALPES / $PES_PER_NODE"/>
=======
       <!-- ceiling of $a/$b is ($a+$b-1)/$b -->
       <arg flag="-n" name=" ($TOTALPES+$MAX_TASKS_PER_NODE-1)/$MAX_TASKS_PER_NODE"/>
>>>>>>> 3ad0cf66
       <arg flag="-q" name="JOB_QUEUE"/>
       <arg flag="--mode script"/>
     </submit_args>
   </batch_system>

  <batch_system type="cobalt_theta" >
    <batch_query>qstat</batch_query>
    <batch_submit>qsub</batch_submit>
    <batch_directive>#COBALT</batch_directive>
    <jobid_pattern>(\d+)</jobid_pattern>
    <depend_string> --dependencies</depend_string>
    <submit_args>
      <arg flag="-A" name="PROJECT"/>
      <arg flag="-t" name="JOB_WALLCLOCK_TIME"/>
      <arg flag="-n" name=" $TOTALPES/$PES_PER_NODE"/>
      <arg flag="-q" name="JOB_QUEUE"/>
      <arg flag="--mode script"/>
    </submit_args>
  </batch_system>

  <batch_system type="lsf" version="9.1">
    <batch_query args=" -w" >bjobs</batch_query>
    <batch_submit>bsub</batch_submit>
    <batch_redirect>&lt;</batch_redirect>
    <batch_directive>#BSUB</batch_directive>
    <jobid_pattern>&lt;(\d+)&gt;</jobid_pattern>
    <depend_string> -w 'done(jobid)'</depend_string>
    <walltime_format>%H:%M</walltime_format>
    <submit_args>
      <arg flag="-q" name="$JOB_QUEUE"/>
      <arg flag="-W" name="$JOB_WALLCLOCK_TIME"/>
      <arg flag="-P" name="$PROJECT"/>
    </submit_args>
    <directives>
      <directive                       > -n {{ total_tasks }} </directive>
      <directive                       > -R "span[ptile={{ tasks_per_node }}]"</directive>
      <directive                       > -N  </directive>
      <directive default="poe"         > -a {{ poe }} </directive>
      <directive default="acme.stdout" > -o {{ output_error_path }}.%J  </directive>
      <directive default="acme.stderr" > -e {{ output_error_path }}.%J  </directive>
      <directive                       > -J {{ job_id }} </directive>
    </directives>
  </batch_system>

  <batch_system type="pbs" >
    <batch_query args="-f" >qstat</batch_query>
    <batch_submit>qsub </batch_submit>
    <batch_directive>#PBS</batch_directive>
    <jobid_pattern>^(\S+)$</jobid_pattern>
    <depend_string> -W depend=afterok:jobid</depend_string>
    <walltime_format>%H:%M:%S</walltime_format>
    <submit_args>
      <arg flag="-q" name="$JOB_QUEUE"/>
      <arg flag="-l walltime=" name="$JOB_WALLCLOCK_TIME"/>
      <arg flag="-A" name="$PROJECT"/>
    </submit_args>
    <directives>
      <directive> -N {{ job_id }}</directive>
      <directive default="n"> -r {{ rerunnable }} </directive>
      <!-- <directive> -j oe {{ output_error_path }} </directive> -->
      <directive> -j oe </directive>
      <directive default="ae"  > -m {{ mail_options }} </directive>
      <directive> -V </directive>
    </directives>
  </batch_system>

  <batch_system type="moab" >
    <batch_query>showq</batch_query>
    <batch_submit>msub </batch_submit>
    <batch_directive>#MSUB</batch_directive>
    <jobid_pattern>(\d+)$</jobid_pattern>
    <depend_string> -W depend=afterok:jobid</depend_string>
    <walltime_format>%H:%M:%S</walltime_format>
    <submit_args>
      <arg flag="-l walltime=" name="$JOB_WALLCLOCK_TIME"/>
      <arg flag="-A" name="$PROJECT"/>
    </submit_args>
    <directives>
      <directive> -N {{ job_id }}</directive>
      <directive> -j oe </directive>
      <directive default="n"> -r {{ rerunnable }} </directive>
      <directive default="ae"  > -m {{ mail_options }} </directive>
      <directive default="/bin/bash" > -S {{ shell }}</directive>
    </directives>
  </batch_system>

   <batch_system type="slurm" >
     <batch_query>squeue</batch_query>
     <batch_submit>sbatch</batch_submit>
     <batch_directive>#SBATCH</batch_directive>
     <jobid_pattern>(\d+)$</jobid_pattern>
     <depend_string> --dependency=afterok:jobid</depend_string>
    <walltime_format>%H:%M:%S</walltime_format>
     <submit_args>
       <arg flag="--time" name="$JOB_WALLCLOCK_TIME"/>
       <arg flag="-p" name="$JOB_QUEUE"/>
       <arg flag="--account" name="$PROJECT"/>
     </submit_args>
     <directives>
       <directive> --job-name={{ job_id }}</directive>
       <directive> --nodes={{ num_nodes }}</directive>
       <directive> --output={{ output_error_path }}.%j </directive>
       <directive> --exclusive                        </directive>
     </directives>
   </batch_system>

    <!-- blues is PBS -->
    <batch_system MACH="blues" type="pbs" >
      <directives>
        <directive>-A {{ PROJECT }}</directive>
        <directive>-l nodes={{ num_nodes }}:ppn={{ tasks_per_node }}</directive>
      </directives>
      <queues>
	<queue walltimemax="01:00:00" jobmin="1" jobmax="4096" default="true">shared</queue>
      </queues>
    </batch_system>

    <!-- anvil is PBS -->
    <batch_system MACH="anvil" type="pbs" >
      <directives>
        <directive>-A {{ PROJECT }}</directive>
        <directive>-l nodes={{ num_nodes }}:ppn={{ tasks_per_node }}</directive>
      </directives>
      <queues>
	<queue walltimemax="01:00:00" jobmin="1" jobmax="4320" default="true">acme</queue>
      </queues>
    </batch_system>

    <!-- edison is SLURM as of Jan-4-2016 -->
    <batch_system MACH="edison" type="slurm" >
      <queues>
<<<<<<< HEAD
        <queue walltimemax="01:30:00" jobmin="1" jobmax="100" default="true">regular</queue>
	<queue walltimemax="00:30:00" jobmin="1" jobmax="100">debug</queue>
=======
        <queue walltimemax="01:30:00" jobmin="1" jobmax="150000" default="true">regular</queue>
	<queue walltimemax="00:30:00" jobmin="1" jobmax="12288">debug</queue>
>>>>>>> 3ad0cf66
      </queues>
    </batch_system>

    <!-- eos is PBS -->
    <batch_system MACH="eos" type="pbs" >
    <directives>
      <directive>-A {{ project }}</directive>
      <directive>-l  nodes={{ num_nodes }}</directive>
    </directives>
    <queues>
      <queue jobmin="1" jobmax="9999" default="true">batch</queue>
    </queues>
   </batch_system>

<<<<<<< HEAD
    <batch_system MACH="cori-haswell" type="slurm" >
      <directives>
        <directive>--constraint=haswell</directive>
      </directives>
      <queues>
        <queue walltimemax="01:00:00" jobmin="1" jobmax="100" default="true">regular</queue>
	<queue walltimemax="00:30:00" jobmin="1" jobmax="100">debug</queue>
      </queues>
    </batch_system>

    <batch_system MACH="cori-knl" type="slurm" >
      <directives>
        <directive>--constraint=knl</directive>
      </directives>
      <queues>
        <queue walltimemax="01:00:00" jobmin="1" jobmax="100" default="true">regular</queue>
	<queue walltimemax="00:30:00" jobmin="1" jobmax="100">debug</queue>
      </queues>
=======
    <batch_system MACH="cori-haswell" type="slurm" version="x.y">
      <directives>
        <directive> --constraint=haswell</directive>
      </directives>
      <queues>
        <queue walltimemax="01:00:00" jobmin="1" jobmax="10000" default="true">regular</queue>
	<queue walltimemax="00:30:00" jobmin="1" jobmax="4096">debug</queue>
      </queues>
    </batch_system>

    <batch_system MACH="cori-knl" type="slurm" version="x.y">
      <directives>
        <directive> --constraint=knl,quad,cache</directive>
      </directives>
      <queues>
        <queue walltimemax="01:00:00" jobmin="1" jobmax="3000000" default="true">regular</queue>
	<queue walltimemax="00:30:00" jobmin="1" jobmax="100000">debug</queue>
      </queues>
>>>>>>> 3ad0cf66
    </batch_system>

    <batch_system MACH="mira" type="cobalt">
      <queues>
<<<<<<< HEAD
        <queue walltimemax="06:00:00" jobmin="1" jobmax="786432" default="true">default</queue>
      </queues>
=======
        <queue walltimemax="03:00:00" jobmin="1" jobmax="786432" default="true">default</queue>
      </queues>
      <walltimes>
        <walltime default="true">03:00:00</walltime>
      </walltimes>
>>>>>>> 3ad0cf66
    </batch_system>

    <batch_system MACH="cetus" type="cobalt">
      <queues>
<<<<<<< HEAD
        <queue walltimemax="00:59:00" jobmin="1" jobmax="4096" default="true">default</queue>
      </queues>
    </batch_system>

    <batch_system MACH="theta" type="cobalt_theta">
      <queues>
        <queue walltimemax="00:60:00" jobmin="1" jobmax="3200" default="true">default</queue>
      </queues>
    </batch_system>

   <batch_system MACH="constance" type="slurm" >
     <directives>
=======
        <queue walltimemax="01:00:00" jobmin="1" jobmax="65536" default="true">default</queue>
      </queues>
      <walltimes>
        <walltime default="true">01:00:00</walltime>
      </walltimes>
    </batch_system>

   <batch_system MACH="constance" type="slurm" version="x.y">
    <directives>
       <directive>-A  climate</directive>
>>>>>>> 3ad0cf66
       <directive>--ntasks-per-node={{ tasks_per_node }}</directive>
       <directive>--mail-type=END</directive>
       <directive>--mail-user=email@pnnl.gov</directive>
       <directive>--output=slurm.out</directive>
       <directive>--error=slurm.err</directive>
    </directives>
    <queues>
      <queue walltimemax="00:59:00" jobmin="1" jobmax="9999" default="true">slurm</queue>
    </queues>
   </batch_system>

<<<<<<< HEAD
  <batch_system MACH="skybridge" type="slurm" >
=======
  <batch_system MACH="skybridge" type="slurm" version="x.y">
>>>>>>> 3ad0cf66
    <directives>
       <directive>--ntasks-per-node={{ tasks_per_node }}</directive>
    </directives>
    <queues>
<<<<<<< HEAD
      <queue jobmin="1" jobmax="480" walltimemax="01:00:00" default="true">ec</queue>
    </queues>
  </batch_system>

  <batch_system MACH="redsky" type="slurm" >
=======
      <queue jobmin="1" jobmax="512" default="true">ec</queue>
    </queues>
    <walltimes>
      <walltime default="true">2:00:00</walltime>
      <walltime ccsm_estcost="0">1:50:00</walltime>
      <walltime ccsm_estcost="1">5:00:00</walltime>
    </walltimes>
  </batch_system>

  <batch_system MACH="redsky" type="slurm" version="x.y">
>>>>>>> 3ad0cf66
    <directives>
       <directive>--ntasks-per-node={{ tasks_per_node }}</directive>
    </directives>
    <queues>
<<<<<<< HEAD
      <queue jobmin="1" jobmax="480" walltimemax="01:00:00" default="true">ec</queue>
    </queues>
  </batch_system>

  <batch_system MACH="mustang" type="moab" >
    <directives>
      <directive>-l nodes={{ num_nodes }}:ppn={{ tasks_per_node }}</directive>
    </directives>
  </batch_system>

   <batch_system MACH="wolf" type="moab" >
	<directives>
		<directive>-l nodes={{ num_nodes }}:ppn={{ tasks_per_node }}</directive>
	</directives>
=======
      <queue jobmin="1" jobmax="512" default="true">ec</queue>
    </queues>
    <walltimes>
      <walltime default="true">4:00:00</walltime>
      <walltime ccsm_estcost="0">1:50:00</walltime>
      <walltime ccsm_estcost="1">6:00:00</walltime>
    </walltimes>
  </batch_system>

  <batch_system MACH="grizzly" type="moab" version="x.y">
    <directives>
      <directive>-l nodes={{ num_nodes }}:ppn={{ tasks_per_node }}</directive>
    </directives>
	<walltimes>
	  <walltime default="true">00:30:00</walltime>
	  <walltime ccsm_estcost="1">02:00:00</walltime>
	  <walltime ccsm_estcost="3">16:00:00</walltime>
	</walltimes>
	<queues>
	   <queue walltimemax="10:00:00" default="true">moab</queue>
	</queues>
  </batch_system>

   <batch_system MACH="wolf" type="moab" version="x.y">
	<directives>
		<directive>-l nodes={{ num_nodes }}:ppn={{ tasks_per_node }}</directive>
	</directives>
	<walltimes>
	  <walltime default="true">00:30:00</walltime>
	  <walltime ccsm_estcost="1">02:00:00</walltime>
	  <walltime ccsm_estcost="3">16:00:00</walltime>
	</walltimes>
	<queues>
	   <queue walltimemax="16:00:00" default="true">moab</queue>
	</queues>
>>>>>>> 3ad0cf66
    </batch_system>

    <batch_system MACH="mesabi" type="pbs">
      <queues>
        <queue walltimemax="24:00" default="true">mesabi</queue>
        <queue walltimemax="24:00">debug</queue>
      </queues>
    </batch_system>

   <batch_system MACH="oic2" type="pbs" >
         <directives>
                 <directive>-l nodes={{ num_nodes }}:ppn={{ tasks_per_node }}</directive>
		 <directive>-q esd08q</directive>
         </directives>
         <queues>
           <queue default="true">esd08q</queue>
         </queues>
<<<<<<< HEAD
=======
         <walltimes>
           <walltime default="true">24:00:00</walltime>
         </walltimes>
>>>>>>> 3ad0cf66
   </batch_system>

   <batch_system MACH="oic5" type="pbs" >
         <directives>
                 <directive>-l nodes={{ num_nodes }}:ppn={{ tasks_per_node }}</directive>
		 <directive>-q esd13q</directive>
         </directives>
         <queues>
           <queue default="true">esd13q</queue>
           <queue walltimemax="1:00">esddbg13q</queue>
         </queues>
   </batch_system>

   <batch_system MACH="cades" type="pbs" >
         <directives>
                 <directive>-l nodes={{ num_nodes }}:ppn={{ tasks_per_node }}</directive>
                 <directive>-W group_list=cades-ccsi</directive>
         </directives>
         <queues>
           <queue default="true">batch</queue>
         </queues>
   </batch_system>

   <batch_system MACH="cades" type="pbs" version="x.y">
         <directives>
                 <directive>-l nodes={{ num_nodes }}:ppn={{ tasks_per_node }}</directive>
                 <directive>-W group_list=cades-ccsi</directive>
         </directives>
         <queues>
           <queue default="true">batch</queue>
         </queues>
         <walltimes>
           <walltime default="true">24:00:00</walltime>
         </walltimes>
   </batch_system>

   <batch_system MACH="itasca" type="pbs">
     <queues>
       <queue walltimemax="24:00" default="true">batch</queue>
       <queue walltimemax="24:00">debug</queue>
     </queues>
   </batch_system>

   <batch_system MACH="titan" type="pbs" >
     <directives>
       <directive>-A {{ project }}</directive>
       <directive>-l nodes={{ num_nodes }}</directive>
     </directives>
     <queues>
       <queue walltimemax="24:00" default="true">batch</queue>
       <queue walltimemax="24:00">debug</queue>
     </queues>
   </batch_system>

   <batch_system MACH="lawrencium-lr2" type="slurm" >
     <directives>
       <directive>--partition=lr2</directive>
       <directive>--ntasks-per-node={{ tasks_per_node }}</directive>
       <directive>--account={{ project }}</directive>
       <directive>--exclusive</directive>
     </directives>
    <queues>
      <queue walltimemin="0" walltimemax="01:00:00" jobmin="0" jobmax="64" default="true">lr_normal</queue>
    </queues>
   </batch_system>

   <batch_system MACH="lawrencium-lr3" type="slurm" >
     <directives>
       <directive>--partition=lr3</directive>
       <directive>--ntasks-per-node={{ tasks_per_node }}</directive>
       <directive>--account={{ project }}</directive>
       <directive>--exclusive</directive>
     </directives>
    <queues>
      <queue walltimemin="0" walltimemax="01:00:00" jobmin="0" jobmax="64" default="true">lr_normal</queue>
    </queues>
   </batch_system>

  <batch_jobs>
    <!-- order matters, with no-batch jobs will be run in the order listed here -->
    <job name="case.run">
      <template>template.case.run</template>
      <task_count>default</task_count>
      <prereq>$BUILD_COMPLETE and not $TEST</prereq>
    </job>
   <job name="case.test">
      <template>template.case.test</template>
      <task_count>default</task_count>
      <prereq>$BUILD_COMPLETE and $TEST</prereq>
    </job>
    <job name="case.st_archive">
      <template>template.st_archive</template>
      <task_count>1</task_count>
      <!-- If DOUT_S is true and case.run (or case.test) exits successfully then run st_archive-->
      <dependency>case.run or case.test</dependency>
      <prereq>$DOUT_S</prereq>
    </job>
    <job name="case.lt_archive">
      <template>template.lt_archive</template>
      <task_count>1</task_count>
      <dependency>case.st_archive</dependency>
      <prereq>$DOUT_L_MS</prereq>
    </job>
  </batch_jobs>

</config_batch>
<|MERGE_RESOLUTION|>--- conflicted
+++ resolved
@@ -39,22 +39,13 @@
      <batch_directive></batch_directive>
      <jobid_pattern>(\d+)</jobid_pattern>
      <depend_string> --dependencies</depend_string>
-<<<<<<< HEAD
      <walltime_format>%H:%M:%s</walltime_format>
-=======
-     <walltime_format>%H:%M:%S</walltime_format>
->>>>>>> 3ad0cf66
      <submit_args>
        <arg flag="--cwd" name="CASEROOT"/>
        <arg flag="-A" name="PROJECT"/>
        <arg flag="-t" name="JOB_WALLCLOCK_TIME"/>
-       <!-- space is required here so that variable is resolved correctly -->
-<<<<<<< HEAD
-       <arg flag="-n" name=" $TOTALPES / $PES_PER_NODE"/>
-=======
        <!-- ceiling of $a/$b is ($a+$b-1)/$b -->
-       <arg flag="-n" name=" ($TOTALPES+$MAX_TASKS_PER_NODE-1)/$MAX_TASKS_PER_NODE"/>
->>>>>>> 3ad0cf66
+       <arg flag="-n" name=" ( $TOTALPES + $MAX_TASKS_PER_NODE - 1 ) / $MAX_TASKS_PER_NODE"/>
        <arg flag="-q" name="JOB_QUEUE"/>
        <arg flag="--mode script"/>
      </submit_args>
@@ -186,13 +177,8 @@
     <!-- edison is SLURM as of Jan-4-2016 -->
     <batch_system MACH="edison" type="slurm" >
       <queues>
-<<<<<<< HEAD
-        <queue walltimemax="01:30:00" jobmin="1" jobmax="100" default="true">regular</queue>
-	<queue walltimemax="00:30:00" jobmin="1" jobmax="100">debug</queue>
-=======
         <queue walltimemax="01:30:00" jobmin="1" jobmax="150000" default="true">regular</queue>
 	<queue walltimemax="00:30:00" jobmin="1" jobmax="12288">debug</queue>
->>>>>>> 3ad0cf66
       </queues>
     </batch_system>
 
@@ -207,27 +193,7 @@
     </queues>
    </batch_system>
 
-<<<<<<< HEAD
-    <batch_system MACH="cori-haswell" type="slurm" >
-      <directives>
-        <directive>--constraint=haswell</directive>
-      </directives>
-      <queues>
-        <queue walltimemax="01:00:00" jobmin="1" jobmax="100" default="true">regular</queue>
-	<queue walltimemax="00:30:00" jobmin="1" jobmax="100">debug</queue>
-      </queues>
-    </batch_system>
-
-    <batch_system MACH="cori-knl" type="slurm" >
-      <directives>
-        <directive>--constraint=knl</directive>
-      </directives>
-      <queues>
-        <queue walltimemax="01:00:00" jobmin="1" jobmax="100" default="true">regular</queue>
-	<queue walltimemax="00:30:00" jobmin="1" jobmax="100">debug</queue>
-      </queues>
-=======
-    <batch_system MACH="cori-haswell" type="slurm" version="x.y">
+    <batch_system MACH="cori-haswell" type="slurm">
       <directives>
         <directive> --constraint=haswell</directive>
       </directives>
@@ -237,7 +203,7 @@
       </queues>
     </batch_system>
 
-    <batch_system MACH="cori-knl" type="slurm" version="x.y">
+    <batch_system MACH="cori-knl" type="slurm">
       <directives>
         <directive> --constraint=knl,quad,cache</directive>
       </directives>
@@ -245,50 +211,23 @@
         <queue walltimemax="01:00:00" jobmin="1" jobmax="3000000" default="true">regular</queue>
 	<queue walltimemax="00:30:00" jobmin="1" jobmax="100000">debug</queue>
       </queues>
->>>>>>> 3ad0cf66
     </batch_system>
 
     <batch_system MACH="mira" type="cobalt">
       <queues>
-<<<<<<< HEAD
-        <queue walltimemax="06:00:00" jobmin="1" jobmax="786432" default="true">default</queue>
-      </queues>
-=======
         <queue walltimemax="03:00:00" jobmin="1" jobmax="786432" default="true">default</queue>
       </queues>
-      <walltimes>
-        <walltime default="true">03:00:00</walltime>
-      </walltimes>
->>>>>>> 3ad0cf66
     </batch_system>
 
     <batch_system MACH="cetus" type="cobalt">
       <queues>
-<<<<<<< HEAD
-        <queue walltimemax="00:59:00" jobmin="1" jobmax="4096" default="true">default</queue>
-      </queues>
-    </batch_system>
-
-    <batch_system MACH="theta" type="cobalt_theta">
-      <queues>
-        <queue walltimemax="00:60:00" jobmin="1" jobmax="3200" default="true">default</queue>
-      </queues>
-    </batch_system>
-
-   <batch_system MACH="constance" type="slurm" >
-     <directives>
-=======
         <queue walltimemax="01:00:00" jobmin="1" jobmax="65536" default="true">default</queue>
       </queues>
-      <walltimes>
-        <walltime default="true">01:00:00</walltime>
-      </walltimes>
-    </batch_system>
-
-   <batch_system MACH="constance" type="slurm" version="x.y">
+    </batch_system>
+
+   <batch_system MACH="constance" type="slurm">
     <directives>
        <directive>-A  climate</directive>
->>>>>>> 3ad0cf66
        <directive>--ntasks-per-node={{ tasks_per_node }}</directive>
        <directive>--mail-type=END</directive>
        <directive>--mail-user=email@pnnl.gov</directive>
@@ -300,38 +239,20 @@
     </queues>
    </batch_system>
 
-<<<<<<< HEAD
   <batch_system MACH="skybridge" type="slurm" >
-=======
-  <batch_system MACH="skybridge" type="slurm" version="x.y">
->>>>>>> 3ad0cf66
-    <directives>
-       <directive>--ntasks-per-node={{ tasks_per_node }}</directive>
-    </directives>
-    <queues>
-<<<<<<< HEAD
+    <directives>
+       <directive>--ntasks-per-node={{ tasks_per_node }}</directive>
+    </directives>
+    <queues>
       <queue jobmin="1" jobmax="480" walltimemax="01:00:00" default="true">ec</queue>
     </queues>
   </batch_system>
 
   <batch_system MACH="redsky" type="slurm" >
-=======
-      <queue jobmin="1" jobmax="512" default="true">ec</queue>
-    </queues>
-    <walltimes>
-      <walltime default="true">2:00:00</walltime>
-      <walltime ccsm_estcost="0">1:50:00</walltime>
-      <walltime ccsm_estcost="1">5:00:00</walltime>
-    </walltimes>
-  </batch_system>
-
-  <batch_system MACH="redsky" type="slurm" version="x.y">
->>>>>>> 3ad0cf66
-    <directives>
-       <directive>--ntasks-per-node={{ tasks_per_node }}</directive>
-    </directives>
-    <queues>
-<<<<<<< HEAD
+    <directives>
+       <directive>--ntasks-per-node={{ tasks_per_node }}</directive>
+    </directives>
+    <queues>
       <queue jobmin="1" jobmax="480" walltimemax="01:00:00" default="true">ec</queue>
     </queues>
   </batch_system>
@@ -346,43 +267,6 @@
 	<directives>
 		<directive>-l nodes={{ num_nodes }}:ppn={{ tasks_per_node }}</directive>
 	</directives>
-=======
-      <queue jobmin="1" jobmax="512" default="true">ec</queue>
-    </queues>
-    <walltimes>
-      <walltime default="true">4:00:00</walltime>
-      <walltime ccsm_estcost="0">1:50:00</walltime>
-      <walltime ccsm_estcost="1">6:00:00</walltime>
-    </walltimes>
-  </batch_system>
-
-  <batch_system MACH="grizzly" type="moab" version="x.y">
-    <directives>
-      <directive>-l nodes={{ num_nodes }}:ppn={{ tasks_per_node }}</directive>
-    </directives>
-	<walltimes>
-	  <walltime default="true">00:30:00</walltime>
-	  <walltime ccsm_estcost="1">02:00:00</walltime>
-	  <walltime ccsm_estcost="3">16:00:00</walltime>
-	</walltimes>
-	<queues>
-	   <queue walltimemax="10:00:00" default="true">moab</queue>
-	</queues>
-  </batch_system>
-
-   <batch_system MACH="wolf" type="moab" version="x.y">
-	<directives>
-		<directive>-l nodes={{ num_nodes }}:ppn={{ tasks_per_node }}</directive>
-	</directives>
-	<walltimes>
-	  <walltime default="true">00:30:00</walltime>
-	  <walltime ccsm_estcost="1">02:00:00</walltime>
-	  <walltime ccsm_estcost="3">16:00:00</walltime>
-	</walltimes>
-	<queues>
-	   <queue walltimemax="16:00:00" default="true">moab</queue>
-	</queues>
->>>>>>> 3ad0cf66
     </batch_system>
 
     <batch_system MACH="mesabi" type="pbs">
@@ -400,12 +284,6 @@
          <queues>
            <queue default="true">esd08q</queue>
          </queues>
-<<<<<<< HEAD
-=======
-         <walltimes>
-           <walltime default="true">24:00:00</walltime>
-         </walltimes>
->>>>>>> 3ad0cf66
    </batch_system>
 
    <batch_system MACH="oic5" type="pbs" >
@@ -427,19 +305,6 @@
          <queues>
            <queue default="true">batch</queue>
          </queues>
-   </batch_system>
-
-   <batch_system MACH="cades" type="pbs" version="x.y">
-         <directives>
-                 <directive>-l nodes={{ num_nodes }}:ppn={{ tasks_per_node }}</directive>
-                 <directive>-W group_list=cades-ccsi</directive>
-         </directives>
-         <queues>
-           <queue default="true">batch</queue>
-         </queues>
-         <walltimes>
-           <walltime default="true">24:00:00</walltime>
-         </walltimes>
    </batch_system>
 
    <batch_system MACH="itasca" type="pbs">
