--- conflicted
+++ resolved
@@ -197,12 +197,9 @@
       <arguments>
 	<arg name="label"> --label</arg>
 	<arg name="num_tasks" > -n $TOTALPES</arg>
-<<<<<<< HEAD
 	<arg name="thread_count" > -c $OMP_NUM_THREADS</arg>
-=======
 	<arg name="thread_count" > -c {{ cores_per_task }}</arg>
 	<arg name="binding" > --cpu_bind=cores</arg>
->>>>>>> 3ecc0863
       </arguments>
     </mpirun>
     <module_system type="module">
