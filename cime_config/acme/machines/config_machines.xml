<?xml version="1.0"?>

<config_machines>

<!--

 ===============================================================
 COMPILER and COMPILERS
 ===============================================================
 If a machine supports multiple compilers - then
  - the settings for COMPILERS should reflect the supported compilers
    as a comma separated string
  - the setting for COMPILER should be the default compiler
    (which is one of the values in COMPILERS)

 ===============================================================
 MPILIB and MPILIBS
 ===============================================================
 If a machine supports only one MPILIB is supported - then
 the setting for  MPILIB and MPILIBS should be blank ("")
 If a machine supports multiple mpi libraries (e.g. mpich and openmpi)
  - the settings for MPILIBS should reflect the supported mpi libraries
    as a comma separated string

 The default settings for COMPILERS and MPILIBS is blank (in config_machines.xml)

 Normally variable substitutions are not made until the case scripts are run, however variables
 of the form $ENV{VARIABLE_NAME} are substituted in create_newcase from the environment
 variable of the same name if it exists.

 ===============================================================
 PROJECT_REQUIRED
 ===============================================================
 A machine may need the PROJECT xml variable to be defined either because it is
 used in some paths, or because it is used to give an account number in the job
 submission script. If either of these are the case, then PROJECT_REQUIRED
 should be set to TRUE for the given machine.


 walltimes:
 Denotes the walltimes that can be used for a particular machine.
 walltime: as before, if default="true" is defined, this walltime will be used
 by default.
 Alternatively, ccsm_estcost must be used to choose the queue based on the estimated cost of the run.

 mpirun: the mpirun command that will be used to actually launch the model.
 The attributes used to choose the mpirun command are:

 mpilib: can either be 'default' the name of an mpi library, or a compiler name so one can choose the mpirun
         based on the mpi library in use.

   the 'executable' tag must have arguments required for the chosen mpirun, as well as the executable name.


-->

<machine MACH="edison">
  <DESC>NERSC XC30, os is CNL, 24 pes/node, batch system is SLURM</DESC>
  <NODENAME_REGEX>edison</NODENAME_REGEX>
  <TESTS>acme_developer</TESTS>
  <COMPILERS>intel,gnu,cray</COMPILERS>
  <MPILIBS>mpt,mpi-serial</MPILIBS>
  <RUNDIR>$CESMSCRATCHROOT/$CASE/run</RUNDIR>
  <EXEROOT>$CESMSCRATCHROOT/$CASE/bld</EXEROOT>
  <DOUT_S_ROOT>$CESMSCRATCHROOT/archive/$CASE</DOUT_S_ROOT>
  <DOUT_L_MSROOT>csm/$CASE</DOUT_L_MSROOT>
  <OS>CNL</OS>
  <BATCH_SYSTEM>slurm</BATCH_SYSTEM>
  <SUPPORTED_BY>cseg</SUPPORTED_BY>
  <GMAKE_J>8</GMAKE_J>
  <MAX_TASKS_PER_NODE>48</MAX_TASKS_PER_NODE>
  <PES_PER_NODE>24</PES_PER_NODE>
  <CESMSCRATCHROOT>$ENV{SCRATCH}/acme_scratch</CESMSCRATCHROOT>
  <DIN_LOC_ROOT>/project/projectdirs/acme/inputdata</DIN_LOC_ROOT>
  <DIN_LOC_ROOT_CLMFORC>/project/projectdirs/acme/inputdata/atm/datm7</DIN_LOC_ROOT_CLMFORC>
  <CCSM_BASELINE>/project/projectdirs/acme/baselines</CCSM_BASELINE>
  <CCSM_CPRNC>/project/projectdirs/acme/tools/cprnc.edison/cprnc</CCSM_CPRNC>
  <SAVE_TIMING_DIR>/project/projectdirs/$PROJECT</SAVE_TIMING_DIR>
  <mpirun mpilib="default">
    <executable>srun</executable>
    <arguments>
      <arg name="label"> --label</arg>
      <arg name="num_tasks" > -n $TOTALPES</arg>
      <arg name="thread_count" > -c $OMP_NUM_THREADS</arg>

    </arguments>
  </mpirun>
  <module_system type="module">
    <init_path lang="perl">/opt/modules/default/init/perl.pm</init_path>
    <init_path lang="python">/opt/modules/default/init/python.py</init_path>
    <init_path lang="sh">/opt/modules/default/init/sh</init_path>
    <init_path lang="csh">/opt/modules/default/init/csh</init_path>
    <cmd_path lang="perl">/opt/modules/default/bin/modulecmd perl</cmd_path>
    <cmd_path lang="python">/opt/modules/default/bin/modulecmd python</cmd_path>
    <cmd_path lang="sh">module</cmd_path>
    <cmd_path lang="csh">module</cmd_path>
    <modules>
      <command name="rm">PrgEnv-intel</command>
      <command name="rm">PrgEnv-cray</command>
      <command name="rm">PrgEnv-gnu</command>
      <command name="rm">intel</command>
      <command name="rm">cce</command>
      <command name="rm">cray-parallel-netcdf</command>
      <command name="rm">cray-parallel-hdf5</command>
      <command name="rm">pmi</command>
      <command name="rm">cray-libsci</command>
      <command name="rm">cray-mpich2</command>
      <command name="rm">cray-mpich</command>
      <command name="rm">cray-netcdf</command>
      <command name="rm">cray-hdf5</command>
      <command name="rm">cray-netcdf-hdf5parallel</command>
      <command name="rm">craype-sandybridge</command>
      <command name="rm">craype-ivybridge</command>
      <command name="rm">craype</command>
    </modules>

    <modules compiler="intel">
      <command name="load">PrgEnv-intel</command>
      <command name="switch">intel intel/16.0.0.109</command>
      <command name="rm">cray-libsci</command>
      <command name="use">/global/project/projectdirs/ccsm1/modulefiles/edison</command>
    </modules>
    <modules compiler="intel" mpilib="!mpi-serial" >
      <command name="load">esmf/6.3.0rp1-defio-intel15.0-mpi-O</command>
    </modules>
    <modules compiler="intel" mpilib="mpi-serial" >
      <command name="load">esmf/6.3.0rp1-defio-intel15.0-mpiuni-O</command>
    </modules>
    <modules compiler="cray">
      <command name="load">PrgEnv-cray</command>
      <command name="switch">cce cce/8.4.3</command>
    </modules>
    <modules compiler="gnu">
      <command name="load">PrgEnv-gnu</command>
      <command name="switch">gcc gcc/5.2.0</command>
    </modules>
    <modules>
      <command name="load">papi/5.4.1.3</command>
      <command name="swap">craype craype/2.5.1</command>
      <command name="load">craype-ivybridge</command>
    </modules>
    <modules compiler="!intel">
      <command name="switch">cray-libsci/13.3.0</command>
    </modules>
    <modules>
      <command name="load">cray-mpich/7.3.1</command>
      <!--	<command name="load">pmi/5.0.6-1.0000.10439.140.2.ari</command> -->
    </modules>
    <modules mpilib="mpi-serial">
      <command name="load">cray-hdf5/1.8.16</command>
      <command name="load">cray-netcdf/4.3.3.1</command>
    </modules>
    <modules mpilib="!mpi-serial">
      <command name="load">cray-netcdf-hdf5parallel/4.3.3.1</command>
      <command name="load">cray-hdf5-parallel/1.8.16</command>
      <command name="load">cray-parallel-netcdf/1.6.1</command>
    </modules>
    <modules>
      <command name="load">perl/5.20.0</command>
      <command name="load">cmake/3.0.0</command>
    </modules>
  </module_system>

  <environment_variables>
    <env name="OMP_STACKSIZE">64M</env>
  </environment_variables>

</machine>

<machine MACH="corip1">
    <DESC>NERSC XC40 Haswell, os is CNL, 32 pes/node, batch system is SLURM</DESC>
    <NODENAME_REGEX>cori</NODENAME_REGEX>
    <TESTS>acme_developer</TESTS>
    <COMPILERS>intel,gnu,cray</COMPILERS>
    <MPILIBS>mpt,mpi-serial</MPILIBS>
    <CESMSCRATCHROOT>$ENV{SCRATCH}/acme_scratch</CESMSCRATCHROOT>
    <RUNDIR>$CESMSCRATCHROOT/$CASE/run</RUNDIR>
    <EXEROOT>$CESMSCRATCHROOT/$CASE/bld</EXEROOT>
    <DIN_LOC_ROOT>/project/projectdirs/acme/inputdata</DIN_LOC_ROOT>
    <DIN_LOC_ROOT_CLMFORC>/project/projectdirs/acme/inputdata/atm/datm7</DIN_LOC_ROOT_CLMFORC>
    <DOUT_S_ROOT>$CESMSCRATCHROOT/archive/$CASE</DOUT_S_ROOT>
    <DOUT_L_MSROOT>csm/$CASE</DOUT_L_MSROOT>
    <CCSM_BASELINE>/project/projectdirs/acme/baselines</CCSM_BASELINE>
    <CCSM_CPRNC>/project/projectdirs/acme/tools/cprnc.cori/cprnc</CCSM_CPRNC>
    <SAVE_TIMING_DIR>/project/projectdirs/$PROJECT</SAVE_TIMING_DIR>
    <OS>CNL</OS>
    <BATCH_SYSTEM>slurm</BATCH_SYSTEM>
    <SUPPORTED_BY>acme</SUPPORTED_BY>
    <GMAKE_J>8</GMAKE_J>
    <MAX_TASKS_PER_NODE>32</MAX_TASKS_PER_NODE>
    <PES_PER_NODE>32</PES_PER_NODE>
    <PROJECT>acme</PROJECT>
    <PROJECT_REQUIRED>TRUE</PROJECT_REQUIRED>
    <PIO_CONFIG_OPTS> -D PIO_BUILD_TIMING:BOOL=ON </PIO_CONFIG_OPTS>
    <mpirun mpilib="default">
      <executable>srun</executable>
      <arguments>
	<arg name="label"> --label</arg>
	<arg name="num_tasks" > -n $TOTALPES</arg>
	<arg name="thread_count" > -c $OMP_NUM_THREADS</arg>
      </arguments>
    </mpirun>
    <module_system type="module">
      <init_path lang="perl">/opt/modules/default/init/perl.pm</init_path>
      <init_path lang="python">/opt/modules/default/init/python.py</init_path>
      <init_path lang="sh">/opt/modules/default/init/sh</init_path>
      <init_path lang="csh">/opt/modules/default/init/csh</init_path>
      <cmd_path lang="perl">/opt/modules/default/bin/modulecmd perl</cmd_path>
      <cmd_path lang="python">/opt/modules/default/bin/modulecmd python</cmd_path>
      <cmd_path lang="sh">module</cmd_path>
      <cmd_path lang="csh">module</cmd_path>
      <modules>
	<command name="rm">PrgEnv-intel</command>
	<command name="rm">PrgEnv-cray</command>
	<command name="rm">PrgEnv-gnu</command>
	<command name="rm">intel</command>
	<command name="rm">cce</command>
	<command name="rm">cray-parallel-netcdf</command>
	<command name="rm">cray-parallel-hdf5</command>
	<command name="rm">pmi</command>
	<command name="rm">cray-libsci</command>
	<command name="rm">cray-mpich2</command>
	<command name="rm">cray-mpich</command>
	<command name="rm">cray-netcdf</command>
	<command name="rm">cray-hdf5</command>
	<command name="rm">cray-netcdf-hdf5parallel</command>
	<command name="rm">craype-sandybridge</command>
	<command name="rm">craype-ivybridge</command>
	<command name="rm">craype</command>
      </modules>

      <modules compiler="intel">
	<command name="load">PrgEnv-intel</command>
	<command name="switch">intel intel/17.0.0.042</command>
	<command name="rm">cray-libsci</command>
	<command name="use">/global/project/projectdirs/ccsm1/modulefiles/cori</command>
      </modules>
      <modules compiler="intel" mpilib="!mpi-serial" >
	<command name="load">esmf/6.3.0rp1-defio-intel2016-mpi-O</command>
      </modules>
      <modules compiler="intel" mpilib="mpi-serial" >
        <command name="load">esmf/6.3.0rp1-defio-intel2016-mpiuni-O</command>
      </modules>

      <modules compiler="cray">
	<command name="load">PrgEnv-cray</command>
	<command name="switch">cce cce/8.5.0</command>
      </modules>
      <modules compiler="gnu">
	<command name="load">PrgEnv-gnu</command>
	<command name="switch">gcc gcc/5.3.0</command>
      </modules>
      <modules>
	<command name="load">papi/5.4.3.2</command>
	<command name="swap">craype craype/2.5.5</command>
      </modules>
      <modules compiler="!intel">
	<command name="switch">cray-libsci/16.06.1</command>
      </modules>
      <modules>
	<command name="load">cray-mpich/7.4.0</command>
      </modules>
      <modules mpilib="mpi-serial">
	<command name="load">cray-hdf5/1.8.16</command>
	<command name="load">cray-netcdf/4.4.0</command>
      </modules>
      <modules mpilib="!mpi-serial">
	<command name="load">cray-netcdf-hdf5parallel/4.4.0</command>
	<command name="load">cray-hdf5-parallel/1.8.16</command>
	<command name="load">cray-parallel-netcdf/1.7.0</command>
      </modules>
      <modules>
	<command name="load">cmake/3.3.2</command>
      </modules>
    </module_system>
</machine>


<machine MACH="mac">
    <DESC>Mac OS/X workstation or laptop</DESC>
    <NODENAME_REGEX></NODENAME_REGEX>
    <TESTS>acme_developer</TESTS>
    <OS>Darwin</OS>
    <COMPILERS>gnu</COMPILERS>
    <MPILIBS>openmpi,mpich,mpi-serial</MPILIBS>
    <RUNDIR>$ENV{HOME}/projects/acme/scratch/$CASE/run</RUNDIR>
    <EXEROOT>$ENV{HOME}/projects/acme/scratch/$CASE/bld</EXEROOT>
    <DIN_LOC_ROOT>$ENV{HOME}/projects/acme/cesm-inputdata</DIN_LOC_ROOT>    <DIN_LOC_ROOT_CLMFORC>$ENV{HOME}/projects/acme/ptclm-data</DIN_LOC_ROOT_CLMFORC>
    <DOUT_S_ROOT>$ENV{HOME}/projects/acme/scratch/archive/$CASE</DOUT_S_ROOT>
    <DOUT_L_MSROOT>csm/$CASE</DOUT_L_MSROOT>
    <CESMSCRATCHROOT>$ENV{HOME}/projects/acme/scratch</CESMSCRATCHROOT>
    <CCSM_BASELINE>$ENV{HOME}/projects/acme/baselines</CCSM_BASELINE>
    <!-- cmake -DCMAKE_Fortran_COMPILER=/opt/local/bin/mpif90-mpich-gcc48 -DHDF5_DIR=/opt/local -DNetcdf_INCLUDE_DIR=/opt/local/include .. -->
>
    <CCSM_CPRNC>$CCSMROOT/tools/cprnc/build/cprnc</CCSM_CPRNC>
    <SUPPORTED_BY>jnjohnson at lbl dot gov</SUPPORTED_BY>
<!--    <GMAKE>make</GMAKE> <- this doesn't actually work! -->
    <GMAKE_J>4</GMAKE_J>
    <MAX_TASKS_PER_NODE>4</MAX_TASKS_PER_NODE>
    <PES_PER_NODE>2</PES_PER_NODE>
</machine>

<machine MACH="linux-generic">
    <DESC>Linux workstation or laptop</DESC>
    <NODENAME_REGEX></NODENAME_REGEX>
    <TESTS>acme_developer</TESTS>
    <OS>Linux</OS>
    <COMPILERS>gnu</COMPILERS>
    <MPILIBS>openmpi,mpich,mpi-serial</MPILIBS>
    <RUNDIR>$ENV{HOME}/projects/acme/scratch/$CASE/run</RUNDIR>
    <EXEROOT>$ENV{HOME}/projects/acme/scratch/$CASE/bld</EXEROOT>
    <DIN_LOC_ROOT>$ENV{HOME}/projects/acme/cesm-inputdata</DIN_LOC_ROOT>
    <DIN_LOC_ROOT_CLMFORC>$ENV{HOME}/projects/acme/ptclm-data</DIN_LOC_ROOT_CLMFORC>
    <DOUT_S_ROOT>$ENV{HOME}/projects/acme/scratch/archive/$CASE</DOUT_S_ROOT>
    <DOUT_L_MSROOT>csm/$CASE</DOUT_L_MSROOT>
    <CESMSCRATCHROOT>$ENV{HOME}/projects/acme/scratch</CESMSCRATCHROOT>
    <CCSM_BASELINE>$ENV{HOME}/projects/acme/baselines</CCSM_BASELINE>
    <!-- cmake -DCMAKE_Fortran_COMPILER=/opt/local/bin/mpif90-mpich-gcc48 -DHDF5_DIR=/opt/local -DNetcdf_INCLUDE_DIR=/opt/local/include .. -->>
    <CCSM_CPRNC>$CCSMROOT/tools/cprnc/build/cprnc</CCSM_CPRNC>
    <SUPPORTED_BY>jayesh at mcs dot anl dot gov</SUPPORTED_BY>
<!--    <GMAKE>make</GMAKE> <- this doesn't actually work! -->
    <GMAKE_J>4</GMAKE_J>
    <MAX_TASKS_PER_NODE>4</MAX_TASKS_PER_NODE>
    <PES_PER_NODE>2</PES_PER_NODE>
    <mpirun mpilib="default">
      <executable>mpirun</executable>
      <arguments>
        <arg name="num_tasks"> -np $TOTALPES</arg>
      </arguments>
    </mpirun>
</machine>

<machine MACH="melvin">
    <DESC>Linux workstation for Jenkins testing</DESC>
    <NODENAME_REGEX>(melvin|watson)</NODENAME_REGEX>
    <PROXY>sonproxy.sandia.gov:80</PROXY>
    <TESTS>acme_developer</TESTS>
    <OS>LINUX</OS>
    <COMPILERS>gnu</COMPILERS>
    <MPILIBS>openmpi,mpi-serial</MPILIBS>
    <CESMSCRATCHROOT>$ENV{HOME}/acme/scratch</CESMSCRATCHROOT>
    <RUNDIR>$CESMSCRATCHROOT/$CASE/run</RUNDIR>
    <EXEROOT>$CESMSCRATCHROOT/$CASE/bld</EXEROOT>
    <DIN_LOC_ROOT>/sems-data-store/ACME/inputdata</DIN_LOC_ROOT>
    <DIN_LOC_ROOT_CLMFORC>/sems-data-store/ACME/inputdata/atm/datm7</DIN_LOC_ROOT_CLMFORC>
    <DOUT_S_ROOT>$CESMSCRATCHROOT/archive/$CASE</DOUT_S_ROOT>
    <DOUT_L_MSROOT>csm/$CASE</DOUT_L_MSROOT>
    <CCSM_BASELINE>/sems-data-store/ACME/baselines</CCSM_BASELINE>
    <SAVE_TIMING_DIR>/sems-data-store/ACME/timings</SAVE_TIMING_DIR>
    <CCSM_CPRNC>/sems-data-store/ACME/cprnc/build/cprnc</CCSM_CPRNC>
    <SUPPORTED_BY>jgfouca at sandia dot gov</SUPPORTED_BY>
<!--    <GMAKE>make</GMAKE> <- this doesn't actually work! -->
    <GMAKE_J>32</GMAKE_J>
    <MAX_TASKS_PER_NODE>64</MAX_TASKS_PER_NODE>
    <PES_PER_NODE>64</PES_PER_NODE>
    <BATCH_SYSTEM>none</BATCH_SYSTEM>
    <mpirun mpilib="default">
      <executable>mpirun</executable>
      <arguments>
        <arg name="num_tasks"> -np $TOTALPES</arg>
      </arguments>
    </mpirun>
    <module_system type="module">
      <init_path lang="python">/usr/share/Modules/init/python.py</init_path>
      <init_path lang="perl">/usr/share/Modules/init/perl.pm</init_path>
      <init_path lang="sh">/usr/share/Modules/init/sh</init_path>
      <init_path lang="csh">/usr/share/Modules/init/csh</init_path>
      <cmd_path lang="python">/usr/bin/modulecmd python</cmd_path>
      <cmd_path lang="perl">/usr/bin/modulecmd perl</cmd_path>
      <cmd_path lang="csh">module</cmd_path>
      <cmd_path lang="sh">module</cmd_path>
      <modules>
	<command name="purge"/>
        <command name="load">git/2.1.3</command>
	<command name="load">python/2.7.9</command>
	<command name="load">gcc/5.1.0/openmpi/1.8.7</command>
	<command name="load">cmake/2.8.12</command>
	<command name="load">netcdf/4.3.2/gcc/5.1.0/openmpi/1.8.7</command>
      </modules>
    </module_system>
    <environment_variables>
      <env name="NETCDFROOT">$SEMS_NETCDF_ROOT</env>
      <env name="PNETCDFROOT" mpilib="!mpi-serial">$SEMS_NETCDF_ROOT</env>
    </environment_variables>
</machine>

<machine MACH="sandia-srn-sems">
    <DESC>Linux workstation at Sandia on SRN with SEMS TPL modules</DESC>
    <NODENAME_REGEX>(s999964|climate)</NODENAME_REGEX>
    <PROXY>wwwproxy.sandia.gov:80</PROXY>
    <TESTS>acme_developer</TESTS>
    <OS>LINUX</OS>
    <COMPILERS>gnu</COMPILERS>
    <MPILIBS>openmpi,mpi-serial</MPILIBS>
    <CESMSCRATCHROOT>$ENV{HOME}/acme/scratch</CESMSCRATCHROOT>
    <RUNDIR>$CESMSCRATCHROOT/$CASE/run</RUNDIR>
    <EXEROOT>$CESMSCRATCHROOT/$CASE/bld</EXEROOT>
    <DIN_LOC_ROOT>/sems-data-store/ACME/inputdata</DIN_LOC_ROOT>
    <DIN_LOC_ROOT_CLMFORC>/sems-data-store/ACME/inputdata/atm/datm7</DIN_LOC_ROOT_CLMFORC>
    <DOUT_S_ROOT>$CESMSCRATCHROOT/archive/$CASE</DOUT_S_ROOT>
    <DOUT_L_MSROOT>csm/$CASE</DOUT_L_MSROOT>
    <CCSM_BASELINE>/sems-data-store/ACME/baselines</CCSM_BASELINE>
    <SAVE_TIMING_DIR>/sems-data-store/ACME/timings</SAVE_TIMING_DIR>
    <CCSM_CPRNC>/sems-data-store/ACME/cprnc/build/cprnc</CCSM_CPRNC>
    <SUPPORTED_BY>jgfouca at sandia dot gov</SUPPORTED_BY>
<!--    <GMAKE>make</GMAKE> <- this doesn't actually work! -->
    <GMAKE_J>32</GMAKE_J>
    <MAX_TASKS_PER_NODE>64</MAX_TASKS_PER_NODE>
    <PES_PER_NODE>64</PES_PER_NODE>
    <BATCH_SYSTEM>none</BATCH_SYSTEM>
    <mpirun mpilib="default">
      <executable>mpirun</executable>
      <arguments>
        <arg name="num_tasks"> -np $TOTALPES</arg>
      </arguments>
    </mpirun>
    <module_system type="module">
      <init_path lang="python">/usr/share/Modules/init/python.py</init_path>
      <init_path lang="perl">/usr/share/Modules/init/perl.pm</init_path>
      <init_path lang="sh">/usr/share/Modules/init/sh</init_path>
      <init_path lang="csh">/usr/share/Modules/init/csh</init_path>
      <cmd_path lang="python">/usr/bin/modulecmd python</cmd_path>
      <cmd_path lang="perl">/usr/bin/modulecmd perl</cmd_path>
      <cmd_path lang="csh">module</cmd_path>
      <cmd_path lang="sh">module</cmd_path>
      <modules>
	<command name="purge"/>
        <command name="load">git/2.1.3</command>
	<command name="load">python/2.7.9</command>
	<command name="load">gcc/5.1.0/openmpi/1.8.7</command>
	<command name="load">cmake/2.8.12</command>
	<command name="load">netcdf/4.3.2/gcc/5.1.0/openmpi/1.8.7</command>
      </modules>
    </module_system>
    <environment_variables>
      <env name="NETCDFROOT">$SEMS_NETCDF_ROOT</env>
      <env name="PNETCDFROOT">$SEMS_NETCDF_ROOT</env>
    </environment_variables>
</machine>

<machine MACH="anlworkstation">
    <DESC>Linux workstation for ANL</DESC>
    <NODENAME_REGEX>compute.*mcs.anl.gov</NODENAME_REGEX>
    <PROXY></PROXY>
    <TESTS>acme_developer</TESTS>
    <OS>LINUX</OS>
    <COMPILERS>gnu</COMPILERS>
    <MPILIBS>mpich,mpi-serial</MPILIBS>
    <CESMSCRATCHROOT>$ENV{HOME}/acme/scratch</CESMSCRATCHROOT>
    <RUNDIR>$CESMSCRATCHROOT/$CASE/run</RUNDIR>
    <EXEROOT>$CESMSCRATCHROOT/$CASE/bld</EXEROOT>
    <DIN_LOC_ROOT>/home/climate1/acme/inputdata</DIN_LOC_ROOT>
    <DIN_LOC_ROOT_CLMFORC>/home/climate1/acme/inputdata/atm/datm7</DIN_LOC_ROOT_CLMFORC>
    <DOUT_S_ROOT>$CESMSCRATCHROOT/archive/$CASE</DOUT_S_ROOT>
    <DOUT_L_MSROOT>csm/$CASE</DOUT_L_MSROOT>
    <CCSM_BASELINE>/home/climate1/acme/baselines</CCSM_BASELINE>
    <CCSM_CPRNC>/home/climate1/acme/cprnc/build/cprnc</CCSM_CPRNC>
    <SAVE_TIMING_DIR>$CESMSCRATCHROOT/timings</SAVE_TIMING_DIR>
    <BATCHQUERY></BATCHQUERY>
    <BATCHSUBMIT></BATCHSUBMIT>
    <SUPPORTED_BY>jgfouca at sandia dot gov</SUPPORTED_BY>
    <GMAKE>make</GMAKE>
    <GMAKE_J>32</GMAKE_J>
    <MAX_TASKS_PER_NODE>64</MAX_TASKS_PER_NODE>
    <PES_PER_NODE>64</PES_PER_NODE>
    <BATCH_SYSTEM>none</BATCH_SYSTEM>
    <mpirun mpilib="default">
      <executable>mpirun</executable>
      <arguments>
        <arg name="num_tasks"> -np $TOTALPES</arg>
      </arguments>
    </mpirun>
    <module_system type="soft">
      <init_path lang="csh">/software/common/adm/packages/softenv-1.4.2/etc/softenv-load.csh</init_path>
      <init_path lang="sh">/software/common/adm/packages/softenv-1.4.2/etc/softenv-load.sh</init_path>
      <cmd_path lang="csh">source /software/common/adm/packages/softenv-1.4.2/etc/softenv-aliases.csh ; soft</cmd_path>
      <cmd_path lang="sh">source /software/common/adm/packages/softenv-1.4.2/etc/softenv-aliases.sh ; soft</cmd_path>
      <modules compiler="gnu">
	<command name="add">+gcc-5.1.0</command>
	<command name="add" mpilib="!mpi-serial">+mpich-3.2-gcc-5.1</command>
	<command name="add">+netcdf-4.3.3.1-parallel-gcc5.1-mpich3.2</command>
	<command name="add" mpilib="!mpi-serial">+pnetcdf-1.6.1-gcc-5.1-mpich-3.2</command>
	<command name="add">+cmake-2.8.12</command>
      </modules>
    </module_system>
    <environment_variables>
      <env name="NETCDFROOT">$(dirname $(dirname $(which ncdump)))</env>
      <env name="PNETCDFROOT" mpilib="!mpi-serial">$(dirname $(dirname $(which pnetcdf_version)))</env>
    </environment_variables>
</machine>

<machine MACH="skybridge">
  <DESC>SNL clust</DESC>
  <NODENAME_REGEX>skybridge-login</NODENAME_REGEX>
  <PROXY>wwwproxy.sandia.gov:80</PROXY>
  <TESTS>acme_integration</TESTS>
  <COMPILERS>intel</COMPILERS>
  <MPILIBS>openmpi,mpi-serial</MPILIBS>
  <OS>LINUX</OS>
  <CESMSCRATCHROOT>/gscratch/$USER/acme_scratch/skybridge</CESMSCRATCHROOT>
  <RUNDIR>$CESMSCRATCHROOT/$CASE/run</RUNDIR>
  <EXEROOT>$CESMSCRATCHROOT/$CASE/bld</EXEROOT>
  <DIN_LOC_ROOT>/projects/ccsm/inputdata</DIN_LOC_ROOT>
  <DIN_LOC_ROOT_CLMFORC>/projects/ccsm/inputdata/atm/datm7</DIN_LOC_ROOT_CLMFORC>
  <DOUT_S_ROOT>$CESMSCRATCHROOT/archive/$CASE</DOUT_S_ROOT>               <!-- complete path to a short term archiving directory -->
  <DOUT_L_MSROOT>USERDEFINED_optional_run</DOUT_L_MSROOT>           <!-- complete path to a long term archiving directory -->
  <CCSM_BASELINE>/projects/ccsm/ccsm_baselines</CCSM_BASELINE>
  <CCSM_CPRNC>/projects/ccsm/cprnc/build/cprnc_wrap</CCSM_CPRNC>                <!-- path to the cprnc tool used to compare netcdf history files in testing -->
  <SAVE_TIMING_DIR>/projects/ccsm/timings</SAVE_TIMING_DIR>
  <BATCH_SYSTEM>slurm</BATCH_SYSTEM>
  <SUPPORTED_BY>jgfouca at sandia dot gov</SUPPORTED_BY>
  <GMAKE_J>8</GMAKE_J>
  <MAX_TASKS_PER_NODE>16</MAX_TASKS_PER_NODE>
  <PES_PER_NODE>16</PES_PER_NODE>
  <PIO_BUFFER_SIZE_LIMIT>1</PIO_BUFFER_SIZE_LIMIT>
  <PROJECT_REQUIRED>TRUE</PROJECT_REQUIRED>
  <PROJECT>fy150001</PROJECT>

  <mpirun mpilib="default">
    <executable>mpiexec</executable>
    <arguments>
      <arg name="bind"> --bind-to-core</arg>
      <arg name="num_tasks"> --n $TOTALPES</arg>
      <arg name="tasks_per_node"> --npernode $PES_PER_NODE</arg>
    </arguments>
  </mpirun>
  <mpirun mpilib="mpi-serial">
    <executable></executable>
  </mpirun>
  <module_system type="module">
    <init_path lang="python">/usr/share/Modules/init/python.py</init_path>
    <init_path lang="perl">/usr/share/Modules/init/perl.pm</init_path>
    <init_path lang="sh">/usr/share/Modules/init/sh</init_path>
    <init_path lang="csh">/usr/share/Modules/init/csh</init_path>
    <cmd_path lang="python">/usr/bin/modulecmd python</cmd_path>
    <cmd_path lang="perl">/usr/bin/modulecmd perl</cmd_path>
    <cmd_path lang="csh">module</cmd_path>
    <cmd_path lang="sh">module</cmd_path>
    <modules>
      <command name="purge"/>
      <command name="load">sems-env</command>
      <command name="load">sems-git</command>
      <command name="load">sems-python/2.7.9</command>
      <command name="load">gnu/4.9.2</command>
      <command name="load">intel/intel-15.0.3.187</command>
      <command name="load" mpilib="!mpi-serial">openmpi-intel/1.8</command>
      <command name="load">libraries/intel-mkl-15.0.2.164</command>
      <command name="load">libraries/intel-mkl-15.0.2.164</command>
      <command name="load" mpilib="!mpi-serial">sems-hdf5/1.8.12/parallel</command>
      <command name="load" mpilib="!mpi-serial">sems-netcdf/4.3.2/parallel</command>
      <command name="load" mpilib="mpi-serial">sems-hdf5/1.8.11/base</command>
      <command name="load" mpilib="mpi-serial">sems-netcdf/4.3.2/base</command>
    </modules>
  </module_system>
  <environment_variables>
    <env name="NETCDFROOT">$SEMS_NETCDF_ROOT</env>
    <env name="PNETCDFROOT" mpilib="!mpi-serial">$SEMS_NETCDF_ROOT</env>
    <env name="OMP_STACKSIZE">64M</env>
  </environment_variables>
</machine>

<machine MACH="redsky">
  <DESC>SNL clust</DESC>
  <NODENAME_REGEX>redsky-login</NODENAME_REGEX>
  <PROXY>wwwproxy.sandia.gov:80</PROXY>
  <TESTS>acme_integration</TESTS>
  <COMPILERS>intel</COMPILERS>
  <MPILIBS>openmpi,mpi-serial</MPILIBS>
  <OS>LINUX</OS>
  <CESMSCRATCHROOT>/gscratch/$USER/acme_scratch</CESMSCRATCHROOT>
  <RUNDIR>$CESMSCRATCHROOT/$CASE/run</RUNDIR>
  <EXEROOT>$CESMSCRATCHROOT/$CASE/bld</EXEROOT>
  <DIN_LOC_ROOT>/projects/ccsm/inputdata</DIN_LOC_ROOT>
  <DIN_LOC_ROOT_CLMFORC>/projects/ccsm/inputdata/atm/datm7</DIN_LOC_ROOT_CLMFORC>
  <DOUT_S_ROOT>$CESMSCRATCHROOT/archive/$CASE</DOUT_S_ROOT>               <!-- complete path to a short term archiving directory -->
  <DOUT_L_MSROOT>USERDEFINED_optional_run</DOUT_L_MSROOT>           <!-- complete path to a long term archiving directory -->
  <CCSM_BASELINE>/projects/ccsm/ccsm_baselines</CCSM_BASELINE>
  <CCSM_CPRNC>/projects/ccsm/cprnc/build/cprnc_wrap</CCSM_CPRNC>                <!-- path to the cprnc tool used to compare netcdf history files in testing -->
  <SAVE_TIMING_DIR>/projects/ccsm/timings</SAVE_TIMING_DIR>
  <BATCH_SYSTEM>slurm</BATCH_SYSTEM>
  <SUPPORTED_BY>jgfouca at sandia dot gov</SUPPORTED_BY>
  <GMAKE_J>8</GMAKE_J>
  <MAX_TASKS_PER_NODE>8</MAX_TASKS_PER_NODE>
  <PES_PER_NODE>8</PES_PER_NODE>
  <PIO_BUFFER_SIZE_LIMIT>1</PIO_BUFFER_SIZE_LIMIT>
  <PROJECT_REQUIRED>TRUE</PROJECT_REQUIRED>
  <PROJECT>fy150001</PROJECT>

  <mpirun mpilib="default">
    <executable>mpiexec</executable>
    <arguments>
      <arg name="bind"> --bind-to-core</arg>
      <arg name="num_tasks"> --n $TOTALPES</arg>
      <arg name="tasks_per_node"> --npernode $PES_PER_NODE</arg>
    </arguments>
  </mpirun>
  <mpirun mpilib="mpi-serial">
    <executable></executable>
  </mpirun>
  <module_system type="module">
    <init_path lang="python">/usr/share/Modules/init/python.py</init_path>
    <init_path lang="perl">/usr/share/Modules/init/perl.pm</init_path>
    <init_path lang="sh">/usr/share/Modules/init/sh</init_path>
    <init_path lang="csh">/usr/share/Modules/init/csh</init_path>
    <cmd_path lang="python">/usr/bin/modulecmd python</cmd_path>
    <cmd_path lang="perl">/usr/bin/modulecmd perl</cmd_path>
    <cmd_path lang="csh">module</cmd_path>
    <cmd_path lang="sh">module</cmd_path>
    <modules>
      <command name="purge"/>
      <command name="load">sems-env</command>
      <command name="load">sems-git</command>
      <command name="load">sems-python/2.7.9</command>
      <command name="load">gnu/4.9.2</command>
      <command name="load">intel/intel-15.0.3.187</command>
      <command name="load" mpilib="!mpi-serial">openmpi-intel/1.8</command>
      <command name="load">libraries/intel-mkl-15.0.2.164</command>
      <command name="load">libraries/intel-mkl-15.0.2.164</command>
      <command name="load" mpilib="!mpi-serial">sems-hdf5/1.8.12/parallel</command>
      <command name="load" mpilib="!mpi-serial">sems-netcdf/4.3.2/parallel</command>
      <command name="load" mpilib="mpi-serial">sems-hdf5/1.8.11/base</command>
      <command name="load" mpilib="mpi-serial">sems-netcdf/4.3.2/base</command>
    </modules>
  </module_system>
  <environment_variables>
    <env name="NETCDFROOT">$SEMS_NETCDF_ROOT</env>
    <env name="PNETCDFROOT" mpilib="!mpi-serial">$SEMS_NETCDF_ROOT</env>
    <env name="OMP_STACKSIZE">64M</env>
  </environment_variables>
</machine>

<machine MACH="blues">
         <DESC>ANL/LCRC Linux Cluster</DESC>
         <NODENAME_REGEX>b.*.lcrc.anl.gov</NODENAME_REGEX>
         <TESTS>acme_integration</TESTS>
         <COMPILERS>gnu,pgi,intel,nag</COMPILERS>
         <MPILIBS>mvapich,mpich,openmpi,mpi-serial</MPILIBS>
         <CESMSCRATCHROOT>/lcrc/project/$PROJECT/$USER/acme_scratch</CESMSCRATCHROOT>
	 <SAVE_TIMING_DIR>/lcrc/project/$PROJECT</SAVE_TIMING_DIR>
	 <RUNDIR>$CESMSCRATCHROOT/$CASE/run</RUNDIR>
	 <EXEROOT>$CESMSCRATCHROOT/$CASE/bld</EXEROOT>
         <DIN_LOC_ROOT>/home/ccsm-data/inputdata</DIN_LOC_ROOT>
         <DIN_LOC_ROOT_CLMFORC>/home/ccsm-data/inputdata/atm/datm7</DIN_LOC_ROOT_CLMFORC>
         <DOUT_S_ROOT>/lcrc/project/ACME/$USER/archive/$CASE</DOUT_S_ROOT>
         <DOUT_L_MSROOT>/lcrc/project/ACME/$USER/archive/$CASE</DOUT_L_MSROOT>
         <CCSM_BASELINE>/lcrc/group/earthscience/acme_baselines</CCSM_BASELINE>
         <CCSM_CPRNC>/home/ccsm-data/tools/cprnc</CCSM_CPRNC>
         <OS>LINUX</OS>
	 <BATCH_SYSTEM>pbs</BATCH_SYSTEM>
         <SUPPORTED_BY>acme</SUPPORTED_BY>
         <GMAKE_J>4</GMAKE_J>
         <MAX_TASKS_PER_NODE>16</MAX_TASKS_PER_NODE>
	 <PES_PER_NODE>16</PES_PER_NODE>
         <PROJECT_REQUIRED>TRUE</PROJECT_REQUIRED>
	 <PROJECT>ACME</PROJECT>
         <mpirun mpilib="mvapich">
           <executable>mpiexec</executable>
           <arguments>
             <arg name="num_tasks"> -n $TOTALPES </arg>
           </arguments>
         </mpirun>
         <mpirun mpilib="mpi-serial">
             <executable></executable>
         </mpirun>
    <module_system type="soft">
      <init_path lang="csh">/etc/profile.d/a_softenv.csh</init_path>
      <init_path lang="sh">/etc/profile.d/a_softenv.sh</init_path>
      <cmd_path lang="csh">soft</cmd_path>
      <cmd_path lang="sh">soft</cmd_path>
      <modules compiler="gnu">
	<command name="add">+gcc-5.2</command>
	<command name="add">+netcdf-4.3.3.1-gnu5.2-serial</command>
	<command name="add">+cmake-2.8.12</command>
	<command name="add">+python-2.7</command>
	<command name="add">+mvapich2-2.2b-gcc-5.2</command>
      </modules>
      <modules compiler="intel">
	<command name="add">+cmake-2.8.12</command>
	<command name="add">+python-2.7</command>
	<command name="add">+intel-15.0</command>
	<command name="add">+pnetcdf-1.6.1-mvapich2-2.2a-intel-15.0</command>
	<command name="add">+mvapich2-2.2b-intel-15.0</command>
	<command name="add">+mkl-11.2.1</command>
      </modules>
    </module_system>
    <environment_variables compiler="gnu">
      <env name="NETCDFROOT">/soft/netcdf_serial/4.3.3.1/gnu-5.2</env>
      <env name="LD_LIBRARY_PATH">/soft/mvapich2/2.2b_psm/gnu-5.2/lib:/soft/netcdf_serial/4.3.3.1/gnu-5.2/lib:/soft/gcc/5.2.0/lib64:/soft/gcc/5.2.0/lib/gcc/x86_64-redhat-linux/5.2.0:/soft/python/2.7.3/lib:/soft/gcc/4.4.2/lib64:/soft/gcc/4.4.2/lib:/soft/lcrc/lib:/usr/lib64:/usr/lib:/soft/mvapich2/1.4-gcc-4.4.2/lib:/soft/tau/2.20.2/tau_latest/x86_64/lib</env>
    </environment_variables>
    <environment_variables compiler="gnu" mpilib="mvapich">
      <env name="PNETCDFROOT">/soft/climate/pnetcdf/1.6.1/gcc-5.2/mvapich2-2.2b-gcc-5.2-psm</env>
    </environment_variables>

    <environment_variables compiler="intel">
      <env name="NETCDFROOT">/soft/climate/netcdf/4.3.3.1c-4.2cxx-4.4.2f-serial/intel-15.0.1</env>
      <env name="NETCDF_INCLUDES">/soft/climate/netcdf/4.3.3.1c-4.2cxx-4.4.2f-serial/intel-15.0.1/include</env>
      <env name="NETCDF_LIBS">/soft/climate/netcdf/4.3.3.1c-4.2cxx-4.4.2f-serial/intel-15.0.1/lib</env>
      <env name="PATH">$NETCDFROOT/bin:$PATH</env>
      <env name="LD_LIBRARY_PATH">$NETCDFROOT/lib:/soft/intel/15.0.1/mkl/lib/intel64:$LD_LIBRARY_PATH</env>
    </environment_variables>
    <environment_variables compiler="intel" mpilib="mvapich">
      <env name="PNETCDFROOT">/soft/climate/pnetcdf/1.6.1/intel-15.0.1/mvapich2-2.2a-intel-15.0</env>
    </environment_variables>

</machine>

<machine MACH="cetus">
         <DESC>ANL IBM BG/Q, os is BGP, 16 pes/node, batch system is cobalt</DESC>
         <NODENAME_REGEX>cetus</NODENAME_REGEX>
         <TESTS>acme_developer</TESTS>
         <COMPILERS>ibm</COMPILERS>
         <MPILIBS>ibm</MPILIBS>
         <CESMSCRATCHROOT>/projects/$PROJECT/$USER</CESMSCRATCHROOT>
         <RUNDIR>$CESMSCRATCHROOT/$CASE/run</RUNDIR>
         <EXEROOT>$CESMSCRATCHROOT/$CASE/bld</EXEROOT>
         <DIN_LOC_ROOT>/projects/ccsm/inputdata</DIN_LOC_ROOT>
         <DIN_LOC_ROOT_CLMFORC>/projects/ccsm/inputdata/atm/datm7</DIN_LOC_ROOT_CLMFORC>
         <DOUT_S_ROOT>/projects/$PROJECT/$USER/archive/$CASE</DOUT_S_ROOT>
         <DOUT_L_MSROOT>/home/$USER/csm/$CASE/</DOUT_L_MSROOT>
         <CCSM_BASELINE>/projects/ccsm/ccsm_baselines/</CCSM_BASELINE>
         <CCSM_CPRNC>/projects/ccsm/tools/cprnc/cprnc</CCSM_CPRNC>
         <SAVE_TIMING_DIR>/projects/$PROJECT</SAVE_TIMING_DIR>
         <OS>BGQ</OS>
         <BATCH_SYSTEM>cobalt</BATCH_SYSTEM>
         <SUPPORTED_BY>   jayesh -at- mcs.anl.gov</SUPPORTED_BY>
         <GMAKE_J>8</GMAKE_J>
         <PES_PER_NODE>4</PES_PER_NODE>
         <MAX_TASKS_PER_NODE>64</MAX_TASKS_PER_NODE>
         <PROJECT_REQUIRED>TRUE</PROJECT_REQUIRED>
	 <PROJECT>HiRes_EarthSys_2</PROJECT>
         <PIO_CONFIG_OPTS> -D PIO_BUILD_TIMING:BOOL=ON </PIO_CONFIG_OPTS>
         <mpirun mpilib="default">
           <executable>runjob</executable>
             <arguments>
               <arg name="label"> --label short</arg>
               <!-- Ranks per node!! -->
               <arg name="tasks_per_node"> --ranks-per-node $PES_PER_NODE</arg>
               <!-- Total MPI Tasks -->
               <arg name="num_tasks"> --np $TOTALPES</arg>
               <arg name="locargs"> --block $COBALT_PARTNAME --envs OMP_WAIT_POLICY=active --envs BG_SMP_FAST_WAKEUP=yes $LOCARGS</arg>
               <arg name="bg_threadlayout"> --envs BG_THREADLAYOUT=1</arg>
               <arg name="omp_stacksize"> --envs OMP_STACKSIZE=64M</arg>
               <arg name="thread_count"> --envs OMP_NUM_THREADS=$OMP_NUM_THREADS</arg>
             </arguments>
         </mpirun>
    <module_system type="soft">
      <init_path lang="csh">/etc/profile.d/00softenv.csh</init_path>
      <cmd_path lang="csh">soft</cmd_path>
      <init_path lang="sh">/etc/profile.d/00softenv.sh</init_path>
      <cmd_path lang="sh">soft</cmd_path>
      <modules>
        <command name="add">+mpiwrapper-xl</command>
        <command name="add">@ibm-compilers-2015-02</command>
        <command name="add">+cmake</command>
        <command name="add">+python</command>
      </modules>
    </module_system>
    <environment_variables>
      <env name="MPI_TYPE_MAX">10000</env>
      <env name="OMP_DYNAMIC">FALSE</env>
      <env name="OMP_STACKSIZE">64M</env>
      <env name="HDF5">/soft/libraries/hdf5/1.8.14/cnk-xl/current</env>
    </environment_variables>
</machine>

<machine MACH="penn">
    <DESC>Linux workstation: Andy's at SNL</DESC>
    <NODENAME_REGEX>penn</NODENAME_REGEX>
    <TESTS>acme_developer</TESTS>
    <OS>LINUX</OS>
    <COMPILERS>gnu</COMPILERS>
    <MPILIBS>openmpi,mpi-serial</MPILIBS>
    <CESMSCRATCHROOT>$ENV{HOME}/acme/scratch</CESMSCRATCHROOT>
    <RUNDIR>$CESMSCRATCHROOT/$CASE/run</RUNDIR>
    <EXEROOT>$CESMSCRATCHROOT/$CASE/bld</EXEROOT>
    <DIN_LOC_ROOT>$ENV{HOME}/acme/inputdata</DIN_LOC_ROOT>
    <DIN_LOC_ROOT_CLMFORC>$ENV{HOME}/acme/ptclmdata</DIN_LOC_ROOT_CLMFORC>
    <DOUT_S_ROOT>$CESMSCRATCHROOT/archive/$CASE</DOUT_S_ROOT>
    <DOUT_L_MSROOT>csm/$CASE</DOUT_L_MSROOT>

    <CCSM_BASELINE>/home/agsalin/acme/baselines</CCSM_BASELINE>
    <CCSM_CPRNC>$CCSMROOT/tools/cprnc/build/cprnc</CCSM_CPRNC>
    <SUPPORTED_BY>agsalin at sandia dot gov</SUPPORTED_BY>
    <GMAKE_J>20</GMAKE_J>
    <MAX_TASKS_PER_NODE>20</MAX_TASKS_PER_NODE>
    <PES_PER_NODE>2</PES_PER_NODE>
</machine>

<machine MACH="sierra">
         <DESC>LLNL Linux Cluster, Linux (pgi), 12 pes/node, batch system is Moab</DESC>
         <COMPILERS>intel, pgi</COMPILERS>
         <MPILIBS>mpich,mpi-serial</MPILIBS>
         <RUNDIR>/p/lscratche/$CCSMUSER/ACME/$CASE/run</RUNDIR>
         <EXEROOT>/p/lscratche/$CCSMUSER/$CASE/bld</EXEROOT>
         <CESMSCRATCHROOT>/p/lscratche/$USER</CESMSCRATCHROOT>
         <DIN_LOC_ROOT>/p/lscratchd/ma21/ccsm3data/inputdata</DIN_LOC_ROOT>
         <DIN_LOC_ROOT_CLMFORC>/p/lscratchd/ma21/ccsm3data/inputdata/atm/datm7</DIN_LOC_ROOT_CLMFORC>
         <DOUT_S_ROOT>/p/lscratche/$CCSMUSER/archive/$CASE</DOUT_S_ROOT>
         <DOUT_L_HTAR>FALSE</DOUT_L_HTAR>
         <DOUT_L_MSROOT>UNSET</DOUT_L_MSROOT>
         <CCSM_BASELINE>/p/lscratchd/$CCSMUSER/ccsm_baselines</CCSM_BASELINE>
         <CCSM_CPRNC>/p/lscratchd/ma21/ccsm3data/tools/cprnc/cprnc</CCSM_CPRNC>
         <OS>LINUX</OS>
         <BATCHQUERY>mshow</BATCHQUERY>
         <BATCHSUBMIT>msub</BATCHSUBMIT>
	 <BATCHREDIRECT></BATCHREDIRECT>
         <SUPPORTED_BY>wlin -at- bnl.gov</SUPPORTED_BY>
         <GMAKE_J>8</GMAKE_J>
         <MAX_TASKS_PER_NODE>12</MAX_TASKS_PER_NODE>
	 <batch_system type="sierra_slurm" version="x.y">
	   <queues>
	     <queue jobmin="1" jobmax="9999" default="true">pbatch</queue>
	   </queues>
	   <walltimes>
	     <walltime default="true">walltime=01:00:00</walltime>
	   </walltimes>
	 </batch_system>
	 <mpirun mpilib="mpich">
	   <executable>srun</executable>
	   <arguments>
	     <arg name="num_nodes"> -N {{ num_nodes }}</arg>
	   </arguments>
	 </mpirun>
	 <mpirun mpilib="mpi-serial">
           <executable></executable>
	 </mpirun>
</machine>

<machine MACH="mira">
         <DESC>ANL IBM BG/Q, os is BGP, 16 pes/node, batch system is cobalt</DESC>
	 <NODENAME_REGEX>.*.fst.alcf.anl.gov</NODENAME_REGEX>
         <TESTS>acme_developer</TESTS>
         <COMPILERS>ibm</COMPILERS>
         <MPILIBS>ibm</MPILIBS>
         <CESMSCRATCHROOT>/projects/$PROJECT/$USER</CESMSCRATCHROOT>
         <RUNDIR>$CESMSCRATCHROOT/$CASE/run</RUNDIR>
         <EXEROOT>$CESMSCRATCHROOT/$CASE/bld</EXEROOT>
         <DIN_LOC_ROOT>/projects/ccsm/inputdata</DIN_LOC_ROOT>
         <DIN_LOC_ROOT_CLMFORC>/projects/ccsm/inputdata/atm/datm7</DIN_LOC_ROOT_CLMFORC>
         <DOUT_S_ROOT>/projects/$PROJECT/usr/$USER/archive/$CASE</DOUT_S_ROOT>
         <DOUT_L_MSROOT>/home/$USER/csm/$CASE/</DOUT_L_MSROOT>
         <CCSM_BASELINE>/projects/ccsm/ccsm_baselines/</CCSM_BASELINE>
         <CCSM_CPRNC>/projects/ccsm/tools/cprnc/cprnc</CCSM_CPRNC>
         <SAVE_TIMING_DIR>/projects/$PROJECT</SAVE_TIMING_DIR>
         <OS>BGQ</OS>
	 <BATCH_SYSTEM>cobalt</BATCH_SYSTEM>
         <SUPPORTED_BY>   mickelso -at- mcs.anl.gov</SUPPORTED_BY>
         <GMAKE_J>4</GMAKE_J>
         <PES_PER_NODE>4</PES_PER_NODE>
         <MAX_TASKS_PER_NODE>64</MAX_TASKS_PER_NODE>
         <PROJECT_REQUIRED>TRUE</PROJECT_REQUIRED>
	 <PROJECT>HiRes_EarthSys_2</PROJECT>
         <PIO_CONFIG_OPTS> -D PIO_BUILD_TIMING:BOOL=ON </PIO_CONFIG_OPTS>
         <mpirun mpilib="default">
           <executable>/usr/bin/runjob</executable>
             <arguments>
               <arg name="label"> --label short</arg>
               <!-- Ranks per node!! -->
               <arg name="tasks_per_node"> --ranks-per-node $PES_PER_NODE</arg>
               <!-- Total MPI Tasks -->
               <arg name="num_tasks"> --np $TOTALPES</arg>
               <arg name="locargs"> --block $COBALT_PARTNAME --envs OMP_WAIT_POLICY=active --envs BG_SMP_FAST_WAKEUP=yes $LOCARGS</arg>
               <arg name="bg_threadlayout"> --envs BG_THREADLAYOUT=1</arg>
               <arg name="omp_stacksize"> --envs OMP_STACKSIZE=64M</arg>
               <arg name="thread_count"> --envs OMP_NUM_THREADS=$OMP_NUM_THREADS</arg>
             </arguments>
         </mpirun>
    <module_system type="soft">
      <init_path lang="csh">/etc/profile.d/00softenv.csh</init_path>
      <cmd_path lang="csh">soft</cmd_path>
      <init_path lang="sh">/etc/profile.d/00softenv.sh</init_path>
      <cmd_path lang="sh">soft</cmd_path>
      <modules>
        <command name="add">+mpiwrapper-xl</command>
        <command name="add">@ibm-compilers-2015-02</command>
        <command name="add">+cmake</command>
        <command name="add">+python</command>
      </modules>
    </module_system>
    <environment_variables>
      <env name="MPI_TYPE_MAX">10000</env>
      <env name="OMP_DYNAMIC">FALSE</env>
      <env name="OMP_STACKSIZE">64M</env>
      <env name="HDF5">/soft/libraries/hdf5/1.8.14/cnk-xl/current</env>
    </environment_variables>
</machine>

<machine MACH="sooty">
         <DESC>PNL cluster, os is Linux (pgi,intel,nag), batch system is SLURM</DESC>
         <NODENAME_REGEX>sooty</NODENAME_REGEX>
         <TESTS>acme_developer</TESTS>
         <OS>LINUX</OS>
         <COMPILERS>pgi,intel</COMPILERS>
         <MPILIBS>mvapich2</MPILIBS>
         <RUNDIR>/lustre/$USER/csmruns/$CASE/run</RUNDIR>
         <EXEROOT>/lustre/$USER/csmruns/$CASE/bld</EXEROOT>
         <CESMSCRATCHROOT>/lustre/$USER/csmruns/</CESMSCRATCHROOT>
         <DIN_LOC_ROOT>/lustre/sing201/DATASETS/CAM/InitialCondFilesCam/FromMythos1/CSMDATA_CAM/aerocom/csmdata</DIN_LOC_ROOT>
         <DIN_LOC_ROOT_CLMFORC>/lustre/sing201/DATASETS/CAM/InitialCondFilesCam/FromMythos1/CSMDATA_CAM/aerocom/csmdata/atm/datm7</DIN_LOC_ROOT_CLMFORC>
         <DOUT_S_ROOT>/lustre/$USER/archive/$CASE</DOUT_S_ROOT>
         <DOUT_L_MSROOT>csm/$CASE</DOUT_L_MSROOT>
         <CCSM_BASELINE>/UNSET_BASELINE</CCSM_BASELINE>
         <CCSM_CPRNC>/lustre/sing201/CAM/netcdfComp_cprnc/cprnc/cprnc</CCSM_CPRNC>
	 <BATCH_SYSTEM>slurm</BATCH_SYSTEM>
         <SUPPORTED_BY>balwinder.singh at pnnl dot gov</SUPPORTED_BY>
         <GMAKE_J>8</GMAKE_J>
         <MAX_TASKS_PER_NODE>8</MAX_TASKS_PER_NODE>
</machine>

<machine MACH="cascade">
         <DESC>PNL cluster, os is Linux (pgi), batch system is SLURM</DESC>
         <NODENAME_REGEX>cascade</NODENAME_REGEX>
         <TESTS>acme_developer</TESTS>
         <OS>LINUX</OS>
         <COMPILERS>intel,nag</COMPILERS>
         <MPILIBS>mpich</MPILIBS>
         <RUNDIR>/dtemp/$USER/csmruns/$CASE/run</RUNDIR>
         <EXEROOT>/dtemp/$USER/csmruns/$CASE/bld</EXEROOT>
         <DIN_LOC_ROOT>/dtemp/sing201/inputdata/CAM/CSMDATA_CAM/aerocom/csmdata</DIN_LOC_ROOT>
         <DIN_LOC_ROOT_CLMFORC>/dtemp/sing201/inputdata/CAM/CSMDATA_CAM/aerocom/csmdata/atm/datm7</DIN_LOC_ROOT_CLMFORC>
         <DOUT_S_ROOT>/dtemp/$USER/archive/$CASE</DOUT_S_ROOT>
         <DOUT_L_MSROOT>csm/$CASE</DOUT_L_MSROOT>
         <CCSM_BASELINE>/dtemp/sing201/acme_testing/acme_baselines/</CCSM_BASELINE>
             <CESMSCRATCHROOT>/dtemp/$USER/csmruns</CESMSCRATCHROOT>
         <CCSM_CPRNC>/home/sing201/CAM/cprnc/cprnc</CCSM_CPRNC>
	 <BATCH_SYSTEM>slurm</BATCH_SYSTEM>
         <SUPPORTED_BY>balwinder.singh at pnnl dot gov</SUPPORTED_BY>
         <GMAKE_J>8</GMAKE_J>
         <MAX_TASKS_PER_NODE>16</MAX_TASKS_PER_NODE>
</machine>

<machine MACH="constance">
         <DESC>PNL Haswell cluster, OS is Linux, batch system is SLURM</DESC>
         <OS>LINUX</OS>
         <COMPILERS>intel,pgi</COMPILERS>
         <MPILIBS>mpich,mpi-serial</MPILIBS>
	 <NODENAME_REGEX>constance</NODENAME_REGEX>
         <RUNDIR>/pic/scratch/$CCSMUSER/csmruns/$CASE/run</RUNDIR>
         <EXEROOT>/pic/scratch/$CCSMUSER/csmruns/$CASE/bld</EXEROOT>
         <CESMSCRATCHROOT>/pic/scratch/$USER</CESMSCRATCHROOT>
         <DIN_LOC_ROOT>/pic/projects/climate/csmdata/</DIN_LOC_ROOT>
         <DIN_LOC_ROOT_CLMFORC>/pic/projects/climate/csmdata/atm/datm7</DIN_LOC_ROOT_CLMFORC>
         <DOUT_S_ROOT>/pic/scratch/$CCSMUSER/archive/$CASE</DOUT_S_ROOT>
         <DOUT_L_MSROOT>UNSET</DOUT_L_MSROOT>
         <CCSM_BASELINE>/pic/projects/climate/acme_baselines</CCSM_BASELINE>
         <CCSM_CPRNC>/pic/projects/climate/acme_baselines/cprnc</CCSM_CPRNC>
	 <BATCH_SYSTEM>slurm</BATCH_SYSTEM>
         <SUPPORTED_BY>balwinder.singh -at- pnnl.gov</SUPPORTED_BY>
         <GMAKE_J>8</GMAKE_J>
	 <MAX_TASKS_PER_NODE>24</MAX_TASKS_PER_NODE>
	 <mpirun mpilib="mpich">
	   <executable>srun</executable>
	   <arguments>
	     <arg name="mpinone"> --mpi=none</arg>
	     <arg name="num_tasks"> --ntasks=$TOTALPES</arg>
	     <arg name="cpubind"> --cpu_bind=sockets</arg>
	     <arg name="cpubind"> --cpu_bind=verbose</arg>
             <arg name="killonbadexit"> --kill-on-bad-exit</arg>
	   </arguments>
	 </mpirun>
	 <mpirun mpilib="mpi-serial">
           <executable></executable>
	 </mpirun>

</machine>

<machine MACH="oic2">
         <DESC>ORNL XK6, os is Linux, 8 pes/node, batch system is PBS</DESC>
         <NODENAME_REGEX>oic2</NODENAME_REGEX>
         <TESTS>acme_developer</TESTS>
         <COMPILERS>gnu</COMPILERS>
         <MPILIBS>mpich,mpi-serial,openmpi</MPILIBS>
         <RUNDIR>/home/$USER/models/ACME/run/$CASE/run</RUNDIR>
         <EXEROOT>/home/$USER/models/ACME/run/$CASE/bld</EXEROOT>
         <CESMSCRATCHROOT>/home/$USER/models/ACME</CESMSCRATCHROOT>
         <DIN_LOC_ROOT>/home/zdr/models/ccsm_inputdata</DIN_LOC_ROOT>
         <DIN_LOC_ROOT_CLMFORC>/home/zdr/models/ccsm_inputdata/atm/datm7</DIN_LOC_ROOT_CLMFORC>
         <DOUT_S_ROOT>/home/$USER/models/ACME/run/archive/$CASE</DOUT_S_ROOT>
         <OS>LINUX</OS>
	 <BATCH_SYSTEM>pbs</BATCH_SYSTEM>
         <SUPPORTED_BY>dmricciuto</SUPPORTED_BY>
         <GMAKE_J>8</GMAKE_J>
	 <PES_PER_NODE>8</PES_PER_NODE>
         <MAX_TASKS_PER_NODE>8</MAX_TASKS_PER_NODE>
         <mpirun mpilib="mpich">
              <executable args="default">/projects/cesm/devtools/mpich-3.0.4-gcc4.8.1/bin/mpirun </executable>
	      <arguments>
<<<<<<< HEAD
			<arg name="num_tasks"> -np {{ num_tasks }}</arg>
=======
			<arg name="num_tasks"> -np $TOTALPES</arg>
>>>>>>> b5aa722c
			<arg name="machine_file">--hostfile $ENV{PBS_NODEFILE}</arg>
	      </arguments>
         </mpirun>
         <mpirun mpilib = "mpi-serial">
              <executable> </executable>
         </mpirun>
	 <module_system type="module">
	   <init_path lang="sh">/usr/share/Modules/init/sh</init_path>
	   <init_path lang="csh">/usr/share/Modules/init/csh</init_path>
	   <init_path lang="perl">/usr/share/Modules/init/perl.pm</init_path>
	   <init_path lang="python">/usr/share/Modules/init/python.py</init_path>
	   <cmd_path lang="sh">module</cmd_path>
	   <cmd_path lang="csh">module</cmd_path>
	   <cmd_path lang="perl">/usr/bin/modulecmd perl</cmd_path>
	   <cmd_path lang="python">/usr/bin/modulecmd python</cmd_path>

	   <environment_variables>
	     <env name="MPICH_ENV_DISPLAY">1</env>
	     <env name="MPICH_VERSION_DISPLAY">1</env>
	     <!-- This increases the stack size, which is necessary
		  for CICE to run threaded on this machine -->
	     <env name="OMP_STACKSIZE">64M</env>
	   </environment_variables>
	 </module_system>
</machine>

<machine MACH="oic5">
         <DESC>ORNL XK6, os is Linux, 32 pes/node, batch system is PBS</DESC>
         <NODENAME_REGEX>oic5</NODENAME_REGEX>
         <TESTS>acme_developer</TESTS>
         <COMPILERS>gnu</COMPILERS>
         <MPILIBS>mpich,mpi-serial,openmpi</MPILIBS>
         <RUNDIR>/home/$USER/models/ACME/run/$CASE/run</RUNDIR>
         <EXEROOT>/home/$USER/models/ACME/run/$CASE/bld</EXEROOT>
         <CESMSCRATCHROOT>/home/$USER/models/ACME</CESMSCRATCHROOT>
         <DIN_LOC_ROOT>/home/zdr/models/ccsm_inputdata</DIN_LOC_ROOT>
         <DIN_LOC_ROOT_CLMFORC>/home/zdr/models/ccsm_inputdata/atm/datm7</DIN_LOC_ROOT_CLMFORC>
         <DOUT_S_ROOT>/home/$USER/models/ACME/run/archive/$CASE</DOUT_S_ROOT>
         <OS>LINUX</OS>
	 <BATCH_SYSTEM>pbs</BATCH_SYSTEM>
         <SUPPORTED_BY>dmricciuto</SUPPORTED_BY>
         <GMAKE_J>32</GMAKE_J>
	 <PES_PER_NODE>32</PES_PER_NODE>
         <MAX_TASKS_PER_NODE>32</MAX_TASKS_PER_NODE>
         <mpirun mpilib="mpich">
              <executable args="default">/projects/cesm/devtools/mpich-3.0.4-gcc4.8.1/bin/mpirun </executable>
	      <arguments>
<<<<<<< HEAD
			<arg name="num_tasks"> -np {{ num_tasks }}</arg>
=======
			<arg name="num_tasks"> -np $TOTALPES</arg>
>>>>>>> b5aa722c
                        <arg name="machine_file">--hostfile $ENV{PBS_NODEFILE}</arg>
	      </arguments>
         </mpirun>
         <mpirun mpilib = "mpi-serial">
              <executable> </executable>
         </mpirun>
</machine>

<machine MACH="cades">
   <!-- customize these fields as appropriate for your system (max tasks) and
                              desired layout (change '${group}/${USER}' to your
        prefered location). -->
      <DESC> OR-CONDO, CADES-CCSI, os is Linux, 32 pes/nodes, batch system is PBS</DESC>
      <NODENAME_REGEX>or-condo-*.ornl.gov</NODENAME_REGEX>
      <TESTS>acme_developer</TESTS>
      <OS>LINUX</OS>
      <COMPILERS>gnu,intel</COMPILERS>
      <MPILIBS>openmpi,mpi-serial</MPILIBS>
      <RUNDIR>/lustre/pfs1/cades-ccsi/scratch/$USER/$CASE/run</RUNDIR>
      <EXEROOT>/lustre/pfs1/cades-ccsi/scratch/$USER/$CASE/bld</EXEROOT>
      <DIN_LOC_ROOT>/lustre/pfs1/cades-ccsi/proj-shared/project_acme/ACME_inputdata</DIN_LOC_ROOT>
      <DIN_LOC_ROOT_CLMFORC>/lustre/pfs1/cades-ccsi/proj-shared/project_acme/ACME_inputdata/atm/datm7</DIN_LOC_ROOT_CLMFORC>
      <DOUT_S_ROOT>/lustre/pfs1/cades-ccsi/proj-shared/project_acme/archives/$CASE</DOUT_S_ROOT>
      <DOUT_L_MSROOT>csm/$CASE</DOUT_L_MSROOT>
      <CESMSCRATCHROOT>/lustre/pfs1/cades-ccsi/scratch</CESMSCRATCHROOT>
      <CCSM_BASELINE>/lustre/pfs1/cades-ccsi/proj-shared/project_acme/baselines</CCSM_BASELINE>
      <CCSM_CPRNC>$CIMEROOT/tools/cprnc/build/cprnc</CCSM_CPRNC>
      <SUPPORTED_BY>Fengming Yuan</SUPPORTED_BY>
      <GMAKE_J>4</GMAKE_J>
      <MAX_TASKS_PER_NODE>32</MAX_TASKS_PER_NODE>
      <PES_PER_NODE>32</PES_PER_NODE>
      <BATCH_SYSTEM>pbs</BATCH_SYSTEM>
      <mpirun mpilib="openmpi" compiler="gnu">
        <executable args="default">/software/tools/spack/opt/spack/linux-x86_64/gcc-5.3.0/openmpi-1.10.2-w26llp27jmybo7wlgoqxjrtptltmripg/bin/mpirun</executable>
        <arguments>
<<<<<<< HEAD
          <arg name="num_tasks"> -np {{ num_tasks }}</arg>
=======
          <arg name="num_tasks"> -np $TOTALPES</arg>
>>>>>>> b5aa722c
          <arg name="machine_file">--hostfile $ENV{PBS_NODEFILE}</arg>
        </arguments>
      </mpirun>
        <mpirun mpilib = "mpi-serial">
        <executable> </executable>
      </mpirun>
      <module_system type="module">
	<init_path lang="sh">/usr/share/Modules/init/sh</init_path>
	<init_path lang="csh">/usr/share/Modules/init/csh</init_path>
	<init_path lang="perl">/usr/share/Modules/init/perl.pm</init_path>
	<init_path lang="python">/usr/share/Modules/init/python.py</init_path>
	<cmd_path lang="sh">module</cmd_path>
	<cmd_path lang="csh">module</cmd_path>
	<cmd_path lang="perl">/usr/bin/modulecmd perl</cmd_path>
	<cmd_path lang="python">/usr/bin/modulecmd python</cmd_path>
	<modules compiler="gnu">
	  <command name="load">linux-x86_64/gcc@5.3.0%gcc@4.8.5+gold-5hy3c4b</command>
	  <command name="load">linux-x86_64/openmpi@1.10.2%gcc@5.3.0~psm~tm~verbs-w26llp2</command>
	  <command name="load">linux-x86_64/netlib-lapack@3.5.0%gcc@5.3.0+shared-ktb3cld</command>
	  <command name="load">linux-x86_64/netlib-blas@3.5.0%gcc@5.3.0+fpic-cxsdr3o</command>
	  <command name="load">linux-x86_64/cmake@3.4.0%gcc@5.3.0+ncurses-sr4jjqc</command>
	</modules>
      </module_system>
</machine>

<machine MACH="titan">
<DESC>ORNL XK6, os is CNL, 16 pes/node, batch system is PBS</DESC>
    <NODENAME_REGEX>titan</NODENAME_REGEX>
    <TESTS>acme_developer</TESTS>
    <COMPILERS>pgi,pgiacc,intel,cray</COMPILERS>
    <MPILIBS>mpich,mpi-serial</MPILIBS>
    <CESMSCRATCHROOT>$ENV{HOME}/acme_scratch/$PROJECT</CESMSCRATCHROOT>
    <RUNDIR>$ENV{MEMBERWORK}/$PROJECT/$CASE/run</RUNDIR>
    <EXEROOT>$CESMSCRATCHROOT/$CASE/bld</EXEROOT>
    <DIN_LOC_ROOT>/lustre/atlas1/cli900/world-shared/cesm/inputdata</DIN_LOC_ROOT>
    <DIN_LOC_ROOT_CLMFORC>/lustre/atlas1/cli900/world-shared/cesm/inputdata/atm/datm7</DIN_LOC_ROOT_CLMFORC>
    <DOUT_S_ROOT>$ENV{MEMBERWORK}/$PROJECT/archive/$CASE</DOUT_S_ROOT>
    <DOUT_L_MSROOT>csm/$CASE</DOUT_L_MSROOT>
    <CCSM_BASELINE>/lustre/atlas1/cli900/world-shared/cesm/baselines</CCSM_BASELINE>
    <CCSM_CPRNC>/lustre/atlas1/cli900/world-shared/cesm/tools/cprnc/cprnc.titan</CCSM_CPRNC>
    <SAVE_TIMING_DIR>$ENV{PROJWORK}/$PROJECT</SAVE_TIMING_DIR>
    <OS>CNL</OS>
    <BATCH_SYSTEM>pbs</BATCH_SYSTEM>
    <PES_PER_NODE>16</PES_PER_NODE>
    <!-- difference to MAX_TASKS_PER_NODE-->
    <SUPPORTED_BY>acme</SUPPORTED_BY>
    <GMAKE_J>8</GMAKE_J>
    <MAX_TASKS_PER_NODE>16</MAX_TASKS_PER_NODE>
    <PROJECT_REQUIRED>TRUE</PROJECT_REQUIRED>
    <PROJECT>cli115</PROJECT>
    <PIO_CONFIG_OPTS> -D PIO_BUILD_TIMING:BOOL=ON </PIO_CONFIG_OPTS>
    <mpirun mpilib="default">
      <executable args="default">aprun</executable>
      <arguments>
	<arg name="hyperthreading" default="2"> -j {{ hyperthreading }}</arg>
        <arg name="tasks_per_numa" > -S {{ tasks_per_numa }}</arg>
        <arg name="num_tasks" > -n $TOTALPES</arg>
        <arg name="tasks_per_node" > -N $PES_PER_NODE</arg>
        <arg name="thread_count" > -d $OMP_NUM_THREADS</arg>
        <arg name="numa_node" > -cc numa_node </arg>
      </arguments>

    </mpirun>

    <module_system type="module">
      <!-- list of init_path elements, one per supported language e.g. sh, perl, python-->
      <init_path lang="sh">/opt/modules/default/init/sh</init_path>
      <init_path lang="csh">/opt/modules/default/init/csh</init_path>
      <init_path lang="python">/opt/modules/default/init/python.py</init_path>
      <init_path lang="perl">/opt/modules/default/init/perl.pm</init_path>
      <!-- list of cmd_path elements, one for every supported language, e.g. sh, perl, python -->
      <cmd_path lang="perl">/opt/modules/default/bin/modulecmd perl</cmd_path>
      <cmd_path lang="python">/opt/modules/default/bin/modulecmd python</cmd_path>
      <cmd_path lang="sh">module</cmd_path>
      <cmd_path lang="csh">module</cmd_path>
      <!-- List of modules elements, executing commands
                         if compiler and mpilib condition applies -->
      <!-- Always execute -->
      <modules>
<!--        <command name="purge"></command>

        <command name="load">eswrap</command>
        <command name="load">PrgEnv-pgi cray-mpich</command>
        <command name="add">craype-interlagos</command>
        <command name="add">DefApps site-aprun</command>
        <command name="add">aprun-usage altd</command>
        <command name="load">cmake/2.8.10.2</command>
-->
        <!-- reinstate old section -->
        <command name="rm">PrgEnv-intel</command>
        <command name="rm">pgi</command>
        <command name="rm">PrgEnv-pgi</command>
        <command name="rm">PrgEnv-cray</command>
        <command name="rm">PrgEnv-gnu</command>
        <command name="rm">PrgEnv-pathscale</command>
        <command name="rm">intel</command>
        <command name="rm">pgi</command>
        <command name="rm">cray</command>
        <command name="rm">pathscale</command>
        <command name="rm">parallel-netcdf</command>
        <command name="rm">netcdf</command>
        <command name="rm">cmake</command>
        <command name="rm">cray-mpich2</command>
        <command name="rm">cray-libsci</command>
        <command name="rm">xt-libsci</command>
        <command name="rm">cray-netcdf</command>
        <command name="rm">cray-netcdf-hdf5parallel</command>
        <command name="rm">cray-parallel-netcdf</command>

        <command name="load">python/2.7.9</command>
        <command name="load">subversion</command>
        <command name="load">cmake/2.8.10.2</command>
        -->
      </modules>

      <modules compiler="pgiacc"> <!-- changing pgi_acc to pgiacc -->
	<command name="load">PrgEnv-pgi</command>
        <command name="switch">pgi pgi/15.7.0</command>
	<!-- command name="switch">pgi pgi/15.9.lustre</command -->
        <command name="load">cray-mpich/7.4.0</command>
        <command name="load">cray-libsci/16.06.01</command>
        <command name="load">esmf/5.2.0rp2</command>
        <command name="load">atp/2.0.2</command>
        <command name="load">cudatoolkit</command>
      </modules>
      <modules compiler="pgi">
        <command name="load">PrgEnv-pgi</command>
        <command name="switch">pgi pgi/15.7.0</command>
        <command name="load">cray-mpich/7.4.0</command>
        <command name="load">cray-libsci/16.06.1</command>
        <command name="load">esmf/5.2.0rp2</command>
        <command name="load">atp/2.0.2</command>
      </modules>
      <modules compiler="intel">
        <command name="rm">PrgEnv-pgi</command>
        <command name="load">PrgEnv-intel</command>
        <!-- command name="switch">intel intel/15.0.2.164</command -->
        <command name="load">intel/15.0.2.164</command>
        <command name="load">cray-libsci/16.06.1</command>
        <command name="load">cray-mpich/7.4.0</command>
        <command name="load">atp/2.0.2</command>
      </modules>
      <modules compiler="cray">
        <command name="rm">PrgEnv-pgi</command>
        <command name="load">PrgEnv-cray</command>
        <command name="load">cce/8.4.0</command>
        <command name="load">cray-mpich/7.4.0</command>
      </modules>
      <!-- mpi lib settings -->
      <modules mpilib="mpi-serial">
        <command name="load">cray-netcdf/4.4.0</command>
      </modules>
      <modules mpilib="!mpi-serial">
        <command name="load">cray-netcdf-hdf5parallel/4.4.0</command>
        <command name="load">cray-parallel-netcdf/1.7.0</command>
      </modules>
         <modules>
        <command name="load">subversion/1.8.3</command>
        <command name="load">cmake/2.8.10.2</command>
        <command name="list">&gt;&amp; software_environment.txt</command>
      </modules>
      <!-- Default -->
      <!--
                                         set CESM_REPO = `./xmlquery CCSM_REPOTAG -value`
                                         if($status == 0) then
                                -->
       <environment_variables>
        <env name="COMPILER">$COMPILER</env>
        <env name="MPILIB">$MPILIB</env>
        <env name="CESM_REPO">$CESM_REPO</env>
        <env name="MPICH_ENV_DISPLAY">1</env>
        <env name="MPICH_VERSION_DISPLAY">1</env>
        <env name="MPICH_CPUMASK_DISPLAY">1</env>
        <env name="MPSTKZ">128M</env>
        <env name="OMP_STACKSIZE">128M</env>
      </environment_variables>

      <!-- Set if compiler and mpilib  -->
      <environment_variables compiler="pgi_acc">
        <env name="MODULEPATH">$ENV{MODULEPATH}:/ccs/home/norton/.modules</env>
        <!-- NOTE(wjs, 2015-03-12) The following line is needed for bit-for-bit reproducibility -->
        <env name="CRAY_CPU_TARGET">istanbul</env>
        <env name="CRAY_CUDA_MPS">1</env>
      </environment_variables>
      <environment_variables compiler="pgi">
        <!-- NOTE(wjs, 2015-03-12) The following line is needed for bit-for-bit reproducibility -->
        <env name="CRAY_CPU_TARGET">istanbul</env>
      </environment_variables>
      <environment_variables compiler="intel">
        <env name="XTPE_LINK_TYPE">dynamic</env>
      </environment_variables>
    </module_system>
</machine>

<machine MACH="eos">
         <DESC>ORNL XC30, os is CNL, 16 pes/node, batch system is PBS</DESC>
         <NODENAME_REGEX>eos</NODENAME_REGEX>
         <TESTS>acme_developer</TESTS>
         <COMPILERS>intel</COMPILERS>
         <MPILIBS>mpich,mpi-serial</MPILIBS>
         <CESMSCRATCHROOT>$ENV{HOME}/acme_scratch/$PROJECT</CESMSCRATCHROOT>
         <RUNDIR>$ENV{MEMBERWORK}/$PROJECT/$CASE/run</RUNDIR>
         <EXEROOT>$CESMSCRATCHROOT/$CASE/bld</EXEROOT>
         <DIN_LOC_ROOT>/lustre/atlas1/cli900/world-shared/cesm/inputdata</DIN_LOC_ROOT>
         <DIN_LOC_ROOT_CLMFORC>/lustre/atlas1/cli900/world-shared/cesm/inputdata/atm/datm7</DIN_LOC_ROOT_CLMFORC>
         <DOUT_S_ROOT>$ENV{MEMBERWORK}/$PROJECT/archive/$CASE</DOUT_S_ROOT>
         <DOUT_L_MSROOT>csm/$CASE</DOUT_L_MSROOT>
         <CCSM_BASELINE>/lustre/atlas1/cli900/world-shared/cesm/baselines</CCSM_BASELINE>
         <CCSM_CPRNC>/lustre/atlas1/cli900/world-shared/cesm/tools/cprnc/cprnc.eos</CCSM_CPRNC>
         <SAVE_TIMING_DIR>$ENV{PROJWORK}/$PROJECT</SAVE_TIMING_DIR>
         <OS>CNL</OS>
         <BATCH_SYSTEM>pbs</BATCH_SYSTEM>
         <SUPPORTED_BY>acme</SUPPORTED_BY>
         <GMAKE_J>8</GMAKE_J>
         <PES_PER_NODE>16</PES_PER_NODE>
         <MAX_TASKS_PER_NODE>32</MAX_TASKS_PER_NODE>
         <PROJECT_REQUIRED>TRUE</PROJECT_REQUIRED>
         <PIO_CONFIG_OPTS> -D PIO_BUILD_TIMING:BOOL=ON </PIO_CONFIG_OPTS>
         <mpirun mpilib="mpich">
           <executable>aprun</executable>
           <arguments>
             <arg name="hyperthreading" default="2"> -j {{ hyperthreading }}</arg>
             <arg name="tasks_per_numa" > -S {{ tasks_per_numa }}</arg>
             <arg name="num_tasks" > -n $TOTALPES</arg>
             <arg name="tasks_per_node" > -N $PES_PER_NODE</arg>
             <arg name="thread_count" > -d $OMP_NUM_THREADS</arg>
             <arg name="numa_node" > -cc numa_node</arg>
           </arguments>
         </mpirun>
         <mpirun mpilib="mpi-serial">
           <executable></executable>
         </mpirun>
	 <module_system type="module">
	   <init_path lang="sh">$MODULESHOME/init/sh</init_path>
	   <init_path lang="csh">$MODULESHOME/init/csh</init_path>
	   <init_path lang="perl">$MODULESHOME/init/perl.pm</init_path>
	   <init_path lang="python">$MODULESHOME/init/python.py</init_path>
	   <cmd_path lang="sh">module</cmd_path>
	   <cmd_path lang="csh">module</cmd_path>
	   <cmd_path lang="perl">$MODULESHOME/bin/modulecmd perl</cmd_path>
	   <cmd_path lang="python">$MODULESHOME/bin/modulecmd python</cmd_path>
	   <modules>
	     <command name="rm">intel</command>
	     <command name="rm">cray</command>
	     <command name="rm">cray-parallel-netcdf</command>
	     <command name="rm">cray-libsci</command>
	     <command name="rm">cray-netcdf</command>
	     <command name="rm">cray-netcdf-hdf5parallel</command>
	     <command name="rm">netcdf</command>
	   </modules>
	   <modules compiler="intel">
	     <command name="load">intel/16.0.1.150</command>
	     <command name="load">papi</command>
	   </modules>
	   <modules compiler="cray">
	     <command name="load">PrgEnv-cray</command>
	     <command name="switch">cce cce/8.1.9</command>
	     <command name="load">cray-libsci/12.1.00</command>
	   </modules>
	   <modules compiler="gnu">
	     <command name="load">PrgEnv-gnu</command>
	     <command name="switch">gcc gcc/4.8.0</command>
	     <command name="load">cray-libsci/12.1.00</command>
	   </modules>
	   <modules mpilib="mpi-serial">
	     <command name="load">cray-netcdf/4.3.2</command>
	   </modules>
	   <modules mpilib="!mpi-serial">
	     <command name="load">cray-netcdf-hdf5parallel/4.3.3.1</command>
	     <command name="load">cray-parallel-netcdf/1.6.1</command>
	   </modules>
	   <modules>
	     <command name="load">cmake/2.8.11.2</command>
	     <command name="load">python/2.7.9</command>
	   </modules>
	   <environment_variables>
	     <env name="MPICH_ENV_DISPLAY">1</env>
	     <env name="MPICH_VERSION_DISPLAY">1</env>
	     <!-- This increases the stack size, which is necessary
		  for CICE to run threaded on this machine -->
	     <env name="OMP_STACKSIZE">64M</env>
	     
	   </environment_variables>
	 </module_system>
</machine>

<machine MACH="mustang">
	<DESC>LANL Linux Cluster, 24 pes/node, batch system Moab</DESC>
    <NODENAME_REGEX>mu.*.lanl.gov</NODENAME_REGEX>
    <TESTS>acme_developer</TESTS>
	<COMPILERS>intel,gnu</COMPILERS>
	<MPILIBS>openmpi,mvapich,mpi-serial</MPILIBS>
	<OS>LINUX</OS>
	<RUNDIR>/lustre/scratch1/turquoise/$ENV{USER}/ACME/cases/$CASE/run</RUNDIR>
	<EXEROOT>/lustre/scratch1/turquoise/$ENV{USER}/ACME/cases/$CASE/bld</EXEROOT>
	<DIN_LOC_ROOT>/lustre/scratch1/turquoise/$ENV{USER}/ACME/input_data</DIN_LOC_ROOT>
	<DIN_LOC_ROOT_CLMFORC>/lustre/scratch1/turquoise/$ENV{USER}/ACME/input_data/atm/datm7</DIN_LOC_ROOT_CLMFORC>
	<DOUT_S_ROOT>/lustre/scratch1/turquoise/$ENV{USER}/ACME/archive/$CASE</DOUT_S_ROOT>
	<DOUT_L_MSROOT>UNSET</DOUT_L_MSROOT>
	<CCSM_BASELINE>/lustre/scratch1/turquoise/$ENV{USER}/ACME/input_data/ccsm_baselines</CCSM_BASELINE>
	<CESMSCRATCHROOT>/lustre/scratch1/turquoise/$ENV{USER}/ACME/scratch</CESMSCRATCHROOT>
	<CCSM_CPRNC>/turquoise/usr/projects/climate/SHARED_CLIMATE/software/mustang/cprnc/v0.40/cprnc</CCSM_CPRNC>
	<module_system type="module">
	   <init_path lang="perl">/usr/share/Modules/init/perl.pm</init_path>
	   <init_path lang="python">/usr/share/Modules/init/python.py</init_path>
	   <init_path lang="sh">/usr/share/Modules/init/sh</init_path>
	   <init_path lang="csh">/usr/share/Modules/init/csh</init_path>
	   <cmd_path lang="perl">/usr/bin/modulecmd perl</cmd_path>
	   <cmd_path lang="python">/usr/bin/modulecmd python</cmd_path>
	   <cmd_path lang="sh">module</cmd_path>
	   <cmd_path lang="csh">module</cmd_path>
	   <modules>
		  <command name="list"/>
	      <command name="purge"/>
		  <command name="use">/usr/projects/climate/SHARED_CLIMATE/modulefiles/all</command>
		  <command name="load">friendly-testing</command>
		  <command name="load">python/anaconda-2.7-climate</command>
	   </modules>
	   <modules compiler="intel">
	      <command name="load">intel/15.0.5</command>
	      <command name="load">mkl/11.3.3</command>
	   </modules>
	   <modules compiler="gnu">
	      <command name="load">gcc/4.8.2</command>
	   </modules>
	   <modules mpilib="openmpi">
	      <command name="load">openmpi/1.6.5</command>
	   </modules>
	   <modules mpilib="mvapich">
	      <command name="load">mvapich2/1.8</command>
	   </modules>
	   <modules>
	      <command name="load">netcdf/4.4.0</command>
	   </modules>
	   <modules mpilib="!mpi-serial">
	      <command name="load">parallel-netcdf/1.5.0</command>
	   </modules>
	   <modules>
		  <command name="list"/>
	   </modules>
	</module_system>
	<environment_variables>
	   <env name="LD_LIBRARY_PATH">$LD_LIBRARY_PATH:$NETCDF_ROOT/lib</env>
	</environment_variables>

	<BATCH_SYSTEM>moab</BATCH_SYSTEM>
	<mpirun mpilib="default">
		<executable>mpirun</executable>
		<arguments>
			<arg name="num_tasks"> -n $TOTALPES</arg>
		</arguments>
	</mpirun>
	<mpirun mpilib="openmpi">
		<executable>mpirun</executable>
		<arguments>
			<arg name="num_tasks"> -n $TOTALPES</arg>
		</arguments>
	</mpirun>
	<mpirun mpilib="mvapich">
		<executable>srun</executable>
		<arguments>
			<arg name="num_tasks"> -n $TOTALPES</arg>
		</arguments>
	</mpirun>
	<mpirun mpilib="mpi-serial">
		<executable></executable>
	</mpirun>
	<GMAKE_J>4</GMAKE_J>
	<MAX_TASKS_PER_NODE>24</MAX_TASKS_PER_NODE>
	<PES_PER_NODE>24</PES_PER_NODE>
	<PROJECT_REQUIRED>TRUE</PROJECT_REQUIRED>
	<SUPPORTED_BY>jacobsen.douglas -at- gmail.com</SUPPORTED_BY>
</machine>

<machine MACH="wolf">
	<DESC>LANL Linux Cluster, 16 pes/node, batch system Moab</DESC>
    <NODENAME_REGEX>wf-fe.*.lanl.gov</NODENAME_REGEX>
    <TESTS>acme_developer</TESTS>
	<COMPILERS>intel,gnu</COMPILERS>
	<MPILIBS>openmpi,mvapich,mpi-serial</MPILIBS>
	<OS>LINUX</OS>
	<RUNDIR>/lustre/scratch1/turquoise/$ENV{USER}/ACME/cases/$CASE/run</RUNDIR>
	<EXEROOT>/lustre/scratch1/turquoise/$ENV{USER}/ACME/cases/$CASE/bld</EXEROOT>
	<DIN_LOC_ROOT>/lustre/scratch1/turquoise/$ENV{USER}/ACME/input_data</DIN_LOC_ROOT>
	<DIN_LOC_ROOT_CLMFORC>/lustre/scratch1/turquoise/$ENV{USER}/ACME/input_data/atm/datm7</DIN_LOC_ROOT_CLMFORC>
	<DOUT_S_ROOT>/lustre/scratch1/turquoise/$ENV{USER}/ACME/archive/$CASE</DOUT_S_ROOT>
	<DOUT_L_MSROOT>UNSET</DOUT_L_MSROOT>
	<CCSM_BASELINE>/lustre/scratch1/turquoise/$ENV{USER}/ACME/input_data/ccsm_baselines</CCSM_BASELINE>
	<CESMSCRATCHROOT>/lustre/scratch1/turquoise/$ENV{USER}/ACME/scratch</CESMSCRATCHROOT>
	<CCSM_CPRNC>/turquoise/usr/projects/climate/SHARED_CLIMATE/software/wolf/cprnc/v0.40/cprnc</CCSM_CPRNC>
	<module_system type="module">
	   <init_path lang="perl">/usr/share/Modules/init/perl.pm</init_path>
	   <init_path lang="python">/usr/share/Modules/init/python.py</init_path>
	   <init_path lang="sh">/usr/share/Modules/init/sh</init_path>
	   <init_path lang="csh">/usr/share/Modules/init/csh</init_path>
	   <cmd_path lang="perl">/usr/bin/modulecmd perl</cmd_path>
	   <cmd_path lang="python">/usr/bin/modulecmd python</cmd_path>
	   <cmd_path lang="sh">module</cmd_path>
	   <cmd_path lang="csh">module</cmd_path>
	   <modules>
	      <command name="purge"/>
		  <command name="use">/usr/projects/climate/SHARED_CLIMATE/modulefiles/all</command>
		  <command name="load">friendly-testing</command>
		  <command name="load">python/anaconda-2.7-climate</command>
	   </modules>
	   <modules compiler="intel">
	      <command name="load">intel/15.0.5</command>
	      <command name="load">mkl/11.3.3</command>
	   </modules>
	   <modules compiler="gnu">
	      <command name="load">gcc/4.8.2</command>
	   </modules>
	   <modules mpilib="openmpi">
	      <command name="load">openmpi/1.6.5</command>
	   </modules>
	   <modules mpilib="mvapich">
	      <command name="load">mvapich2/1.8</command>
	   </modules>
	   <modules>
	      <command name="load">netcdf/4.4.0</command>
	   </modules>
	   <modules mpilib="!mpi-serial">
	      <command name="load">parallel-netcdf/1.5.0</command>
	   </modules>
	</module_system>
	<environment_variables>
	   <env name="LD_LIBRARY_PATH">$LD_LIBRARY_PATH:$NETCDF_ROOT/lib</env>
	</environment_variables>

	<BATCH_SYSTEM>moab</BATCH_SYSTEM>
	<mpirun mpilib="default">
		<executable>mpirun</executable>
		<arguments>
			<arg name="num_tasks"> -n $TOTALPES</arg>
		</arguments>
	</mpirun>
	<mpirun mpilib="openmpi">
		<executable>mpirun</executable>
		<arguments>
			<arg name="num_tasks"> -n $TOTALPES</arg>
		</arguments>
	</mpirun>
	<mpirun mpilib="mvapich">
		<executable>srun</executable>
		<arguments>
			<arg name="num_tasks"> -n $TOTALPES</arg>
		</arguments>
	</mpirun>
	<mpirun mpilib="mpi-serial">
		<executable></executable>
	</mpirun>
	<GMAKE_J>4</GMAKE_J>
	<MAX_TASKS_PER_NODE>16</MAX_TASKS_PER_NODE>
	<PES_PER_NODE>16</PES_PER_NODE>
	<PROJECT_REQUIRED>TRUE</PROJECT_REQUIRED>
	<SUPPORTED_BY>jacobsen.douglas -at- gmail.com</SUPPORTED_BY>
</machine>

<machine MACH="caldera">
  <DESC>NCAR IBM, os is Linux, 16 pes/node, intended for ncar testing of acme cime</DESC>
  <NODENAME_REGEX>.*yellowstone</NODENAME_REGEX>
  <OS>LINUX</OS>
  <COMPILERS>intel,pgi,gnu</COMPILERS>
  <MPILIBS>mpich2,pempi,mpi-serial</MPILIBS>
  <CESMSCRATCHROOT>/glade/scratch/$USER</CESMSCRATCHROOT>
  <RUNDIR>$CESMSCRATCHROOT/$CASE/run</RUNDIR>
  <EXEROOT>$CESMSCRATCHROOT/$CASE/bld</EXEROOT>
  <DIN_LOC_ROOT>$ENV{CESMDATAROOT}/inputdata</DIN_LOC_ROOT>
  <DIN_LOC_ROOT_CLMFORC>$ENV{CESMROOT}/lmwg</DIN_LOC_ROOT_CLMFORC>
  <DOUT_S_ROOT>$CESMSCRATCHROOT/archive/$CASE</DOUT_S_ROOT>
  <DOUT_L_MSROOT>csm/$CASE</DOUT_L_MSROOT>
  <CCSM_BASELINE>$ENV{CESMDATAROOT}/ccsm_baselines</CCSM_BASELINE>
  <CCSM_CPRNC>$ENV{CESMDATAROOT}/tools/cime/tools/cprnc/cprnc</CCSM_CPRNC>
  <PERL5LIB>/glade/apps/opt/perlmods/lib64/perl5:/glade/apps/opt/perlmods/share/perl5</PERL5LIB>
  <BATCH_SYSTEM>none</BATCH_SYSTEM>
  <SUPPORTED_BY>jedwards@ucar.edu</SUPPORTED_BY>
  <GMAKE_J>8</GMAKE_J>
  <MAX_TASKS_PER_NODE>30</MAX_TASKS_PER_NODE>
  <PES_PER_NODE>15</PES_PER_NODE>
  <PROJECT_REQUIRED>TRUE</PROJECT_REQUIRED>
  <mpirun >
    <executable>mpirun.lsf</executable>
  </mpirun>
  <mpirun mpilib="mpi-serial">
    <executable></executable>
  </mpirun>
  <module_system type="module">
    <init_path lang="perl">/glade/apps/opt/lmod/lmod/init/perl</init_path>
    <init_path lang="csh">/glade/apps/opt/lmod/lmod/init/csh</init_path>
    <init_path lang="sh">/glade/apps/opt/lmod/lmod/init/sh</init_path>
    <init_path lang="python">/glade/apps/opt/lmod/lmod/init/env_modules_python.py</init_path>
    <cmd_path lang="perl">/glade/apps/opt/lmod/lmod/libexec/lmod perl</cmd_path>
    <cmd_path lang="sh">module</cmd_path>
    <cmd_path lang="csh">module</cmd_path>
    <cmd_path lang="python">/glade/apps/opt/lmod/lmod/libexec/lmod python</cmd_path>
    <modules>
      <command name="purge"/>
      <command name="load">ncarenv/1.0</command>
      <command name="load">ncarbinlibs/1.1</command>
      <command name="load">perlmods</command>
      <command name="load">gmake/4.1</command>
      <command name="load">python</command>
      <command name="load">all-python-libs</command>
    </modules>
    <modules compiler="intel">
      <command name="load">intel/15.0.3</command>
      <command name="load">mkl/11.1.2</command>
      <command name="load">trilinos/11.10.2</command>
      <command name="load">esmf</command>
    </modules>
    <modules compiler="intel" mpilib="!mpi-serial" debug="true">
      <command name="load">esmf-6.3.0rp1-defio-mpi-g</command>
    </modules>
    <modules compiler="intel" mpilib="!mpi-serial" debug="false">
      <command name="load">esmf-6.3.0rp1-defio-mpi-O</command>
    </modules>
    <modules compiler="intel" mpilib="mpi-serial" debug="true">
      <command name="load">esmf-6.3.0rp1-ncdfio-uni-g</command>
    </modules>
    <modules compiler="intel" mpilib="mpi-serial" debug="false">
      <command name="load"> esmf-6.3.0rp1-ncdfio-uni-O</command>
    </modules>
    <modules compiler="pgi">
      <command name="load">pgi/15.10</command>
    </modules>
    <modules compiler="gnu">
      <command name="load">gnu/5.2.0</command>
    </modules>
    <modules mpilib="mpi-serial">
      <command name="load">netcdf/4.3.3.1</command>
    </modules>
    <modules mpilib="!mpi-serial">
      <command name="load">netcdf-mpi/4.3.3.1</command>
      <command name="load">pnetcdf/1.6.1</command>
    </modules>
    <modules>
      <command name="load">ncarcompilers/1.0</command>
      <command name="load">cmake/3.0.2</command>
    </modules>
  </module_system>
  <environment_variables>
    <env name="OMP_STACKSIZE">256M</env>
    <env name="MP_LABELIO">yes</env>
    <env name="MP_INFOLEVEL">2</env>
    <env name="MP_SHARED_MEMORY">yes</env>
    <env name="MP_EUILIB">us</env>
    <env name="MP_MPILIB">$MPILIB</env>
    <env name="MP_STDOUTMODE">unordered</env>
    <env name="MP_RC_USE_LMC">yes</env>
  </environment_variables>
  <environment_variables debug="true">
    <env name="MP_EAGER_LIMIT">0</env>
  </environment_variables>
</machine>

<machine MACH="mesabi">
        <DESC>Mesabi batch queue</DESC>
        <OS>LINUX</OS>
        <COMPILERS>intel</COMPILERS>
        <MPILIBS>openmpi</MPILIBS>
        <RUNDIR>$CASEROOT/run</RUNDIR>
<!-- complete path to the run directory -->
        <EXEROOT>$CASEROOT/exedir</EXEROOT>
<!-- complete path to the build directory -->
        <DIN_LOC_ROOT>/home/reichpb/shared/cesm_inputdata</DIN_LOC_ROOT>
<!-- complete path to the inputdata directory -->

        <DIN_LOC_ROOT_CLMFORC>/home/reichpb/shared/cesm_inputdata/atm/datm7</DIN_LOC_ROOT_CLMFORC>
<!-- path to the optional forcing data for CLM (for CRUNCEP forcing) -->
        <DOUT_S>FALSE</DOUT_S>
<!-- logical for short term archiving -->
        <DOUT_S_ROOT>USERDEFINED_optional_run</DOUT_S_ROOT>
<!-- complete path to a short term archiving directory -->
        <DOUT_L_MSROOT>USERDEFINED_optional_run</DOUT_L_MSROOT>
<!-- complete path to a long term archiving directory -->
        <CCSM_BASELINE>USERDEFINED_optional_run</CCSM_BASELINE>
<!-- where the cesm testing scripts write and read baseline results -->
        <CCSM_CPRNC>USERDEFINED_optional_test</CCSM_CPRNC>
<!-- path to the cprnc tool used to compare netcdf history files in testing -->
         <BATCH_SYSTEM>pbs</BATCH_SYSTEM>
        <SUPPORTED_BY>chen1718 at umn dot edu</SUPPORTED_BY>
        <GMAKE_J>2</GMAKE_J>
        <MAX_TASKS_PER_NODE>24</MAX_TASKS_PER_NODE>
         <PROJECT_REQUIRED>TRUE</PROJECT_REQUIRED>
         <mpirun mpilib="default">
           <executable>aprun</executable>
             <arguments>
                <arg name="num_tasks"> -n $TOTALPES</arg>
                <arg name="tasks_per_numa"> -S {{ tasks_per_numa }}</arg>
                <arg name="tasks_per_node"> -N $PES_PER_NODE</arg>
                <arg name="thread_count"> -d $OMP_NUM_THREADS</arg>
             </arguments>
         </mpirun>
</machine>

<machine MACH="itasca">
        <DESC>Itasca batch queue</DESC>
        <OS>LINUX</OS>
        <COMPILERS>intel</COMPILERS>
        <MPILIBS>openmpi</MPILIBS>
        <RUNDIR>$CASEROOT/run</RUNDIR>
<!-- complete path to the run directory -->
        <EXEROOT>$CASEROOT/exedir</EXEROOT>
<!-- complete path to the build directory -->
        <DIN_LOC_ROOT>/home/reichpb/shared/cesm_inputdata</DIN_LOC_ROOT>
<!-- complete path to the inputdata directory -->

        <DIN_LOC_ROOT_CLMFORC>/home/reichpb/shared/cesm_inputdata/atm/datm7</DIN_LOC_ROOT_CLMFORC>
<!-- path to the optional forcing data for CLM (for CRUNCEP forcing) -->
        <DOUT_S>FALSE</DOUT_S>
<!-- logical for short term archiving -->
        <DOUT_S_ROOT>USERDEFINED_optional_run</DOUT_S_ROOT>
<!-- complete path to a short term archiving directory -->
        <DOUT_L_MSROOT>USERDEFINED_optional_run</DOUT_L_MSROOT>
<!-- complete path to a long term archiving directory -->
        <CCSM_BASELINE>USERDEFINED_optional_run</CCSM_BASELINE>
<!-- where the cesm testing scripts write and read baseline results -->
        <CCSM_CPRNC>USERDEFINED_optional_test</CCSM_CPRNC>
<!-- path to the cprnc tool used to compare netcdf history files in testing -->
         <BATCH_SYSTEM>pbs</BATCH_SYSTEM>
        <SUPPORTED_BY>chen1718 at umn dot edu</SUPPORTED_BY>
        <GMAKE_J>2</GMAKE_J>
        <MAX_TASKS_PER_NODE>8</MAX_TASKS_PER_NODE>
         <mpirun mpilib="default">
           <executable>aprun</executable>
             <arguments>
                <arg name="num_tasks"> -n $TOTALPES</arg>
                <arg name="tasks_per_numa"> -S {{ tasks_per_numa }}</arg>
                <arg name="tasks_per_node"> -N $PES_PER_NODE</arg>
                <arg name="thread_count"> -d $OMP_NUM_THREADS </arg>
             </arguments>
         </mpirun>
</machine>

<machine MACH="lawrencium-lr3">
  <DESC>Lawrencium LR3 cluster at LBL, OS is Linux (intel), batch system is SLURM</DESC>
  <OS>LINUX</OS>
  <COMPILERS>intel</COMPILERS>
  <MPILIBS>openmpi,mpi-serial</MPILIBS>
  <CESMSCRATCHROOT>/global/scratch/$ENV{USER}</CESMSCRATCHROOT>
  <RUNDIR>$CESMSCRATCHROOT/$CASE/run</RUNDIR>
  <EXEROOT>$CESMSCRATCHROOT/$CASE/bld</EXEROOT>
  <DIN_LOC_ROOT>/global/scratch/$ENV{USER}/cesm_input_datasets/</DIN_LOC_ROOT>
  <DIN_LOC_ROOT_CLMFORC>/global/scratch/$ENV{USER}/cesm_input_datasets/atm/datm7</DIN_LOC_ROOT_CLMFORC>
  <DOUT_S_ROOT>$CESMSCRATCHROOT/cesm_archive/$CASE</DOUT_S_ROOT>
  <DOUT_L_MSROOT>csm/$CASE</DOUT_L_MSROOT>
  <CCSM_BASELINE>$CESMSCRATCHROOT/cesm_baselines</CCSM_BASELINE>
  <CCSM_CPRNC>/$CESMSCRATCHROOT/cesm_tools/cprnc/cprnc</CCSM_CPRNC>
  <BATCH_SYSTEM>slurm</BATCH_SYSTEM>
  <SUPPORTED_BY>gbisht at lbl dot gov </SUPPORTED_BY>
  <GMAKE_J>4</GMAKE_J>
  <MAX_TASKS_PER_NODE>16</MAX_TASKS_PER_NODE>
  <PROJECT_REQUIRED>TRUE</PROJECT_REQUIRED>
  <mpirun mpilib="mpi-serial">
    <executable>mpirun</executable>
    <arguments>
      <arg name="num_tasks">-np $TOTALPES</arg>
      <arg name="tasks_per_node"> -npernode $PES_PER_NODE</arg>
    </arguments>
  </mpirun>
  <mpirun mpilib="default">
    <executable>mpirun</executable>
    <arguments>
      <arg name="num_tasks">-np $TOTALPES</arg>
      <arg name="tasks_per_node"> -npernode $PES_PER_NODE</arg>
    </arguments>
  </mpirun>
</machine>

<machine MACH="lawrencium-lr2">
  <DESC>Lawrencium LR2 cluster at LBL, OS is Linux (intel), batch system is SLURM</DESC>
  <OS>LINUX</OS>
  <COMPILERS>intel</COMPILERS>
  <MPILIBS>openmpi,mpi-serial</MPILIBS>
  <CESMSCRATCHROOT>/global/scratch/$ENV{USER}</CESMSCRATCHROOT>
  <RUNDIR>$CESMSCRATCHROOT/$CASE/run</RUNDIR>
  <EXEROOT>$CESMSCRATCHROOT/$CASE/bld</EXEROOT>
  <DIN_LOC_ROOT>/global/scratch/$ENV{USER}/cesm_input_datasets/</DIN_LOC_ROOT>
  <DIN_LOC_ROOT_CLMFORC>/global/scratch/$ENV{USER}/cesm_input_datasets/atm/datm7</DIN_LOC_ROOT_CLMFORC>
  <DOUT_S_ROOT>$CESMSCRATCHROOT/cesm_archive/$CASE</DOUT_S_ROOT>
  <DOUT_L_MSROOT>csm/$CASE</DOUT_L_MSROOT>
  <CCSM_BASELINE>$CESMSCRATCHROOT/cesm_baselines</CCSM_BASELINE>
  <CCSM_CPRNC>/$CESMSCRATCHROOT/cesm_tools/cprnc/cprnc</CCSM_CPRNC>
  <BATCH_SYSTEM>slurm</BATCH_SYSTEM>
  <SUPPORTED_BY>gbisht at lbl dot gov</SUPPORTED_BY>
  <GMAKE_J>4</GMAKE_J>
  <MAX_TASKS_PER_NODE>12</MAX_TASKS_PER_NODE>
  <PROJECT_REQUIRED>TRUE</PROJECT_REQUIRED>

  <mpirun mpilib="mpi-serial">
    <executable>mpirun</executable>
    <arguments>
      <arg name="num_tasks">-np $TOTALPES</arg>
      <arg name="tasks_per_node"> -npernode $PES_PER_NODE</arg>
    </arguments>
  </mpirun>
  <mpirun mpilib="default">
    <executable>mpirun</executable>
    <arguments>
      <arg name="num_tasks">-np $TOTALPES</arg>
      <arg name="tasks_per_node"> -npernode $PES_PER_NODE</arg>
    </arguments>
  </mpirun>
</machine>

<default_run_suffix>
  <default_run_exe>${EXEROOT}/acme.exe </default_run_exe>
  <default_run_misc_suffix> >> acme.log.$LID 2>&amp;1 </default_run_misc_suffix>
</default_run_suffix>

</config_machines><|MERGE_RESOLUTION|>--- conflicted
+++ resolved
@@ -985,11 +985,7 @@
          <mpirun mpilib="mpich">
               <executable args="default">/projects/cesm/devtools/mpich-3.0.4-gcc4.8.1/bin/mpirun </executable>
 	      <arguments>
-<<<<<<< HEAD
-			<arg name="num_tasks"> -np {{ num_tasks }}</arg>
-=======
 			<arg name="num_tasks"> -np $TOTALPES</arg>
->>>>>>> b5aa722c
 			<arg name="machine_file">--hostfile $ENV{PBS_NODEFILE}</arg>
 	      </arguments>
          </mpirun>
@@ -1037,11 +1033,7 @@
          <mpirun mpilib="mpich">
               <executable args="default">/projects/cesm/devtools/mpich-3.0.4-gcc4.8.1/bin/mpirun </executable>
 	      <arguments>
-<<<<<<< HEAD
-			<arg name="num_tasks"> -np {{ num_tasks }}</arg>
-=======
 			<arg name="num_tasks"> -np $TOTALPES</arg>
->>>>>>> b5aa722c
                         <arg name="machine_file">--hostfile $ENV{PBS_NODEFILE}</arg>
 	      </arguments>
          </mpirun>
@@ -1077,11 +1069,7 @@
       <mpirun mpilib="openmpi" compiler="gnu">
         <executable args="default">/software/tools/spack/opt/spack/linux-x86_64/gcc-5.3.0/openmpi-1.10.2-w26llp27jmybo7wlgoqxjrtptltmripg/bin/mpirun</executable>
         <arguments>
-<<<<<<< HEAD
-          <arg name="num_tasks"> -np {{ num_tasks }}</arg>
-=======
           <arg name="num_tasks"> -np $TOTALPES</arg>
->>>>>>> b5aa722c
           <arg name="machine_file">--hostfile $ENV{PBS_NODEFILE}</arg>
         </arguments>
       </mpirun>
