--- conflicted
+++ resolved
@@ -64,11 +64,8 @@
       <value component="clm"      >$SRCROOT/components/clm/cime_config/config_compsets.xml</value>
       <value component="cice"     >$SRCROOT/components/cice/cime_config/config_compsets.xml</value>
       <value component="pop"      >$SRCROOT/components/pop/cime_config/config_compsets.xml</value>
-<<<<<<< HEAD
       <value component="micom"    >$SRCROOT/components/micom/cime_config/config_compsets.xml</value>
-=======
       <value component="mpas-o"   >$SRCROOT/components/mpas-o/cime_config/config_compsets.xml</value>
->>>>>>> d3f49406
     </values>
     <group>case_last</group>
     <file>env_case.xml</file>
@@ -86,11 +83,8 @@
       <value component="clm"      >$SRCROOT/components/clm/cime_config/config_pes.xml</value>
       <value component="cice"     >$SRCROOT/components/cice/cime_config/config_pes.xml</value>
       <value component="pop"      >$SRCROOT/components/pop/cime_config/config_pes.xml</value>
-<<<<<<< HEAD
       <value component="micom"    >$SRCROOT/components/micom/cime_config/config_pes.xml</value>
-=======
       <value component="mpas-o"   >$SRCROOT/components/mpas-o/cime_config/config_pes.xml</value>
->>>>>>> d3f49406
     </values>
     <group>case_last</group>
     <file>env_case.xml</file>
@@ -148,11 +142,8 @@
       <value component="rtm"      >$SRCROOT/components/rtm/cime_config/usermods_dirs</value>
       <value component="mosart"   >$SRCROOT/components/mosart/cime_config/usermods_dirs</value>
       <value component="pop"      >$SRCROOT/components/pop/cime_config/usermods_dirs</value>
-<<<<<<< HEAD
       <value component="micom"    >$SRCROOT/components/micom/cime_config/usermods_dirs</value>
-=======
       <value component="mpas-o"   >$SRCROOT/components/mpas-o/cime_config/usermods_dirs</value>
->>>>>>> d3f49406
     </values>
     <group>case_last</group>
     <file>env_case.xml</file>
