--- conflicted
+++ resolved
@@ -123,630 +123,6 @@
 
     <!-- eulerian grids -->
 
-<<<<<<< HEAD
-    <grid compset="_CISM1.+(DWAV|WW3)">
-      <sname>T31_gx3v7</sname>
-      <alias>T31_g37</alias>
-      <lname>a%T31_l%T31_oi%gx3v7_r%r05_m%gx3v7_g%gland5UM_w%ww3a</lname>
-    </grid>
-    <grid compset="_CISM2.+(DWAV|WW3)">
-      <sname>T31_gx3v7</sname>
-      <alias>T31_g37</alias>
-      <lname>a%T31_l%T31_oi%gx3v7_r%r05_m%gx3v7_g%gland4_w%ww3a</lname>
-    </grid>
-    <grid compset="_CISM1">
-      <sname>T31_gx3v7</sname>
-      <alias>T31_g37</alias>
-      <lname>a%T31_l%T31_oi%gx3v7_r%r05_m%gx3v7_g%gland5UM_w%null</lname>
-    </grid>
-    <grid compset="_CISM2">
-      <sname>T31_gx3v7</sname>
-      <alias>T31_g37</alias>
-      <lname>a%T31_l%T31_oi%gx3v7_r%r05_m%gx3v7_g%gland4_w%null</lname>
-    </grid>
-    <grid compset="(DWAV|WW3)">
-      <sname>T31_gx3v7</sname>
-      <alias>T31_g37</alias>
-      <lname>a%T31_l%T31_oi%gx3v7_r%r05_m%gx3v7_g%null_w%ww3a</lname>
-    </grid>
-    <grid>
-      <sname>T31_gx3v7</sname>
-      <alias>T31_g37</alias>
-      <lname>a%T31_l%T31_oi%gx3v7_r%r05_m%gx3v7_g%null_w%null</lname>
-    </grid>
-
-
-
-    <grid compset="_CISM.+(DWAV|WW3)">
-      <sname>T31_gx3v7_gland4</sname>
-      <alias>T31_g37_gl4</alias>
-      <lname>a%T31_l%T31_oi%gx3v7_r%r05_m%gx3v7_g%gland4_w%ww3a</lname>
-    </grid>
-    <grid compset="_CISM">
-      <sname>T31_gx3v7_gland4</sname>
-      <alias>T31_g37_gl4</alias>
-      <lname>a%T31_l%T31_oi%gx3v7_r%r05_m%gx3v7_g%gland4_w%null</lname>
-    </grid>
-
-
-
-    <grid compset="_CISM.+(DWAV|WW3)">
-      <sname>T31_gx3v7_gland10</sname>
-      <alias>T31_g37_gl10</alias>
-      <lname>a%T31_l%T31_oi%gx3v7_r%r05_m%gx3v7_g%gland10_w%ww3a</lname>
-    </grid>
-    <grid compset="_CISM">
-      <sname>T31_gx3v7_gland10</sname>
-      <alias>T31_g37_gl10</alias>
-      <lname>a%T31_l%T31_oi%gx3v7_r%r05_m%gx3v7_g%gland10_w%null</lname>
-    </grid>
-
-
-    <grid compset="_CISM.+(DWAV|WW3)">
-      <sname>T31_gx3v7_gland20</sname>
-      <alias>T31_g37_gl20</alias>
-      <lname>a%T31_l%T31_oi%gx3v7_r%r05_m%gx3v7_g%gland20_w%ww3a</lname>
-    </grid>
-    <grid compset="_CISM">
-      <sname>T31_gx3v7_gland20</sname>
-      <alias>T31_g37_gl20</alias>
-      <lname>a%T31_l%T31_oi%gx3v7_r%r05_m%gx3v7_g%gland20_w%null</lname>
-    </grid>
-
-
-
-    <grid compset="_CISM.+(DWAV|WW3)">
-      <sname>T31_gx3v7_gl5</sname>
-      <alias>T31_g37_gl5</alias>
-      <lname>a%T31_l%T31_oi%gx3v7_r%r05_m%gx3v7_g%gland5UM_w%ww3a</lname>
-    </grid> <!-- back compat -->
-    <grid compset="_CISM">
-      <sname>T31_gx3v7_gl5</sname>
-      <alias>T31_g37_gl5</alias>
-      <lname>a%T31_l%T31_oi%gx3v7_r%r05_m%gx3v7_g%gland5UM_w%null</lname>
-    </grid> <!-- back compat -->
-
-
-
-    <grid compset="(DWAV|WW3)">
-      <sname>T85_0.9x1.25_tx0.1v2</sname>
-      <alias>T85_f09_t12</alias>
-      <lname>a%T85_l%0.9x1.25_oi%tx0.1v2_r%r05_m%tx0.1v2_g%null_w%ww3a</lname>
-    </grid>
-    <grid>
-      <sname>T85_0.9x1.25_tx0.1v2</sname>
-      <alias>T85_f09_t12</alias>
-      <lname>a%T85_l%0.9x1.25_oi%tx0.1v2_r%r05_m%tx0.1v2_g%null_w%null</lname>
-    </grid>
-
-
-
-    <grid compset="(DWAV|WW3)">
-      <sname>T341_0.23x0.31_tx0.1v2</sname>
-      <alias>T341_f02_t12</alias>
-      <lname>a%T341_l%0.23x0.31_oi%tx0.1v2_r%r05_m%tx0.1v2_g%null_w%ww3a</lname>
-    </grid>
-    <grid>
-      <sname>T341_0.23x0.31_tx0.1v2</sname>
-      <alias>T341_f02_t12</alias>
-      <lname>a%T341_l%0.23x0.31_oi%tx0.1v2_r%r05_m%tx0.1v2_g%null_w%null</lname>
-    </grid>
-
-
-    <grid compset="(DOCN|XOCN|SOCN).+SGLC">
-      <sname>T31_T31</sname>
-      <alias>T31_T31</alias>
-      <lname>a%T31_l%T31_oi%T31_r%r05_m%gx3v7_g%null_w%null</lname>
-    </grid>
-    <grid compset="(DOCN|XOCN|SOCN).+CISM1">
-      <sname>T31_T31</sname>
-      <alias>T31_T31</alias>
-      <lname>a%T31_l%T31_oi%T31_r%r05_m%gx3v7_g%gland5UM_w%null</lname>
-    </grid>
-
-
-
-    <grid compset="(DOCN|XOCN|SOCN).+CISM2">
-      <sname>T31_T31</sname>
-      <alias>T31_T31</alias>
-      <lname>a%T31_l%T31_oi%T31_r%r05_m%gx3v7_g%gland4_w%null</lname>
-    </grid>
-
-
-
-    <grid compset="(DOCN|XOCN|SOCN).*_CISM">
-      <sname>T31_T31_gl5</sname>
-      <alias>T31_T31_gl5</alias>
-      <lname>a%T31_l%T31_oi%T31_r%r05_m%gx3v7_g%gland5UM_w%null</lname>
-    </grid> <!-- back compat -->
-
-
-
-    <grid compset="(DOCN|XOCN|SOCN)">
-      <sname>T42_T42</sname>
-      <alias>T42_T42</alias>
-      <lname>a%T42_l%T42_oi%T42_r%r05_m%usgs_g%null_w%null</lname>
-    </grid>
-
-
-
-    <grid compset="(DOCN|XOCN|SOCN)">
-      <sname>T85_T85</sname>
-      <alias>T85_T85</alias>
-      <lname>a%T85_l%T85_oi%T85_r%r05_m%usgs_g%null_w%null</lname>
-    </grid>
-
-
-
-    <grid compset="(DATM|XATM|SATM).+(DWAV|WW3)">
-      <sname>T62_gx3v7</sname>
-      <alias>T62_g37</alias>
-      <lname>a%T62_l%T62_oi%gx3v7_r%rx1_m%gx3v7_g%null_w%ww3a</lname>
-    </grid>
-    <grid compset="(DATM|XATM|SATM)">
-      <sname>T62_gx3v7</sname>
-      <alias>T62_g37</alias>
-      <lname>a%T62_l%T62_oi%gx3v7_r%rx1_m%gx3v7_g%null_w%null</lname>
-    </grid>
-
-
-
-    <grid compset="(DATM|XATM|SATM).+(DWAV|WW3)">
-      <sname>T62_tx1v1</sname>
-      <alias>T62_s11</alias>
-      <lname>a%T62_l%T62_oi%tx1v1_r%rx1_m%tx1v1_g%null_w%ww3a</lname>
-    </grid>
-    <grid compset="(DATM|XATM|SATM)">
-      <sname>T62_tx1v1</sname>
-      <alias>T62_s11</alias>
-      <lname>a%T62_l%T62_oi%tx1v1_r%rx1_m%tx1v1_g%null_w%null</lname>
-    </grid>
-
-
-
-    <grid compset="(DATM|XATM|SATM).+(DWAV|WW3)">
-      <sname>T62_tx0.1v2</sname>
-      <alias>T62_t12</alias>
-      <lname>a%T62_l%T62_oi%tx0.1v2_r%rx1_m%tx0.1v2_g%null_w%ww3a</lname>
-    </grid>
-    <grid compset="(DATM|XATM|SATM)">
-      <sname>T62_tx0.1v2</sname>
-      <alias>T62_t12</alias>
-      <lname>a%T62_l%T62_oi%tx0.1v2_r%rx1_m%tx0.1v2_g%null_w%null</lname>
-    </grid>
-
-
-
-    <grid compset="(DATM|XATM|SATM).+(DWAV|WW3)">
-      <sname>T62_gx1v6</sname>
-      <alias>T62_g16</alias>
-      <lname>a%T62_l%T62_oi%gx1v6_r%rx1_m%gx1v6_g%null_w%ww3a</lname>
-    </grid>
-    <grid compset="(DATM|XATM|SATM)">
-      <sname>T62_gx1v6</sname>
-      <alias>T62_g16</alias>
-      <lname>a%T62_l%T62_oi%gx1v6_r%rx1_m%gx1v6_g%null_w%null</lname>
-    </grid>
-
-
-
-    <grid compset="(DATM|XATM|SATM).+(DWAV|WW3)">
-      <sname>T62_mpas120</sname>
-      <alias>T62_m120</alias>
-      <lname>a%T62_l%T62_oi%mpas120_r%rx1_m%mpas120_g%null_w%ww3a</lname>
-    </grid>
-    <grid compset="(DATM|XATM|SATM)">
-      <sname>T62_mpas120</sname>
-      <alias>T62_m120</alias>
-      <lname>a%T62_l%T62_oi%mpas120_r%rx1_m%mpas120_g%null_w%null</lname>
-    </grid>
-
-
-    <grid compset="(DATM|XATM|SATM)">
-      <sname>T62_oQU120</sname>
-      <alias>T62_oQU120</alias>
-      <lname>a%T62_l%T62_oi%oQU120_r%rx1_m%oQU120_g%null_w%null</lname>
-    </grid>
-
-
-    <grid compset="(DATM|XATM|SATM)">
-      <sname>T62_tnx1v1</sname>
-      <alias>T62_tn11</alias>
-      <lname>a%T62_l%T62_oi%tnx1v1_r%rx1_m%tnx1v1_g%null_w%null</lname>
-    </grid>
-
-    <grid compset="(DATM|XATM|SATM)">
-      <sname>T62_tnx0.25v1</sname>
-      <alias>T62_tn0251</alias>
-      <lname>a%T62_l%T62_oi%tnx0.25v1_r%rx1_m%tnx0.25v1_g%null_w%null</lname>
-    </grid>
-
-    <!-- finite volume grids -->
-
-    <grid compset="(DWAV|WW3)">
-      <sname>0.23x0.31_gx1v6</sname>
-      <alias>f02_g16</alias>
-      <lname>a%0.23x0.31_l%0.23x0.31_oi%gx1v6_r%r05_m%gx1v6_g%null_w%ww3a</lname>
-    </grid>
-    <grid>
-      <sname>0.23x0.31_gx1v6</sname>
-      <alias>f02_g16</alias>
-      <lname>a%0.23x0.31_l%0.23x0.31_oi%gx1v6_r%r05_m%gx1v6_g%null_w%null</lname>
-    </grid>
-
-
-
-    <grid compset="(DWAV|WW3)">
-      <sname>0.23x0.31_tx0.1v2</sname>
-      <alias>f02_t12</alias>
-      <lname>a%0.23x0.31_l%0.23x0.31_oi%tx0.1v2_r%r05_m%tx0.1v2_g%null_w%ww3a</lname>
-    </grid>
-    <grid>
-      <sname>0.23x0.31_tx0.1v2</sname>
-      <alias>f02_t12</alias>
-      <lname>a%0.23x0.31_l%0.23x0.31_oi%tx0.1v2_r%r05_m%tx0.1v2_g%null_w%null</lname>
-    </grid>
-
-
-    <grid compset="(DWAV|WW3)">
-      <sname>0.47x0.63_gx1v6</sname>
-      <alias>f05_g16</alias>
-      <lname>a%0.47x0.63_l%0.47x0.63_oi%gx1v6_r%r05_m%gx1v6_g%null_w%ww3a</lname>
-    </grid>
-    <grid>
-      <sname>0.47x0.63_gx1v6</sname>
-      <alias>f05_g16</alias>
-      <lname>a%0.47x0.63_l%0.47x0.63_oi%gx1v6_r%r05_m%gx1v6_g%null_w%null</lname>
-    </grid>
-
-
-    <grid compset="(DWAV|WW3)">
-      <sname>0.47x0.63_tx0.1v2</sname>
-      <alias>f05_t12</alias>
-      <lname>a%0.47x0.63_l%0.47x0.63_oi%tx0.1v2_r%r05_m%tx0.1v2_g%null_w%ww3a</lname>
-    </grid>
-    <grid>
-      <sname>0.47x0.63_tx0.1v2</sname>
-      <alias>f05_t12</alias>
-      <lname>a%0.47x0.63_l%0.47x0.63_oi%tx0.1v2_r%r05_m%tx0.1v2_g%null_w%null</lname>
-    </grid>
-
-
-
-    <grid compset="CISM1.+(DWAV|WW3)">
-      <sname>0.9x1.25_gx1v6</sname>
-      <alias>f09_g16</alias>
-      <lname>a%0.9x1.25_l%0.9x1.25_oi%gx1v6_r%r05_m%gx1v6_g%gland5UM_w%ww3a</lname>
-    </grid>
-    <grid compset="CISM2.+(DWAV|WW3)">
-      <sname>0.9x1.25_gx1v6</sname>
-      <alias>f09_g16</alias>
-      <lname>a%0.9x1.25_l%0.9x1.25_oi%gx1v6_r%r05_m%gx1v6_g%gland4_w%ww3a</lname>
-    </grid>
-    <grid compset="CISM1.+SWAV">
-      <sname>0.9x1.25_gx1v6</sname>
-      <alias>f09_g16</alias>
-      <lname>a%0.9x1.25_l%0.9x1.25_oi%gx1v6_r%r05_m%gx1v6_g%gland5UM_w%null</lname>
-    </grid>
-    <grid compset="CISM2.+SWAV">
-      <sname>0.9x1.25_gx1v6</sname>
-      <alias>f09_g16</alias>
-      <lname>a%0.9x1.25_l%0.9x1.25_oi%gx1v6_r%r05_m%gx1v6_g%gland4_w%null</lname>
-    </grid>
-    <grid compset="(DWAV|WW3)">
-      <sname>0.9x1.25_gx1v6</sname>
-      <alias>f09_g16</alias>
-      <lname>a%0.9x1.25_l%0.9x1.25_oi%gx1v6_r%r05_m%gx1v6_g%null_w%ww3a</lname>
-    </grid>
-    <grid>
-      <sname>0.9x1.25_gx1v6</sname>
-      <alias>f09_g16</alias>
-      <lname>a%0.9x1.25_l%0.9x1.25_oi%gx1v6_r%r05_m%gx1v6_g%null_w%null</lname>
-    </grid>
-
-
-
-    <grid compset="SGLC.+(DWAV|WW3)">
-      <sname>0.9x1.25_gx1v6</sname>
-      <alias>f09_g16</alias>
-      <lname>a%0.9x1.25_l%0.9x1.25_oi%gx1v6_r%r05_m%gx1v6_g%null_w%ww3a</lname>
-    </grid>
-    <grid compset="SGLC">
-      <sname>0.9x1.25_gx1v6</sname>
-      <alias>f09_g16</alias>
-      <lname>a%0.9x1.25_l%0.9x1.25_oi%gx1v6_r%r05_m%gx1v6_g%null_w%null</lname>
-    </grid>
-
-
-
-    <grid compset="_CISM.+(DWAV|WW3)">
-      <sname>0.9x1.25_gx1v6_gland4</sname>
-      <alias>f09_g16_gl4</alias>
-      <lname>a%0.9x1.25_l%0.9x1.25_oi%gx1v6_r%r05_m%gx1v6_g%gland4_w%ww3a</lname>
-    </grid>
-    <grid compset="_CISM">
-      <sname>0.9x1.25_gx1v6_gland4</sname>
-      <alias>f09_g16_gl4</alias>
-      <lname>a%0.9x1.25_l%0.9x1.25_oi%gx1v6_r%r05_m%gx1v6_g%gland4_w%null</lname>
-    </grid>
-
-
-
-    <grid compset="_CISM.+(DWAV|WW3)">
-      <sname>0.9x1.25_gx1v6_gland10</sname>
-      <alias>f09_g16_gl10</alias>
-      <lname>a%0.9x1.25_l%0.9x1.25_oi%gx1v6_r%r05_m%gx1v6_g%gland10_w%ww3a</lname>
-    </grid>
-    <grid compset="_CISM">
-      <sname>0.9x1.25_gx1v6_gland10</sname>
-      <alias>f09_g16_gl10</alias>
-      <lname>a%0.9x1.25_l%0.9x1.25_oi%gx1v6_r%r05_m%gx1v6_g%gland10_w%null</lname>
-    </grid>
-
-
-
-    <grid compset="_CISM.+(DWAV|WW3)">
-      <sname>0.9x1.25_gx1v6_gland20</sname>
-      <alias>f09_g16_gl20</alias>
-      <lname>a%0.9x1.25_l%0.9x1.25_oi%gx1v6_r%r05_m%gx1v6_g%gland20_w%ww3a</lname>
-    </grid>
-    <grid compset="_CISM">
-      <sname>0.9x1.25_gx1v6_gland20</sname>
-      <alias>f09_g16_gl20</alias>
-      <lname>a%0.9x1.25_l%0.9x1.25_oi%gx1v6_r%r05_m%gx1v6_g%gland20_w%null</lname>
-    </grid>
-
-
-
-    <grid compset="_CISM.+(DWAV|WW3)">
-      <sname>0.9x1.25_gx1v6_gl5</sname>
-      <alias>f09_g16_gl5</alias>
-      <lname>a%0.9x1.25_l%0.9x1.25_oi%gx1v6_r%r05_m%gx1v6_g%gland5UM_w%ww3a</lname>
-    </grid> <!-- back compat -->
-    <grid compset="_CISM">
-      <sname>0.9x1.25_gx1v6_gl5</sname>
-      <alias>f09_g16_gl5</alias>
-      <lname>a%0.9x1.25_l%0.9x1.25_oi%gx1v6_r%r05_m%gx1v6_g%gland5UM_w%null</lname>
-    </grid> <!-- back compat -->
-
-
-    
-    <grid>
-      <sname>0.9x1.25_tnx1v1</sname>
-      <alias>f09_tn11</alias>
-      <lname>a%0.9x1.25_l%0.9x1.25_oi%tnx1v1_r%r05_m%tnx1v1_g%null_w%null</lname>
-    </grid>
-
-    <grid>
-      <sname>1.9x2.5_tnx1v1</sname>
-      <alias>f19_tn11</alias>
-      <lname>a%1.9x2.5_l%1.9x2.5_oi%tnx1v1_r%r05_m%tnx1v1_g%null_w%null</lname>
-    </grid>
-
-    <grid>
-      <sname>0.9x1.25_tnx0.25v1</sname>
-      <alias>f09_tn0251</alias>
-      <lname>a%0.9x1.25_l%0.9x1.25_oi%tnx0.25v1_r%r05_m%tnx0.25v1_g%null_w%null</lname>
-    </grid>
-
-    <grid>
-      <sname>1.9x2.5_gx1v6</sname>
-      <alias>f19_g16</alias>
-      <lname>a%1.9x2.5_l%1.9x2.5_oi%gx1v6_r%r05_m%gx1v6_g%null_w%null</lname>
-    </grid>
-
-    <grid compset="CISM1.+(DWAV|WW3)">
-      <sname>1.9x2.5_gx1v6</sname>
-      <alias>f19_g16</alias>
-      <lname>a%1.9x2.5_l%1.9x2.5_oi%gx1v6_r%r05_m%gx1v6_g%gland5UM_w%ww3a</lname>
-    </grid>
-    <grid compset="CISM1.+SWAV">
-      <sname>1.9x2.5_gx1v6</sname>
-      <alias>f19_g16</alias>
-      <lname>a%1.9x2.5_l%1.9x2.5_oi%gx1v6_r%r05_m%gx1v6_g%gland5UM_w%null</lname>
-    </grid>
-    <grid compset="CISM2.+(DWAV|WW3)">
-      <sname>1.9x2.5_gx1v6</sname>
-      <alias>f19_g16</alias>
-      <lname>a%1.9x2.5_l%1.9x2.5_oi%gx1v6_r%r05_m%gx1v6_g%gland4_w%ww3a</lname>
-    </grid>
-    <grid compset="CISM2.+SWAV">
-      <sname>1.9x2.5_gx1v6</sname>
-      <alias>f19_g16</alias>
-      <lname>a%1.9x2.5_l%1.9x2.5_oi%gx1v6_r%r05_m%gx1v6_g%gland4_w%null</lname>
-    </grid>
-    <grid compset="SGLC.+(DWAV|WW3)">
-      <sname>1.9x2.5_gx1v6</sname>
-      <alias>f19_g16</alias>
-      <lname>a%1.9x2.5_l%1.9x2.5_oi%gx1v6_r%r05_m%gx1v6_g%null_w%ww3a</lname>
-    </grid>
-    <grid compset="SGLC">
-      <sname>1.9x2.5_gx1v6</sname>
-      <alias>f19_g16</alias>
-      <lname>a%1.9x2.5_l%1.9x2.5_oi%gx1v6_r%r05_m%gx1v6_g%null_w%null</lname>
-    </grid>
-    <grid compset="(DWAV|WW3)">
-      <sname>1.9x2.5_gx1v6</sname>
-      <alias>f19_g16</alias>
-      <lname>a%1.9x2.5_l%1.9x2.5_oi%gx1v6_r%r05_m%gx1v6_g%null_w%ww3a</lname>
-    </grid>
-    <grid>
-      <sname>1.9x2.5_gx1v6</sname>
-      <alias>f19_g16</alias>
-      <lname>a%1.9x2.5_l%1.9x2.5_oi%gx1v6_r%r05_m%gx1v6_g%null_w%null</lname>
-    </grid>
-
-
-
-    <grid compset="_CISM.+(DWAV|WW3)">
-      <sname>1.9x2.5_gx1v6_gland4</sname>
-      <alias>f19_g16_gl4</alias>
-      <lname>a%1.9x2.5_l%1.9x2.5_oi%gx1v6_r%r05_m%gx1v6_g%gland4_w%ww3a</lname>
-    </grid>
-    <grid compset="_CISM">
-      <sname>1.9x2.5_gx1v6_gland4</sname>
-      <alias>f19_g16_gl4</alias>
-      <lname>a%1.9x2.5_l%1.9x2.5_oi%gx1v6_r%r05_m%gx1v6_g%gland4_w%null</lname>
-    </grid>
-
-
-    <grid compset="_CISM.+(DWAV|WW3)">
-      <sname>1.9x2.5_gx1v6_gl5</sname>
-      <alias>f19_g16_gl5</alias>
-      <lname>a%1.9x2.5_l%1.9x2.5_oi%gx1v6_r%r05_m%gx1v6_g%gland5UM_w%ww3a</lname>
-    </grid> <!-- back compat -->
-    <grid compset="_CISM">
-      <sname>1.9x2.5_gx1v6_gl5</sname>
-      <alias>f19_g16_gl5</alias>
-      <lname>a%1.9x2.5_l%1.9x2.5_oi%gx1v6_r%r05_m%gx1v6_g%gland5UM_w%null</lname>
-    </grid> <!-- back compat -->
-
-    <grid compset="(DWAV|WW3)">
-      <sname>1.9x2.5_gx1v6_r01</sname>
-      <alias>f19_g16_r01</alias>
-      <lname>a%1.9x2.5_l%1.9x2.5_oi%gx1v6_r%r01_m%gx1v6_g%null_w%ww3a</lname>
-      <support>Non-standard grid, for testing high resolution RTM grid</support>
-    </grid>
-    <grid>
-      <sname>1.9x2.5_gx1v6_r01</sname>
-      <alias>f19_g16_r01</alias>
-      <lname>a%1.9x2.5_l%1.9x2.5_oi%gx1v6_r%r01_m%gx1v6_g%null_w%null</lname>
-      <support>Non-standard grid, for testing high resolution RTM grid</support>
-    </grid>
-
-
-
-    <grid compset="_CISM1.+(DWAV|WW3)">
-      <sname>4x5_gx3v7</sname>
-      <alias>f45_g37</alias>
-      <lname>a%4x5_l%4x5_oi%gx3v7_r%r05_m%gx3v7_g%gland5UM_w%ww3a</lname>
-    </grid>
-    <grid compset="_CISM2.+(DWAV|WW3)">
-      <sname>4x5_gx3v7</sname>
-      <alias>f45_g37</alias>
-      <lname>a%4x5_l%4x5_oi%gx3v7_r%r05_m%gx3v7_g%gland4_w%ww3a</lname>
-    </grid>
-    <grid compset="_CISM1">
-      <sname>4x5_gx3v7</sname>
-      <alias>f45_g37</alias>
-      <lname>a%4x5_l%4x5_oi%gx3v7_r%r05_m%gx3v7_g%gland5UM_w%null</lname>
-    </grid>
-    <grid compset="_CISM2">
-      <sname>4x5_gx3v7</sname>
-      <alias>f45_g37</alias>
-      <lname>a%4x5_l%4x5_oi%gx3v7_r%r05_m%gx3v7_g%gland4_w%null</lname>
-    </grid>
-    <grid compset="(DWAV|WW3)">
-      <sname>4x5_gx3v7</sname>
-      <alias>f45_g37</alias>
-      <lname>a%4x5_l%4x5_oi%gx3v7_r%r05_m%gx3v7_g%null_w%ww3a</lname>
-    </grid>
-    <grid>
-      <sname>4x5_gx3v7</sname>
-      <alias>f45_g37</alias>
-      <lname>a%4x5_l%4x5_oi%gx3v7_r%r05_m%gx3v7_g%null_w%null</lname>
-    </grid>
-
-
-
-    <grid compset="(DOCN|XOCN|SOCN|AQUAP)">
-      <sname>0.23x0.31_0.23x0.31</sname>
-      <alias>f02_f02</alias>
-      <lname>a%0.23x0.31_l%0.23x0.31_oi%0.23x0.31_r%r05_m%gx1v6_g%null_w%null</lname>
-    </grid>
-
-
-
-    <grid compset="(DOCN|XOCN|SOCN|AQUAP).+SGLC">
-      <sname>0.9x1.25_0.9x1.25</sname>
-      <alias>f09_f09</alias>
-      <lname>a%0.9x1.25_l%0.9x1.25_oi%0.9x1.25_r%r05_m%gx1v6_g%null_w%null</lname>
-    </grid>
-    <grid compset="(DOCN|XOCN|SOCN|AQUAP).+CISM1">
-      <sname>0.9x1.25_0.9x1.25</sname>
-      <alias>f09_f09</alias>
-      <lname>a%0.9x1.25_l%0.9x1.25_oi%0.9x1.25_r%r05_m%gx1v6_g%gland5UM_w%null</lname>
-    </grid>
-    <grid compset="(DOCN|XOCN|SOCN|AQUAP).+CISM2">
-      <sname>0.9x1.25_0.9x1.25</sname>
-      <alias>f09_f09</alias>
-      <lname>a%0.9x1.25_l%0.9x1.25_oi%0.9x1.25_r%r05_m%gx1v6_g%gland4_w%null</lname>
-    </grid>
-    <grid compset="(DOCN|XOCN|SOCN|AQUAP).*_CISM">
-      <sname>0.9x1.25_0.9x1.25_gl5</sname>
-      <alias>f09_f09_gl5</alias>
-      <lname>a%0.9x1.25_l%0.9x1.25_oi%0.9x1.25_r%r05_m%gx1v6_g%gland5UM_w%null</lname>
-    </grid> <!-- back compat -->
-
-
-    <grid compset="(DOCN|XOCN|SOCN|AQUAP).+CISM1">
-      <sname>1.9x2.5_1.9x2.5</sname>
-      <alias>f19_f19</alias>
-      <lname>a%1.9x2.5_l%1.9x2.5_oi%1.9x2.5_r%r05_m%gx1v6_g%gland5UM_w%null</lname>
-    </grid>
-    <grid compset="(DOCN|XOCN|SOCN|AQUAP).+CISM2">
-      <sname>1.9x2.5_1.9x2.5</sname>
-      <alias>f19_f19</alias>
-      <lname>a%1.9x2.5_l%1.9x2.5_oi%1.9x2.5_r%r05_m%gx1v6_g%gland4_w%null</lname>
-    </grid>
-    <grid compset="(DOCN|XOCN|SOCN|AQUAP)">
-      <sname>1.9x2.5_1.9x2.5</sname>
-      <alias>f19_f19</alias>
-      <lname>a%1.9x2.5_l%1.9x2.5_oi%1.9x2.5_r%r05_m%gx1v6_g%null_w%null</lname>
-    </grid>
-
-
-    <grid compset="(DOCN|XOCN|SOCN|AQUAP).*_CISM">
-      <sname>1.9x2.5_1.9x2.5_gland10</sname>
-      <alias>f19_f19_gl10</alias>
-      <lname>a%1.9x2.5_l%1.9x2.5_oi%1.9x2.5_r%r05_m%gx1v6_g%gland10_w%null</lname>
-    </grid>
-
-    <grid compset="(DOCN|XOCN|SOCN|AQUAP).*_CISM">
-      <sname>1.9x2.5_1.9x2.5_gl5</sname>
-      <alias>f19_f19_gl5</alias>
-      <lname>a%1.9x2.5_l%1.9x2.5_oi%1.9x2.5_r%r05_m%gx1v6_g%gland5UM_w%null</lname>
-    </grid> <!-- back compat -->
-
-    <grid compset="(DOCN|XOCN|SOCN|AQUAP)">
-      <sname>2.5x3.33_2.5x3.33</sname>
-      <alias>f25_f25</alias>
-      <lname>a%2.5x3.33_l%2.5x3.33_oi%2.5x3.33_r%r05_m%gx1v6_g%null_w%null</lname>
-    </grid>
-
-    <grid compset="(DOCN|XOCN|SOCN|AQUAP).+SGLC">
-      <sname>4x5_4x5</sname>
-      <alias>f45_f45</alias>
-      <lname>a%4x5_l%4x5_oi%4x5_r%r05_m%gx3v7_g%null_w%null</lname>
-    </grid>
-
-    <grid compset="(DOCN|XOCN|SOCN|AQUAP).+CISM1">
-      <sname>4x5_4x5</sname>
-      <alias>f45_f45</alias>
-      <lname>a%4x5_l%4x5_oi%4x5_r%r05_m%gx3v7_g%gland5UM_w%null</lname>
-    </grid>
-    <grid compset="(DOCN|XOCN|SOCN|AQUAP).+CISM2">
-      <sname>4x5_4x5</sname>
-      <alias>f45_f45</alias>
-      <lname>a%4x5_l%4x5_oi%4x5_r%r05_m%gx3v7_g%gland4_w%null</lname>
-    </grid>
-
-    <grid compset="(DOCN|XOCN|SOCN|AQUAP).+SGLC">
-      <sname>10x15_10x15</sname>
-      <alias>f10_f10</alias>
-      <lname>a%10x15_l%10x15_oi%10x15_r%r05_m%usgs_g%null_w%null</lname>
-    </grid>
-    <grid compset="(DOCN|XOCN|SOCN|AQUAP).+CISM1">
-      <sname>10x15_10x15</sname>
-      <alias>f10_f10</alias>
-      <lname>a%10x15_l%10x15_oi%10x15_r%r05_m%usgs_g%gland5UM_w%null</lname>
-    </grid>
-    <grid compset="(DOCN|XOCN|SOCN|AQUAP).+CISM2">
-      <sname>10x15_10x15</sname>
-      <alias>f10_f10</alias>
-      <lname>a%10x15_l%10x15_oi%10x15_r%r05_m%usgs_g%gland4_w%null</lname>
-    </grid>
-=======
     <model_grid alias="T31_g37">
       <grid name="atm">T31</grid>
       <grid name="lnd">T31</grid>
@@ -988,7 +364,35 @@
       <grid name="ocnice">10x15</grid>
       <mask>usgs</mask>
     </model_grid>
->>>>>>> 33d5cd30
+
+    <!--NorESM related grids -->
+    <model_grid alias="f09_tn11" not_compset="_POP" >
+      <grid name="atm">0.9x1.25</grid>
+      <grid name="lnd">0.9x1.25</grid>
+      <grid name="ocnice">tnx1v1</grid>
+      <!--mask>gx1v6</mask-->
+    </model_grid>
+
+    <model_grid alias="f19_tn11" not_compset="_POP">
+      <grid name="atm">1.9x2.5</grid>
+      <grid name="lnd">1.9x2.5</grid>
+      <grid name="ocnice">tnx1v1</grid>
+      <!--mask>gx1v6</mask-->
+    </model_grid>
+
+    <model_grid alias="f09_tn0251" not_compset="_POP">
+      <grid name="atm">0.9x1.25</grid>
+      <grid name="lnd">0.9x1.25</grid>
+      <grid name="ocnice">tnx0.25v1</grid>
+      <!--mask>gx1v6</mask-->
+    </model_grid>
+
+    <model_grid alias="f19_g16" not_compset="_POP">
+      <grid name="atm">1.9x2.5</grid>
+      <grid name="lnd">1.9x2.5</grid>
+      <grid name="ocnice">gx1v6</grid>
+      <!--mask>gx1v6</mask-->
+    </model_grid>
 
     <!--  spectral element grids -->
 
@@ -1227,34 +631,25 @@
 
     <domain name="0.9x1.25">
       <nx>288</nx>  <ny>192</ny>
-<<<<<<< HEAD
-      <file lnd_mask="gx1v6">domain.lnd.fv0.9x1.25_gx1v6.090309.nc</file>
-      <file ocn_mask="gx1v6">domain.ocn.0.9x1.25_gx1v6_090403.nc</file>
-      <file lnd_mask="mp120v1">domain.lnd.fv0.9x1.25_mp120v1.111018.nc</file>
-      <file lnd_mask="tx0.1v2">domain.lnd.fv0.9x1.25_tx0.1v2_070928.nc</file>
-      <!-- BUG: missing ocn domain file for mp120v1 and tx01.v2 mask -->
-      <file lnd_mask="tnx1v1">domain.lnd.fv0.9x1.25_tnx1v1.150512.nc</file>
-      <file ocn_mask="tnx1v1">domain.ocn.0.9x1.25_tnx1v1.150512.nc</file>
-      <file lnd_mask="tnx0.25v1">domain.lnd.fv0.9x1.25_tnx0.25v1.140618.nc</file>
-      <file ocn_mask="tnx0.25v1">domain.ocn.0.9x1.25_tnx0.25v1.140618.nc</file>
-=======
       <file grid="atm|lnd">domain.lnd.fv0.9x1.25_gx1v6.090309.nc</file>
       <file grid="ocnice">domain.ocn.0.9x1.25_gx1v6_090403.nc</file>
->>>>>>> 33d5cd30
+      <!--file grid="atm|lnd" mask="gx1v6">domain.lnd.fv0.9x1.25_gx1v6.090309.nc</file-->
+      <!--file grid="ocnice" mask="gx1v6">domain.ocn.0.9x1.25_gx1v6_090403.nc</file-->
+      <!--file grid="atm|lnd" mask="tnx1v1">domain.lnd.fv0.9x1.25_tnx1v1.150512.nc</file-->
+      <!--file grid="ocnice" mask="tnx1v1">domain.ocn.0.9x1.25_tnx1v1.150512.nc</file-->
+      <!--file grid="atm|lnd" mask="tnx0.25v1">domain.lnd.fv0.9x1.25_tnx0.25v1.140618.nc</file-->
+      <!--file grid="ocnice" mask="tnx0.25v1">domain.ocn.0.9x1.25_tnx0.25v1.140618.nc</file-->
       <desc>0.9x1.25 is FV 1-deg grid:</desc>
     </domain>
 
     <domain name="1.9x2.5">
       <nx>144</nx>  <ny>96</ny>
-<<<<<<< HEAD
-      <file lnd_mask="gx1v6">domain.lnd.fv1.9x2.5_gx1v6.090206.nc</file>
-      <file ocn_mask="gx1v6">domain.ocn.1.9x2.5_gx1v6_090403.nc</file>
-      <file lnd_mask="tx1v1">domain.lnd.fv1.9x2.5_tx1v1_090713.nc</file>
-      <file lnd_mask="tnx1v1">domain.lnd.fv1.9x2.5_tnx1v1.120120.nc</file>
-=======
       <file grid="atm|lnd">domain.lnd.fv1.9x2.5_gx1v6.090206.nc</file>
       <file grid="ocnice">domain.ocn.1.9x2.5_gx1v6_090403.nc</file>
->>>>>>> 33d5cd30
+      <!--file grid="atm|lnd" mask="gx1v6">domain.lnd.fv1.9x2.5_gx1v6.090206.nc</file-->
+      <!--file grid="ocnice" mask="gx1v6">domain.ocn.1.9x2.5_gx1v6_090403.nc</file-->
+      <!--file grid="atm|lnd" mask="tx1v1">domain.lnd.fv1.9x2.5_tx1v1_090713.nc</file-->
+      <!--file grid="atm|lnd" mask="tnx1v1">domain.lnd.fv1.9x2.5_tnx1v1.120120.nc</file-->
       <desc>1.9x2.5 is FV 2-deg grid:</desc>
     </domain>
 
@@ -1300,23 +695,13 @@
 
     <domain name="T62">
       <nx>192</nx>  <ny>96</ny>
-<<<<<<< HEAD
-      <!--- datm/slnd/drof only -->
-      <file lnd_mask="gx1v6">domain.lnd.T62_gx1v6.090320.nc</file>
-      <file lnd_mask="gx3v7">domain.lnd.T62_gx3v7.090911.nc</file>
-      <file lnd_mask="tx1v1">domain.lnd.T62_tx1v1.090122.nc</file>
-      <file lnd_mask="tx0.1v2">domain.lnd.T62_tx0.1v2_090623.nc</file>
-      <file lnd_mask="mpas120">domain.lnd.T62_mpas120.121116.nc</file>
-      <file lnd_mask="tnx1v1">domain.lnd.T62_tnx1v1.120120.nc</file>
-      <file lnd_mask="tnx0.25v1">domain.lnd.T62_tnx0.25v1.130930.nc</file>
-      <file lnd_mask="oQU120">domain.lnd.T62_oQU120.160325.nc</file>
-=======
       <file grid="atm|lnd" mask="gx1v6">$DIN_LOC_ROOT/share/domains/domain.lnd.T62_gx1v6.090320.nc</file>
       <file grid="atm|lnd" mask="gx3v7">$DIN_LOC_ROOT/share/domains/domain.lnd.T62_gx3v7.090911.nc</file>
       <file grid="atm|lnd" mask="tx1v1">$DIN_LOC_ROOT/share/domains/domain.lnd.T62_tx1v1.090122.nc</file>
       <file grid="atm|lnd" mask="tx0.1v2">$DIN_LOC_ROOT/share/domains/domain.lnd.T62_tx0.1v2_090623.nc</file>
       <file grid="atm|lnd" mask="oQU120">$DIN_LOC_ROOT/share/domains/domain.lnd.T62_oQU120.160325.nc</file>
->>>>>>> 33d5cd30
+      <file grid="atm|lnd" mask="tnx1v1">domain.lnd.T62_tnx1v1.120120.nc</file>
+      <file grid="atm|lnd" mask="tnx0.25v1">domain.lnd.T62_tnx0.25v1.130930.nc</file>
       <desc>T62 is Gaussian grid:</desc>
     </domain>
 
@@ -1398,30 +783,21 @@
       <support>Experimental tripole ocean grid</support>
     </domain>
 
-<<<<<<< HEAD
     <domain name="tnx1v1">
       <nx>360</nx> <ny>384</ny>
-      <file ocn_mask="tnx1v1">domain.ocn.tnx1v1.120120.nc</file>
+      <file grid="ocnice" mask="tnx1v1">domain.ocn.tnx1v1.120120.nc</file>
       <desc>tripole v1 1-deg grid</desc>
       <support>tripole ocean grid</support>
     </domain>
 
     <domain name="tnx0.25v1">
       <nx>1440</nx> <ny>1152</ny>
-      <file ocn_mask="tnx0.25v1">domain.ocn.tnx0.25v1.140618.nc</file>
+      <file grid="ocnice" mask="tnx0.25v1">domain.ocn.tnx0.25v1.140618.nc</file>
       <desc>tripole v1 1/4-deg grid</desc>
       <support>tripole ocean grid</support>
     </domain>
 
-    <domain name="mpas120">
-      <nx>28574</nx>  <ny>1</ny>
-      <file ocn_mask="mpas120">domain.ocn.mpas120.121116.nc</file>
-      <desc>mpas120 is a MPAS ocean grid that is roughly 1 degree resolution:</desc>
-      <support>Experimental, under development</support>
-    </domain>
-
-=======
->>>>>>> 33d5cd30
+
     <domain name="rx1">
       <nx>360</nx> <ny>180</ny>
       <!-- TODO: create a domain file for rx1 -->
@@ -1583,27 +959,27 @@
     </gridmap>
 
     <gridmap atm_grid="0.9x1.25" ocn_grid="tnx0.25v1">
-      <ATM2OCN_FMAPNAME>cpl/cpl6/map_fv0.9x1.25_to_tnx0.25v1_aave_da_140618.nc</ATM2OCN_FMAPNAME>
-      <ATM2OCN_SMAPNAME>cpl/cpl6/map_fv0.9x1.25_to_tnx0.25v1_patch_140618.nc</ATM2OCN_SMAPNAME>
-      <ATM2OCN_VMAPNAME>cpl/cpl6/map_fv0.9x1.25_to_tnx0.25v1_patch_140618.nc</ATM2OCN_VMAPNAME>
-      <OCN2ATM_FMAPNAME>cpl/cpl6/map_tnx0.25v1_to_fv0.9x1.25_aave_da_140618.nc</OCN2ATM_FMAPNAME>
-      <OCN2ATM_SMAPNAME>cpl/cpl6/map_tnx0.25v1_to_fv0.9x1.25_aave_da_140618.nc</OCN2ATM_SMAPNAME>
+      <map name="ATM2OCN_FMAPNAME">cpl/cpl6/map_fv0.9x1.25_to_tnx0.25v1_aave_da_140618.nc</map>
+      <map name="ATM2OCN_SMAPNAME">cpl/cpl6/map_fv0.9x1.25_to_tnx0.25v1_patch_140618.nc</map>
+      <map name="ATM2OCN_VMAPNAME">cpl/cpl6/map_fv0.9x1.25_to_tnx0.25v1_patch_140618.nc</map>
+      <map name="OCN2ATM_FMAPNAME">cpl/cpl6/map_tnx0.25v1_to_fv0.9x1.25_aave_da_140618.nc</map>
+      <map name="OCN2ATM_SMAPNAME">cpl/cpl6/map_tnx0.25v1_to_fv0.9x1.25_aave_da_140618.nc</map>
     </gridmap>
 
     <gridmap atm_grid="0.9x1.25" ocn_grid="tnx1v1">
-      <ATM2OCN_FMAPNAME>cpl/cpl6/map_fv0.9x1.25_to_tnx1v1_aave_da_150512.nc</ATM2OCN_FMAPNAME>
-      <ATM2OCN_SMAPNAME>cpl/cpl6/map_fv0.9x1.25_to_tnx1v1_patch_150512.nc</ATM2OCN_SMAPNAME>
-      <ATM2OCN_VMAPNAME>cpl/cpl6/map_fv0.9x1.25_to_tnx1v1_patch_150512.nc</ATM2OCN_VMAPNAME>
-      <OCN2ATM_FMAPNAME>cpl/cpl6/map_tnx1v1_to_fv0.9x1.25_aave_da_150512.nc</OCN2ATM_FMAPNAME>
-      <OCN2ATM_SMAPNAME>cpl/cpl6/map_tnx1v1_to_fv0.9x1.25_aave_da_150512.nc</OCN2ATM_SMAPNAME>
+      <map name="ATM2OCN_FMAPNAME">cpl/cpl6/map_fv0.9x1.25_to_tnx1v1_aave_da_150512.nc</map>
+      <map name="ATM2OCN_SMAPNAME">cpl/cpl6/map_fv0.9x1.25_to_tnx1v1_patch_150512.nc</map>
+      <map name="ATM2OCN_VMAPNAME">cpl/cpl6/map_fv0.9x1.25_to_tnx1v1_patch_150512.nc</map>
+      <map name="OCN2ATM_FMAPNAME">cpl/cpl6/map_tnx1v1_to_fv0.9x1.25_aave_da_150512.nc</map>
+      <map name="OCN2ATM_SMAPNAME">cpl/cpl6/map_tnx1v1_to_fv0.9x1.25_aave_da_150512.nc</map>
     </gridmap>
 
    <gridmap atm_grid="1.9x2.5" ocn_grid="tnx1v1">
-      <ATM2OCN_FMAPNAME>cpl/cpl6/map_fv1.9x2.5_to_tnx1v1_aave_da_120120.nc</ATM2OCN_FMAPNAME>
-      <ATM2OCN_SMAPNAME>cpl/cpl6/map_fv1.9x2.5_to_tnx1v1_patch_120120.nc</ATM2OCN_SMAPNAME>
-      <ATM2OCN_VMAPNAME>cpl/cpl6/map_fv1.9x2.5_to_tnx1v1_patch_120120.nc</ATM2OCN_VMAPNAME>
-      <OCN2ATM_FMAPNAME>cpl/cpl6/map_tnx1v1_to_fv1.9x2.5_aave_da_120120.nc</OCN2ATM_FMAPNAME>
-      <OCN2ATM_SMAPNAME>cpl/cpl6/map_tnx1v1_to_fv1.9x2.5_aave_da_120120.nc</OCN2ATM_SMAPNAME>
+      <map name="ATM2OCN_FMAPNAME">cpl/cpl6/map_fv1.9x2.5_to_tnx1v1_aave_da_120120.nc</map>
+      <map name="ATM2OCN_SMAPNAME">cpl/cpl6/map_fv1.9x2.5_to_tnx1v1_patch_120120.nc</map>
+      <map name="ATM2OCN_VMAPNAME">cpl/cpl6/map_fv1.9x2.5_to_tnx1v1_patch_120120.nc</map>
+      <map name="OCN2ATM_FMAPNAME">cpl/cpl6/map_tnx1v1_to_fv1.9x2.5_aave_da_120120.nc</map>
+      <map name="OCN2ATM_SMAPNAME">cpl/cpl6/map_tnx1v1_to_fv1.9x2.5_aave_da_120120.nc</map>
     </gridmap>
 
     <gridmap atm_grid="4x5" ocn_grid="gx3v7">
@@ -1725,24 +1101,21 @@
       <map name="OCN2ATM_FMAPNAME">cpl/cpl6/map_tx0.1v2_to_T62_aave_da_090220.nc</map>
       <map name="OCN2ATM_SMAPNAME">cpl/cpl6/map_tx0.1v2_to_T62_aave_da_090220.nc</map>
     </gridmap>
-<<<<<<< HEAD
     <gridmap atm_grid="T62" ocn_grid="tnx1v1">
-      <ATM2OCN_FMAPNAME>cpl/cpl6/map_T62_to_tnx1v1_aave_da_120120.nc</ATM2OCN_FMAPNAME>
-      <ATM2OCN_SMAPNAME>cpl/cpl6/map_T62_to_tnx1v1_patch_120120.nc</ATM2OCN_SMAPNAME>
-      <ATM2OCN_VMAPNAME>cpl/cpl6/map_T62_to_tnx1v1_patch_120120.nc</ATM2OCN_VMAPNAME>
-      <OCN2ATM_FMAPNAME>cpl/cpl6/map_tnx1v1_to_T62_aave_da_120120.nc</OCN2ATM_FMAPNAME>
-      <OCN2ATM_SMAPNAME>cpl/cpl6/map_tnx1v1_to_T62_aave_da_120120.nc</OCN2ATM_SMAPNAME>
+      <map name="ATM2OCN_FMAPNAME">cpl/cpl6/map_T62_to_tnx1v1_aave_da_120120.nc</map>
+      <map name="ATM2OCN_SMAPNAME">cpl/cpl6/map_T62_to_tnx1v1_patch_120120.nc</map>
+      <map name="ATM2OCN_VMAPNAME">cpl/cpl6/map_T62_to_tnx1v1_patch_120120.nc</map>
+      <map name="OCN2ATM_FMAPNAME">cpl/cpl6/map_tnx1v1_to_T62_aave_da_120120.nc</map>
+      <map name="OCN2ATM_SMAPNAME">cpl/cpl6/map_tnx1v1_to_T62_aave_da_120120.nc</map>
     </gridmap>
     <gridmap atm_grid="T62" ocn_grid="tnx0.25v1">
-      <ATM2OCN_FMAPNAME>cpl/cpl6/map_T62_to_tnx0.25v1_aave_da_130930.nc</ATM2OCN_FMAPNAME>
-      <ATM2OCN_SMAPNAME>cpl/cpl6/map_T62_to_tnx0.25v1_patch_130930.nc</ATM2OCN_SMAPNAME>
-      <ATM2OCN_VMAPNAME>cpl/cpl6/map_T62_to_tnx0.25v1_patch_130930.nc</ATM2OCN_VMAPNAME>
-      <OCN2ATM_FMAPNAME>cpl/cpl6/map_tnx0.25v1_to_T62_aave_da_130930.nc</OCN2ATM_FMAPNAME>
-      <OCN2ATM_SMAPNAME>cpl/cpl6/map_tnx0.25v1_to_T62_aave_da_130930.nc</OCN2ATM_SMAPNAME>
-    </gridmap>
-
-=======
->>>>>>> 33d5cd30
+      <map name="ATM2OCN_FMAPNAME">cpl/cpl6/map_T62_to_tnx0.25v1_aave_da_130930.nc</map>
+      <map name="ATM2OCN_SMAPNAME">cpl/cpl6/map_T62_to_tnx0.25v1_patch_130930.nc</map>
+      <map name="ATM2OCN_VMAPNAME">cpl/cpl6/map_T62_to_tnx0.25v1_patch_130930.nc</map>
+      <map name="OCN2ATM_FMAPNAME">cpl/cpl6/map_tnx0.25v1_to_T62_aave_da_130930.nc</map>
+      <map name="OCN2ATM_SMAPNAME">cpl/cpl6/map_tnx0.25v1_to_T62_aave_da_130930.nc</map>
+    </gridmap>
+
     <gridmap atm_grid="T62" ocn_grid="oQU120">
       <map name="ATM2OCN_FMAPNAME">cpl/gridmaps/T62/map_T62_TO_oQU120_aave.151209.nc</map>
       <map name="ATM2OCN_SMAPNAME">cpl/gridmaps/T62/map_T62_TO_oQU120_aave.151209.nc</map>
@@ -1956,12 +1329,12 @@
       <map name="ROF2OCN_ICE_RMAPNAME">cpl/cpl6/map_rx1_to_tx0.1v2_e1000r200_090624.nc</map>
     </gridmap>
     <gridmap rof_grid="rx1" ocn_grid="tnx1v1" >
-      <ROF2OCN_LIQ_RMAPNAME >cpl/cpl6/map_rx1_to_tnx1v1_e1000r300_120120.nc</ROF2OCN_LIQ_RMAPNAME>
-      <ROF2OCN_ICE_RMAPNAME >cpl/cpl6/map_rx1_to_tnx1v1_e1000r300_120120.nc</ROF2OCN_ICE_RMAPNAME>
+      <map name="ROF2OCN_LIQ_RMAPNAME">cpl/cpl6/map_rx1_to_tnx1v1_e1000r300_120120.nc</map>
+      <map name="ROF2OCN_ICE_RMAPNAME">cpl/cpl6/map_rx1_to_tnx1v1_e1000r300_120120.nc</map>
     </gridmap>
     <gridmap rof_grid="rx1" ocn_grid="tnx0.25v1" >
-      <ROF2OCN_LIQ_RMAPNAME >cpl/cpl6/map_rx1_to_tnx0.25v1_e300r100_130930.nc</ROF2OCN_LIQ_RMAPNAME>
-      <ROF2OCN_ICE_RMAPNAME >cpl/cpl6/map_rx1_to_tnx0.25v1_e300r100_130930.nc</ROF2OCN_ICE_RMAPNAME>   
+      <map name="ROF2OCN_LIQ_RMAPNAME">cpl/cpl6/map_rx1_to_tnx0.25v1_e300r100_130930.nc</map>
+      <map name="ROF2OCN_ICE_RMAPNAME">cpl/cpl6/map_rx1_to_tnx0.25v1_e300r100_130930.nc</map>   
     </gridmap>
     <gridmap rof_grid="rx1" ocn_grid="oQU120" >
       <map name="ROF2OCN_LIQ_RMAPNAME">cpl/gridmaps/rx1/map_rx1_to_oQU120_nn.160527.nc</map>
@@ -1994,13 +1367,13 @@
       <map name="ROF2OCN_ICE_RMAPNAME">cpl/cpl6/map_r01_to_gx1v6_120711.nc</map>
     </gridmap>
     <gridmap rof_grid="r05" ocn_grid="tnx1v1" >
-      <ROF2OCN_LIQ_RMAPNAME> cpl/cpl6/map_r05_to_tnx1v1_e1000r300_120120.nc </ROF2OCN_LIQ_RMAPNAME>
-      <ROF2OCN_ICE_RMAPNAME> cpl/cpl6/map_r05_to_tnx1v1_e1000r300_120120.nc </ROF2OCN_ICE_RMAPNAME>
+      <map name="ROF2OCN_LIQ_RMAPNAME"> cpl/cpl6/map_r05_to_tnx1v1_e1000r300_120120.nc </map>
+      <map name="ROF2OCN_ICE_RMAPNAME"> cpl/cpl6/map_r05_to_tnx1v1_e1000r300_120120.nc </map>
 
     </gridmap>
     <gridmap rof_grid="r05" ocn_grid="tnx0.25v1" >
-      <ROF2OCN_LIQ_RMAPNAME> cpl/cpl6/map_r05_to_tnx0.25v1_e300r100_130930.nc </ROF2OCN_LIQ_RMAPNAME>
-      <ROF2OCN_ICE_RMAPNAME> cpl/cpl6/map_r05_to_tnx0.25v1_e300r100_130930.nc </ROF2OCN_ICE_RMAPNAME>
+      <map name="ROF2OCN_LIQ_RMAPNAME"> cpl/cpl6/map_r05_to_tnx0.25v1_e300r100_130930.nc </map>
+      <map name="ROF2OCN_ICE_RMAPNAME"> cpl/cpl6/map_r05_to_tnx0.25v1_e300r100_130930.nc </map>
     </gridmap>
 
     <!--- river flooding variables -->
