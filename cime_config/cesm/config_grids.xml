--- conflicted
+++ resolved
@@ -321,7 +321,6 @@
       <lname>a%T62_l%T62_oi%mpas120_r%rx1_m%mpas120_g%null_w%null</lname>
     </grid>
 
-<<<<<<< HEAD
 
 
     <grid compset="(DATM|XATM|SATM)">
@@ -331,7 +330,6 @@
     </grid>
 
 
-=======
     <grid compset="(DATM|XATM|SATM)">
       <sname>T62_tnx1v1</sname>
       <alias>T62_tn11</alias>
@@ -343,7 +341,6 @@
       <alias>T62_tn0251</alias>
       <lname>a%T62_l%T62_oi%tnx0.25v1_r%rx1_m%tnx0.25v1_g%null_w%null</lname>
     </grid>
->>>>>>> 9fd391a3
 
     <!-- finite volume grids -->
 
@@ -493,11 +490,9 @@
       <lname>a%0.9x1.25_l%0.9x1.25_oi%gx1v6_r%r05_m%gx1v6_g%gland5UM_w%null</lname>
     </grid> <!-- back compat -->
 
-<<<<<<< HEAD
-
-
-    <grid compset="CISM1.+(DWAV|WW3)">
-=======
+
+
+    
     <grid>
       <sname>0.9x1.25_tnx1v1</sname>
       <alias>f09_tn11</alias>
@@ -516,8 +511,7 @@
       <lname>a%0.9x1.25_l%0.9x1.25_oi%tnx0.25v1_r%r05_m%tnx0.25v1_g%null_w%null</lname>
     </grid>
 
-    <grid>
->>>>>>> 9fd391a3
+    <grid compset="CISM1.+(DWAV|WW3)">
       <sname>1.9x2.5_gx1v6</sname>
       <alias>f19_g16</alias>
       <lname>a%1.9x2.5_l%1.9x2.5_oi%gx1v6_r%r05_m%gx1v6_g%gland5UM_w%ww3a</lname>
@@ -1522,12 +1516,9 @@
       <file lnd_mask="tx1v1">domain.lnd.T62_tx1v1.090122.nc</file>
       <file lnd_mask="tx0.1v2">domain.lnd.T62_tx0.1v2_090623.nc</file>
       <file lnd_mask="mpas120">domain.lnd.T62_mpas120.121116.nc</file>
-<<<<<<< HEAD
       <file lnd_mask="oQU120">domain.lnd.T62_oQU120.160325.nc</file>
-=======
       <file lnd_mask="tnx1v1">domain.lnd.T62_tnx1v1.120120.nc</file>
       <file lnd_mask="tnx0.25v1">domain.lnd.T62_tnx0.25v1.130930.nc</file>
->>>>>>> 9fd391a3
       <desc>T62 is Gaussian grid:</desc>
     </domain>
 
