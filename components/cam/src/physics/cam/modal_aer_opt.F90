
module modal_aer_opt

! parameterizes aerosol coefficients using chebychev polynomial
! parameterize aerosol radiative properties in terms of
! surface mode wet radius and wet refractive index

! Ghan and Zaveri, JGR 2007.

! uses Wiscombe's (1979) mie scattering code


use shr_kind_mod,      only: r8 => shr_kind_r8, shr_kind_cl
use ppgrid,            only: pcols, pver, pverp
use constituents,      only: pcnst
use spmd_utils,        only: masterproc
use phys_control,      only: cam_chempkg_is
use ref_pres,          only: top_lev => clim_modal_aero_top_lev
use physconst,         only: rhoh2o, rga, rair
use radconstants,      only: nswbands, nlwbands, idx_sw_diag, idx_uv_diag, idx_nir_diag
use rad_constituents,  only: n_diag, rad_cnst_get_call_list, rad_cnst_get_info, rad_cnst_get_aer_mmr, &
                             rad_cnst_get_aer_props, rad_cnst_get_mode_props
use physics_types,     only: physics_state

use physics_buffer, only : pbuf_get_index,physics_buffer_desc, pbuf_get_field
use pio,               only: file_desc_t, var_desc_t, pio_inq_dimlen, pio_inq_dimid, pio_inq_varid, &
                             pio_get_var, pio_nowrite, pio_closefile
use cam_pio_utils,     only: cam_pio_openfile
use cam_history,       only:  addfld, horiz_only, add_default, outfld
use cam_history_support, only: fillvalue
use cam_logfile,       only: iulog
use perf_mod,          only: t_startf, t_stopf
use cam_abortutils,        only: endrun

use modal_aero_wateruptake, only: modal_aero_wateruptake_dr
use modal_aero_calcsize,    only: modal_aero_calcsize_diag

implicit none
private
save

public :: modal_aer_opt_readnl, modal_aer_opt_init, modal_aero_sw, modal_aero_lw


character(len=*), parameter :: unset_str = 'UNSET'

! Namelist variables:
character(shr_kind_cl)      :: modal_optics_file = unset_str   ! full pathname for modal optics dataset
character(shr_kind_cl)      :: water_refindex_file = unset_str ! full pathname for water refractive index dataset

! Dimension sizes in coefficient arrays used to parameterize aerosol radiative properties
! in terms of refractive index and wet radius
integer, parameter :: ncoef=5, prefr=7, prefi=10

real(r8) :: xrmin, xrmax

! refractive index for water read in read_water_refindex
complex(r8) :: crefwsw(nswbands) ! complex refractive index for water visible
complex(r8) :: crefwlw(nlwbands) ! complex refractive index for water infrared

! physics buffer indices
integer :: dgnumwet_idx = -1
integer :: qaerwat_idx  = -1

character(len=4) :: diag(0:n_diag) = (/'    ','_d1 ','_d2 ','_d3 ','_d4 ','_d5 ', &
                                       '_d6 ','_d7 ','_d8 ','_d9 ','_d10'/)

!===============================================================================
CONTAINS
!===============================================================================

subroutine modal_aer_opt_readnl(nlfile)

   use namelist_utils,  only: find_group_name
   use units,           only: getunit, freeunit
   use mpishorthand

   character(len=*), intent(in) :: nlfile  ! filepath for file containing namelist input

   ! Local variables
   integer :: unitn, ierr
   character(len=*), parameter :: subname = 'modal_aer_opt_readnl'

   namelist /modal_aer_opt_nl/ water_refindex_file
   !-----------------------------------------------------------------------------

   if (masterproc) then
      unitn = getunit()
      open( unitn, file=trim(nlfile), status='old' )
      call find_group_name(unitn, 'modal_aer_opt_nl', status=ierr)
      if (ierr == 0) then
         read(unitn, modal_aer_opt_nl, iostat=ierr)
         if (ierr /= 0) then
            call endrun(subname // ':: ERROR reading namelist')
         end if
      end if
      close(unitn)
      call freeunit(unitn)
   end if

#ifdef SPMD
   call mpibcast(water_refindex_file, len(water_refindex_file), mpichar, 0, mpicom)
#endif


end subroutine modal_aer_opt_readnl

!===============================================================================

subroutine modal_aer_opt_init()

   use ioFileMod,        only: getfil
   use phys_control,     only: phys_getopts

   ! Local variables

   integer  :: i, m
   real(r8) :: rmmin, rmmax       ! min, max aerosol surface mode radius treated (m)
   character(len=256) :: locfile
   
   logical           :: history_amwg            ! output the variables used by the AMWG diag package
   logical           :: history_aero_optics     ! output aerosol optics diagnostics

   logical :: call_list(0:n_diag)
   integer :: ilist, nmodes, m_ncoef, m_prefr, m_prefi
   integer :: errcode

   character(len=*), parameter :: routine='modal_aer_opt_init'
   !----------------------------------------------------------------------------

   rmmin = 0.01e-6_r8
   rmmax = 25.e-6_r8
   xrmin = log(rmmin)
   xrmax = log(rmmax)

   ! Check that dimension sizes in the coefficient arrays used to
   ! parameterize aerosol radiative properties are consistent between this
   ! module and the mode physprop files.
   call rad_cnst_get_call_list(call_list)
   do ilist = 0, n_diag
      if (call_list(ilist)) then
         call rad_cnst_get_info(ilist, nmodes=nmodes)
         do m = 1, nmodes
            call rad_cnst_get_mode_props(ilist, m, ncoef=m_ncoef, prefr=m_prefr, prefi=m_prefi)
            if (m_ncoef /= ncoef .or. m_prefr /= prefr .or. m_prefi /= prefi) then
               write(iulog,*) routine//': ERROR - file and module values do not match:'
               write(iulog,*) '   ncoef:', ncoef, m_ncoef
               write(iulog,*) '   prefr:', prefr, m_prefr
               write(iulog,*) '   prefi:', prefi, m_prefi
               call endrun(routine//': ERROR - file and module values do not match')
            end if
         end do
      end if
   end do

   ! Initialize physics buffer indices for dgnumwet and qaerwat.  Note the implicit assumption
   ! that the loops over modes in the optics calculations will use the values for dgnumwet and qaerwat
   ! that are set in the aerosol_wet_intr code.
   dgnumwet_idx = pbuf_get_index('DGNUMWET',errcode)
   if (errcode < 0) then
      call endrun(routine//' ERROR: cannot find physics buffer field DGNUMWET')
   end if
   qaerwat_idx  = pbuf_get_index('QAERWAT')
   if (errcode < 0) then
      call endrun(routine//' ERROR: cannot find physics buffer field QAERWAT')
   end if

   call getfil(water_refindex_file, locfile)
   call read_water_refindex(locfile)
   if (masterproc) write(iulog,*) "modal_aer_opt_init: read water refractive index file:", trim(locfile)

   call phys_getopts(history_amwg_out        = history_amwg, &
                     history_aero_optics_out = history_aero_optics )

   ! Add diagnostic fields to history output.

<<<<<<< HEAD
   call addfld ('EXTINCT',(/ 'lev' /),    'A','/m','Aerosol extinction', flag_xyfill=.true.)
   call addfld ('ABSORB',(/ 'lev' /),    'A','/m','Aerosol absorption', flag_xyfill=.true.)
   call addfld ('AODVIS',horiz_only,    'A','  ','Aerosol optical depth 550 nm', flag_xyfill=.true.)
   call addfld ('AODUV',horiz_only,    'A','  ','Aerosol optical depth 350 nm', flag_xyfill=.true.)  
   call addfld ('AODNIR',horiz_only,    'A','  ','Aerosol optical depth 850 nm', flag_xyfill=.true.) 
   call addfld ('AODABS',horiz_only,    'A','  ','Aerosol absorption optical depth 550 nm', flag_xyfill=.true.)
   call addfld ('AODMODE1',horiz_only,    'A','  ','Aerosol optical depth 550 nm mode 1'           , flag_xyfill=.true.)
   call addfld ('AODMODE2',horiz_only,    'A','  ','Aerosol optical depth 550 nm mode 2'           , flag_xyfill=.true.)
   call addfld ('AODMODE3',horiz_only,    'A','  ','Aerosol optical depth 550 nm mode 3'           , flag_xyfill=.true.)
   call addfld ('AODDUST1',horiz_only,    'A','  ','Aerosol optical depth 550 nm model 1 from dust', flag_xyfill=.true.)
   call addfld ('AODDUST2',horiz_only,    'A','  ','Aerosol optical depth 550 nm model 2 from dust', flag_xyfill=.true.)
   call addfld ('AODDUST3',horiz_only,    'A','  ','Aerosol optical depth 550 nm model 3 from dust', flag_xyfill=.true.)
   call addfld ('AODDUST',horiz_only,    'A','  ','Aerosol optical depth 550 nm from dust', flag_xyfill=.true.)
   call addfld ('AODSO4',horiz_only,    'A','  ','Aerosol optical depth 550 nm from SO4', flag_xyfill=.true.)
   call addfld ('AODPOM',horiz_only,    'A','  ','Aerosol optical depth 550 nm from POM', flag_xyfill=.true.)
   call addfld ('AODSOA',horiz_only,    'A','  ','Aerosol optical depth 550 nm from SOA', flag_xyfill=.true.)
   call addfld ('AODBC',horiz_only,    'A','  ','Aerosol optical depth 550 nm from BC', flag_xyfill=.true.)
   call addfld ('AODSS',horiz_only,    'A','  ','Aerosol optical depth 550 nm from seasalt', flag_xyfill=.true.)
   call addfld ('AODABSBC',horiz_only, 'A','  ','Aerosol absorption optical depth 550 nm from BC', flag_xyfill=.true.)
   call addfld ('BURDEN1',horiz_only,  'A','kg/m2'      ,'Aerosol burden mode 1'      , flag_xyfill=.true.)
   call addfld ('BURDEN2',horiz_only,  'A','kg/m2'      ,'Aerosol burden mode 2'      , flag_xyfill=.true.)
   call addfld ('BURDEN3',horiz_only,  'A','kg/m2'      ,'Aerosol burden mode 3'      , flag_xyfill=.true.)
   call addfld ('BURDENDUST',horiz_only,  'A','kg/m2'   ,'Dust aerosol burden'        , flag_xyfill=.true.)
   call addfld ('BURDENSO4',horiz_only,  'A','kg/m2'    ,'Sulfate aerosol burden'     , flag_xyfill=.true.)
   call addfld ('BURDENPOM',horiz_only,  'A','kg/m2'    ,'POM aerosol burden'         , flag_xyfill=.true.)
   call addfld ('BURDENSOA',horiz_only,  'A','kg/m2'    ,'SOA aerosol burden'         , flag_xyfill=.true.)
   call addfld ('BURDENBC',horiz_only,  'A','kg/m2'     ,'Black carbon aerosol burden', flag_xyfill=.true.)
   call addfld ('BURDENSEASALT',horiz_only,  'A','kg/m2','Seasalt aerosol burden'     , flag_xyfill=.true.)
   call addfld ('SSAVIS',horiz_only,    'A','  ','Aerosol singel-scatter albedo', flag_xyfill=.true.)
=======
   call addfld ('EXTINCT','/m  ',pver,    'A','Aerosol extinction',phys_decomp, flag_xyfill=.true.)
   call addfld ('ABSORB','/m  ',pver,    'A','Aerosol absorption',phys_decomp, flag_xyfill=.true.)
   call addfld ('AODVIS','  ',1,    'A','Aerosol optical depth 550 nm',phys_decomp, flag_xyfill=.true.)
   call addfld ('AODUV','  ',1,    'A','Aerosol optical depth 350 nm',phys_decomp, flag_xyfill=.true.)  
   call addfld ('AODNIR','  ',1,    'A','Aerosol optical depth 850 nm',phys_decomp, flag_xyfill=.true.) 
   call addfld ('AODABS','  ',1,    'A','Aerosol absorption optical depth 550 nm',phys_decomp, flag_xyfill=.true.)
   call addfld ('AODMODE1','  ',1,    'A','Aerosol optical depth 550 nm mode 1'           ,phys_decomp, flag_xyfill=.true.)
   call addfld ('AODMODE2','  ',1,    'A','Aerosol optical depth 550 nm mode 2'           ,phys_decomp, flag_xyfill=.true.)
   call addfld ('AODMODE3','  ',1,    'A','Aerosol optical depth 550 nm mode 3'           ,phys_decomp, flag_xyfill=.true.)
   call addfld ('AODDUST1','  ',1,    'A','Aerosol optical depth 550 nm model 1 from dust',phys_decomp, flag_xyfill=.true.)
   call addfld ('AODDUST2','  ',1,    'A','Aerosol optical depth 550 nm model 2 from dust',phys_decomp, flag_xyfill=.true.)
   call addfld ('AODDUST3','  ',1,    'A','Aerosol optical depth 550 nm model 3 from dust',phys_decomp, flag_xyfill=.true.)
   call addfld ('AODDUST','  ',1,    'A','Aerosol optical depth 550 nm from dust',phys_decomp, flag_xyfill=.true.)
   call addfld ('AODSO4','  ',1,    'A','Aerosol optical depth 550 nm from SO4',phys_decomp, flag_xyfill=.true.)
   call addfld ('AODPOM','  ',1,    'A','Aerosol optical depth 550 nm from POM',phys_decomp, flag_xyfill=.true.)
   call addfld ('AODSOA','  ',1,    'A','Aerosol optical depth 550 nm from SOA',phys_decomp, flag_xyfill=.true.)
   call addfld ('AODBC','  ',1,    'A','Aerosol optical depth 550 nm from BC',phys_decomp, flag_xyfill=.true.)
   call addfld ('AODSS','  ',1,    'A','Aerosol optical depth 550 nm from seasalt',phys_decomp, flag_xyfill=.true.)

#if ( defined MODAL_AERO_4MODE_MOM )
   call addfld ('AODMOM',horiz_only,    'A','  ','Aerosol optical depth 550 nm from marine organic', flag_xyfill=.true.)
#elif ( defined MODAL_AERO_9MODE )
   call addfld ('AODPOLY',horiz_only,    'A','  ','Aerosol optical depth 550 nm from marine poly', flag_xyfill=.true.)
   call addfld ('AODPROT',horiz_only,    'A','  ','Aerosol optical depth 550 nm from marine prot', flag_xyfill=.true.)
   call addfld ('AODLIP',horiz_only,    'A','  ','Aerosol optical depth 550 nm from marine lip', flag_xyfill=.true.)
#endif

   call addfld ('AODABSBC','  ',1, 'A','Aerosol absorption optical depth 550 nm from BC',phys_decomp, flag_xyfill=.true.)
   call addfld ('BURDEN1','kg/m2'      ,1,  'A','Aerosol burden mode 1'      ,phys_decomp, flag_xyfill=.true.)
   call addfld ('BURDEN2','kg/m2'      ,1,  'A','Aerosol burden mode 2'      ,phys_decomp, flag_xyfill=.true.)
   call addfld ('BURDEN3','kg/m2'      ,1,  'A','Aerosol burden mode 3'      ,phys_decomp, flag_xyfill=.true.)
   call addfld ('BURDENDUST','kg/m2'   ,1,  'A','Dust aerosol burden'        ,phys_decomp, flag_xyfill=.true.)
   call addfld ('BURDENSO4','kg/m2'    ,1,  'A','Sulfate aerosol burden'     ,phys_decomp, flag_xyfill=.true.)
   call addfld ('BURDENPOM','kg/m2'    ,1,  'A','POM aerosol burden'         ,phys_decomp, flag_xyfill=.true.)
   call addfld ('BURDENSOA','kg/m2'    ,1,  'A','SOA aerosol burden'         ,phys_decomp, flag_xyfill=.true.)
   call addfld ('BURDENBC','kg/m2'     ,1,  'A','Black carbon aerosol burden',phys_decomp, flag_xyfill=.true.)
   call addfld ('BURDENSEASALT','kg/m2',1,  'A','Seasalt aerosol burden'     ,phys_decomp, flag_xyfill=.true.)
#if ( defined MODAL_AERO_4MODE_MOM )
   call addfld ('BURDENMOM',horiz_only,  'A','kg/m2'    ,'Marine organic aerosol burden', flag_xyfill=.true.)
#elif ( defined MODAL_AERO_9MODE )
   call addfld ('BURDENPOLY',horiz_only,  'A','kg/m2'   ,'Marine polysaccharide aerosol burden', flag_xyfill=.true.)
   call addfld ('BURDENPROT',horiz_only,  'A','kg/m2'   ,'Marine protein aerosol burden', flag_xyfill=.true.)
   call addfld ('BURDENLIP',horiz_only,  'A','kg/m2'    ,'Marine lipid aerosol burden'  , flag_xyfill=.true.)
#endif
   call addfld ('SSAVIS','  ',1,    'A','Aerosol singel-scatter albedo',phys_decomp, flag_xyfill=.true.)
>>>>>>> d84a429b

 
   if (history_amwg) then 
      call add_default ('AODDUST1'     , 1, ' ')
      call add_default ('AODDUST3'     , 1, ' ')
      call add_default ('AODVIS'       , 1, ' ')
      call add_default ('BURDEN1'      , 1, ' ')
      call add_default ('BURDEN2'      , 1, ' ')
      call add_default ('BURDEN3'      , 1, ' ')
      call add_default ('BURDENDUST'   , 1, ' ')
      call add_default ('BURDENSO4'    , 1, ' ')
      call add_default ('BURDENPOM'    , 1, ' ')
      call add_default ('BURDENSOA'    , 1, ' ')
      call add_default ('BURDENBC'     , 1, ' ')
      call add_default ('BURDENSEASALT', 1, ' ')
#if ( defined MODAL_AERO_4MODE_MOM )
      call add_default ('BURDENMOM', 1, ' ')
#elif ( defined MODAL_AERO_9MODE )
      call add_default ('BURDENPOLY', 1, ' ')
      call add_default ('BURDENPROT', 1, ' ')
      call add_default ('BURDENLIP', 1, ' ')
#endif
   end if

   if (history_aero_optics) then 
      call add_default ('AODDUST1'     , 1, ' ')
      call add_default ('AODDUST3'     , 1, ' ')
      call add_default ('ABSORB'       , 1, ' ')
      call add_default ('AODMODE1'     , 1, ' ')
      call add_default ('AODMODE2'     , 1, ' ')
      call add_default ('AODMODE3'     , 1, ' ')
      call add_default ('AODVIS'       , 1, ' ')
      call add_default ('AODUV'        , 1, ' ')
      call add_default ('AODNIR'       , 1, ' ')
      call add_default ('AODABS'       , 1, ' ')
      call add_default ('AODABSBC'     , 1, ' ')
      call add_default ('AODDUST'      , 1, ' ')
      call add_default ('AODSO4'       , 1, ' ')
      call add_default ('AODPOM'       , 1, ' ')
      call add_default ('AODSOA'       , 1, ' ')
      call add_default ('AODBC'        , 1, ' ')
      call add_default ('AODSS'        , 1, ' ')
      call add_default ('BURDEN1'      , 1, ' ')
      call add_default ('BURDEN2'      , 1, ' ')
      call add_default ('BURDEN3'      , 1, ' ')
      call add_default ('BURDENDUST'   , 1, ' ')
      call add_default ('BURDENSO4'    , 1, ' ')
      call add_default ('BURDENPOM'    , 1, ' ')
      call add_default ('BURDENSOA'    , 1, ' ')
      call add_default ('BURDENBC'     , 1, ' ')
      call add_default ('BURDENSEASALT', 1, ' ')
#if ( defined MODAL_AERO_4MODE_MOM )
      call add_default ('BURDENMOM'    , 1, ' ')
#elif ( defined MODAL_AERO_9MODE )
      call add_default ('BURDENPOLY'   , 1, ' ')
      call add_default ('BURDENPROT'   , 1, ' ')
      call add_default ('BURDENLIP'    , 1, ' ')
#endif
      call add_default ('SSAVIS'       , 1, ' ')
      call add_default ('EXTINCT'      , 1, ' ')
  end if
<<<<<<< HEAD
 if (cam_chempkg_is('trop_mam4').or.cam_chempkg_is('trop_mam4_resus').or.cam_chempkg_is('trop_mam7').or.cam_chempkg_is('trop_strat_mam7')) then
     call addfld ('AODDUST4',horiz_only,    'A','  ','Aerosol optical depth 550 nm model 4 from dust', flag_xyfill=.true.)     
     call addfld ('AODMODE4',horiz_only,    'A','  ','Aerosol optical depth 550 nm mode 4', flag_xyfill=.true.)
     call addfld ('BURDEN4',horiz_only,    'A','kg/m2','Aerosol burden mode 4', flag_xyfill=.true.)
=======
  if (cam_chempkg_is('trop_mam4').or.cam_chempkg_is('trop_mam4_resus').or.cam_chempkg_is('trop_mam4_mom').or.cam_chempkg_is('trop_mam4_resus_mom').or.cam_chempkg_is('trop_mam7').or.cam_chempkg_is('trop_mam9').or.cam_chempkg_is('trop_strat_mam7')) then
     call addfld ('AODDUST4','  ',1,    'A','Aerosol optical depth 550 nm model 4 from dust',phys_decomp, flag_xyfill=.true.)     
     call addfld ('AODMODE4','  ',1,    'A','Aerosol optical depth 550 nm mode 4',phys_decomp, flag_xyfill=.true.)
     call addfld ('BURDEN4','kg/m2',1,    'A','Aerosol burden mode 4',phys_decomp, flag_xyfill=.true.)
>>>>>>> d84a429b

     if (history_aero_optics) then
        call add_default ('AODDUST4', 1, ' ')
        call add_default ('AODMODE4', 1, ' ')
        call add_default ('BURDEN4' , 1, ' ')
     end if
  end if
<<<<<<< HEAD
   if (cam_chempkg_is('trop_mam7').or.cam_chempkg_is('trop_strat_mam7')) then      
      call addfld ('AODDUST5',horiz_only,    'A','  ','Aerosol optical depth 550 nm model 5 from dust', flag_xyfill=.true.)
      call addfld ('AODDUST6',horiz_only,    'A','  ','Aerosol optical depth 550 nm model 6 from dust', flag_xyfill=.true.)
      call addfld ('AODDUST7',horiz_only,    'A','  ','Aerosol optical depth 550 nm model 7 from dust', flag_xyfill=.true.)
      call addfld ('AODMODE5',horiz_only,    'A','  ','Aerosol optical depth 550 nm mode 5', flag_xyfill=.true.)
      call addfld ('AODMODE6',horiz_only,    'A','  ','Aerosol optical depth 550 nm mode 6', flag_xyfill=.true.)
      call addfld ('AODMODE7',horiz_only,    'A','  ','Aerosol optical depth 550 nm mode 7', flag_xyfill=.true.)
      call addfld ('BURDEN5',horiz_only,    'A','kg/m2','Aerosol burden mode 5', flag_xyfill=.true.)
      call addfld ('BURDEN6',horiz_only,    'A','kg/m2','Aerosol burden mode 6', flag_xyfill=.true.)
      call addfld ('BURDEN7',horiz_only,    'A','kg/m2','Aerosol burden mode 7', flag_xyfill=.true.)
=======
   if (cam_chempkg_is('trop_mam7').or.cam_chempkg_is('trop_mam9').or.cam_chempkg_is('trop_strat_mam7')) then      
      call addfld ('AODDUST5','  ',1,    'A','Aerosol optical depth 550 nm model 5 from dust',phys_decomp, flag_xyfill=.true.)
      call addfld ('AODDUST6','  ',1,    'A','Aerosol optical depth 550 nm model 6 from dust',phys_decomp, flag_xyfill=.true.)
      call addfld ('AODDUST7','  ',1,    'A','Aerosol optical depth 550 nm model 7 from dust',phys_decomp, flag_xyfill=.true.)
      call addfld ('AODMODE5','  ',1,    'A','Aerosol optical depth 550 nm mode 5',phys_decomp, flag_xyfill=.true.)
      call addfld ('AODMODE6','  ',1,    'A','Aerosol optical depth 550 nm mode 6',phys_decomp, flag_xyfill=.true.)
      call addfld ('AODMODE7','  ',1,    'A','Aerosol optical depth 550 nm mode 7',phys_decomp, flag_xyfill=.true.)
      call addfld ('BURDEN5','kg/m2',1,    'A','Aerosol burden mode 5',phys_decomp, flag_xyfill=.true.)
      call addfld ('BURDEN6','kg/m2',1,    'A','Aerosol burden mode 6',phys_decomp, flag_xyfill=.true.)
      call addfld ('BURDEN7','kg/m2',1,    'A','Aerosol burden mode 7',phys_decomp, flag_xyfill=.true.)
>>>>>>> d84a429b
      if (history_aero_optics) then 
         call add_default ('AODDUST5', 1, ' ')
         call add_default ('AODDUST6', 1, ' ')
         call add_default ('AODDUST7', 1, ' ')        
         call add_default ('AODMODE5', 1, ' ')
         call add_default ('AODMODE6', 1, ' ')
         call add_default ('AODMODE7', 1, ' ')         
         call add_default ('BURDEN5', 1, ' ')
         call add_default ('BURDEN6', 1, ' ')
         call add_default ('BURDEN7', 1, ' ')
      end if
   end if
   if (cam_chempkg_is('trop_mam9')) then
      call addfld ('AODMODE8',horiz_only,    'A','  '  ,'Aerosol optical depth 550 nm mode 8', flag_xyfill=.true.)
      call addfld ('AODMODE9',horiz_only,    'A','  '  ,'Aerosol optical depth 550 nm mode 9', flag_xyfill=.true.)
      call addfld ('BURDEN8',horiz_only,    'A','kg/m2','Aerosol burden mode 8', flag_xyfill=.true.)
      call addfld ('BURDEN9',horiz_only,    'A','kg/m2','Aerosol burden mode 9', flag_xyfill=.true.)
      if (history_aero_optics) then 
         call add_default ('AODMODE8', 1, ' ')
         call add_default ('AODMODE9', 1, ' ')
         call add_default ('BURDEN8', 1, ' ')
         call add_default ('BURDEN9', 1, ' ')
      end if
   end if

   do ilist = 1, n_diag
      if (call_list(ilist)) then
         
         call addfld ('EXTINCT'//diag(ilist), (/ 'lev' /), 'A','/m', &
              'Aerosol extinction', flag_xyfill=.true.)
         call addfld ('ABSORB'//diag(ilist),  (/ 'lev' /), 'A','/m', &
              'Aerosol absorption', flag_xyfill=.true.)
         call addfld ('AODVIS'//diag(ilist),       horiz_only, 'A','  ', &
              'Aerosol optical depth 550 nm', flag_xyfill=.true.)
         call addfld ('AODABS'//diag(ilist),       horiz_only, 'A','  ', &
              'Aerosol absorption optical depth 550 nm', flag_xyfill=.true.)
         
         call add_default ('EXTINCT'//diag(ilist), 1, ' ')
         call add_default ('ABSORB'//diag(ilist),  1, ' ')
         call add_default ('AODVIS'//diag(ilist),  1, ' ')
         call add_default ('AODABS'//diag(ilist),  1, ' ')
         
      end if
   end do

end subroutine modal_aer_opt_init

!===============================================================================

subroutine modal_aero_sw(list_idx, state, pbuf, nnite, idxnite, &
                         tauxar, wa, ga, fa)

   ! calculates aerosol sw radiative properties

   integer,             intent(in) :: list_idx       ! index of the climate or a diagnostic list
   type(physics_state), intent(in), target :: state          ! state variables
   
   type(physics_buffer_desc), pointer :: pbuf(:)
   integer,             intent(in) :: nnite          ! number of night columns
   integer,             intent(in) :: idxnite(nnite) ! local column indices of night columns

   real(r8), intent(out) :: tauxar(pcols,0:pver,nswbands) ! layer extinction optical depth
   real(r8), intent(out) :: wa(pcols,0:pver,nswbands)     ! layer single-scatter albedo
   real(r8), intent(out) :: ga(pcols,0:pver,nswbands)     ! asymmetry factor
   real(r8), intent(out) :: fa(pcols,0:pver,nswbands)     ! forward scattered fraction

   ! Local variables
   integer :: i, ifld, isw, k, l, m, nc, ns
   integer :: lchnk                    ! chunk id
   integer :: ncol                     ! number of active columns in the chunk
   integer :: nmodes
   integer :: nspec
   integer :: istat

   real(r8) :: mass(pcols,pver)        ! layer mass
   real(r8) :: air_density(pcols,pver) ! (kg/m3)

   real(r8),    pointer :: specmmr(:,:)        ! species mass mixing ratio
   real(r8)             :: specdens            ! species density (kg/m3)
   complex(r8), pointer :: specrefindex(:)     ! species refractive index
   character*32         :: spectype            ! species type
   real(r8)             :: hygro_aer           ! 

   real(r8), pointer :: dgnumwet(:,:)     ! number mode wet diameter
   real(r8), pointer :: qaerwat(:,:)      ! aerosol water (g/g)

   real(r8), pointer :: dgnumdry_m(:,:,:) ! number mode dry diameter for all modes
   real(r8), pointer :: dgnumwet_m(:,:,:) ! number mode wet diameter for all modes
   real(r8), pointer :: qaerwat_m(:,:,:)  ! aerosol water (g/g) for all modes
   real(r8), pointer :: wetdens_m(:,:,:)  ! 

   real(r8) :: sigma_logr_aer         ! geometric standard deviation of number distribution
   real(r8) :: radsurf(pcols,pver)    ! aerosol surface mode radius
   real(r8) :: logradsurf(pcols,pver) ! log(aerosol surface mode radius)
   real(r8) :: cheb(ncoef,pcols,pver)

   real(r8)    :: refr(pcols)     ! real part of refractive index
   real(r8)    :: refi(pcols)     ! imaginary part of refractive index
   complex(r8) :: crefin(pcols)   ! complex refractive index
   real(r8), pointer :: refrtabsw(:,:) ! table of real refractive indices for aerosols
   real(r8), pointer :: refitabsw(:,:) ! table of imag refractive indices for aerosols
   real(r8), pointer :: extpsw(:,:,:,:) ! specific extinction
   real(r8), pointer :: abspsw(:,:,:,:) ! specific absorption
   real(r8), pointer :: asmpsw(:,:,:,:) ! asymmetry factor

   real(r8) :: vol(pcols)      ! volume concentration of aerosol specie (m3/kg)
   real(r8) :: dryvol(pcols)   ! volume concentration of aerosol mode (m3/kg)
   real(r8) :: watervol(pcols) ! volume concentration of water in each mode (m3/kg)
   real(r8) :: wetvol(pcols)   ! volume concentration of wet mode (m3/kg)

   integer  :: itab(pcols), jtab(pcols)
   real(r8) :: ttab(pcols), utab(pcols)
   real(r8) :: cext(pcols,ncoef), cabs(pcols,ncoef), casm(pcols,ncoef)
   real(r8) :: pext(pcols)     ! parameterized specific extinction (m2/kg)
   real(r8) :: specpext(pcols) ! specific extinction (m2/kg)
   real(r8) :: dopaer(pcols)   ! aerosol optical depth in layer
   real(r8) :: pabs(pcols)     ! parameterized specific absorption (m2/kg)
   real(r8) :: pasm(pcols)     ! parameterized asymmetry factor
   real(r8) :: palb(pcols)     ! parameterized single scattering albedo

   ! Diagnostics
   real(r8) :: extinct(pcols,pver)
   real(r8) :: absorb(pcols,pver)
   real(r8) :: aodvis(pcols)               ! extinction optical depth
   real(r8) :: aodabs(pcols)               ! absorption optical depth

   real(r8) :: aodabsbc(pcols)             ! absorption optical depth of BC

   real(r8) :: ssavis(pcols)
   real(r8) :: dustvol(pcols)              ! volume concentration of dust in aerosol mode (m3/kg)

   real(r8) :: burden(pcols)
   real(r8) :: burdendust(pcols), burdenso4(pcols), burdenbc(pcols), &
               burdenpom(pcols), burdensoa(pcols), burdenseasalt(pcols)
#if ( defined MODAL_AERO_4MODE_MOM )
   real(r8) :: burdenmom(pcols)
#elif ( defined MODAL_AERO_9MODE )
   real(r8) :: burdenpoly(pcols), burdenprot(pcols), burdenlip(pcols)
#endif

   real(r8) :: aodmode(pcols)
   real(r8) :: dustaodmode(pcols)          ! dust aod in aerosol mode

   real(r8) :: specrefr, specrefi
   real(r8) :: scatdust(pcols), scatso4(pcols), scatbc(pcols), &
               scatpom(pcols), scatsoa(pcols), scatseasalt(pcols)
#if ( defined MODAL_AERO_4MODE_MOM )
   real(r8) :: scatmom(pcols)
#elif ( defined MODAL_AERO_9MODE )
   real(r8) :: scatpoly(pcols), scatprot(pcols), scatlip(pcols)
#endif
   real(r8) :: absdust(pcols), absso4(pcols), absbc(pcols), &
               abspom(pcols), abssoa(pcols), absseasalt(pcols)
#if ( defined MODAL_AERO_4MODE_MOM )
   real(r8) :: absmom(pcols)
#elif ( defined MODAL_AERO_9MODE )
   real(r8) :: abspoly(pcols), absprot(pcols), abslip(pcols)
#endif
   real(r8) :: hygrodust(pcols), hygroso4(pcols), hygrobc(pcols), &
               hygropom(pcols), hygrosoa(pcols), hygroseasalt(pcols)
#if ( defined MODAL_AERO_4MODE_MOM )
   real(r8) :: hygromom(pcols)
#elif ( defined MODAL_AERO_9MODE )
   real(r8) :: hygropoly(pcols), hygroprot(pcols), hygrolip(pcols)
#endif

   real(r8) :: scath2o, absh2o, sumscat, sumabs, sumhygro
   real(r8) :: aodc                        ! aod of component

   ! total species AOD
   real(r8) :: dustaod(pcols), so4aod(pcols), bcaod(pcols), &
               pomaod(pcols), soaaod(pcols), seasaltaod(pcols)
#if ( defined MODAL_AERO_4MODE_MOM )
   real(r8) :: momaod(pcols)
#elif ( defined MODAL_AERO_9MODE )
   real(r8) :: polyaod(pcols), protaod(pcols), lipaod(pcols)
#endif



   logical :: savaervis ! true if visible wavelength (0.55 micron)
   logical :: savaernir ! true if near ir wavelength (~0.88 micron)
   logical :: savaeruv  ! true if uv wavelength (~0.35 micron)

   real(r8) :: aoduv(pcols)               ! extinction optical depth in uv
   real(r8) :: aodnir(pcols)              ! extinction optical depth in nir


   character(len=32) :: outname

   ! debug output
   integer, parameter :: nerrmax_dopaer=1000
   integer  :: nerr_dopaer = 0
   real(r8) :: volf            ! volume fraction of insoluble aerosol
   character(len=*), parameter :: subname = 'modal_aero_sw'
   !----------------------------------------------------------------------------

   lchnk = state%lchnk
   ncol  = state%ncol

   ! initialize output variables
   tauxar(:ncol,:,:) = 0._r8
   wa(:ncol,:,:)     = 0._r8
   ga(:ncol,:,:)     = 0._r8
   fa(:ncol,:,:)     = 0._r8

   ! zero'th layer does not contain aerosol
   tauxar(1:ncol,0,:)  = 0._r8
   wa(1:ncol,0,:)      = 0.925_r8
   ga(1:ncol,0,:)      = 0.850_r8
   fa(1:ncol,0,:)      = 0.7225_r8

   mass(:ncol,:)        = state%pdeldry(:ncol,:)*rga
   air_density(:ncol,:) = state%pmid(:ncol,:)/(rair*state%t(:ncol,:))

   ! diagnostics for visible band summed over modes
   extinct(1:ncol,:)     = 0.0_r8
   absorb(1:ncol,:)      = 0.0_r8
   aodvis(1:ncol)        = 0.0_r8
   aodabs(1:ncol)        = 0.0_r8
   burdendust(:ncol)     = 0.0_r8
   burdenso4(:ncol)      = 0.0_r8
   burdenpom(:ncol)      = 0.0_r8
   burdensoa(:ncol)      = 0.0_r8
   burdenbc(:ncol)       = 0.0_r8
   burdenseasalt(:ncol)  = 0.0_r8
#if ( defined MODAL_AERO_4MODE_MOM )
   burdenmom(:ncol)      = 0.0_r8
#elif ( defined MODAL_AERO_9MODE )
   burdenpoly(:ncol)     = 0.0_r8
   burdenprot(:ncol)     = 0.0_r8
   burdenlip(:ncol)      = 0.0_r8
#endif
   ssavis(1:ncol)        = 0.0_r8

   aodabsbc(:ncol)       = 0.0_r8 
   dustaod(:ncol)        = 0.0_r8
   so4aod(:ncol)         = 0.0_r8
   pomaod(:ncol)         = 0.0_r8
   soaaod(:ncol)         = 0.0_r8
   bcaod(:ncol)          = 0.0_r8
   seasaltaod(:ncol)     = 0.0_r8
#if ( defined MODAL_AERO_4MODE_MOM )
   burdenmom(:ncol)      = 0.0_r8
#elif ( defined MODAL_AERO_9MODE )
   burdenpoly(:ncol)     = 0.0_r8
   burdenprot(:ncol)     = 0.0_r8
   burdenlip(:ncol)      = 0.0_r8
#endif

   ! diags for other bands
   aoduv(:ncol)          = 0.0_r8
   aodnir(:ncol)         = 0.0_r8

   ! loop over all aerosol modes
   call rad_cnst_get_info(list_idx, nmodes=nmodes)

   if (list_idx == 0) then
      ! water uptake and wet radius for the climate list has already been calculated
      call pbuf_get_field(pbuf, dgnumwet_idx, dgnumwet_m)
      call pbuf_get_field(pbuf, qaerwat_idx,  qaerwat_m)
   else
      ! If doing a diagnostic calculation then need to calculate the wet radius
      ! and water uptake for the diagnostic modes
      allocate(dgnumdry_m(pcols,pver,nmodes), dgnumwet_m(pcols,pver,nmodes), &
               qaerwat_m(pcols,pver,nmodes),  wetdens_m(pcols,pver,nmodes), stat=istat)
      if (istat > 0) then
         call endrun('modal_aero_sw: allocation FAILURE: arrays for diagnostic calcs')
      end if
      call modal_aero_calcsize_diag(state, pbuf, list_idx, dgnumdry_m)  
      call modal_aero_wateruptake_dr(state, pbuf, list_idx, dgnumdry_m, dgnumwet_m, &
                                     qaerwat_m, wetdens_m)
   endif

   do m = 1, nmodes

      ! diagnostics for visible band for each mode
      burden(:ncol)       = 0._r8
      aodmode(1:ncol)     = 0.0_r8
      dustaodmode(1:ncol) = 0.0_r8

      dgnumwet => dgnumwet_m(:,:,m)
      qaerwat  => qaerwat_m(:,:,m)

      ! get mode properties
      call rad_cnst_get_mode_props(list_idx, m, sigmag=sigma_logr_aer, refrtabsw=refrtabsw , &
         refitabsw=refitabsw, extpsw=extpsw, abspsw=abspsw, asmpsw=asmpsw)

      ! get mode info
      call rad_cnst_get_info(list_idx, m, nspec=nspec)

      ! calc size parameter for all columns
      call modal_size_parameters(ncol, sigma_logr_aer, dgnumwet, radsurf, logradsurf, cheb)

      do isw = 1, nswbands
         savaervis = (isw .eq. idx_sw_diag)
         savaeruv  = (isw .eq. idx_uv_diag)
         savaernir = (isw .eq. idx_nir_diag)

         do k = top_lev, pver

            ! form bulk refractive index
            crefin(:ncol) = (0._r8, 0._r8)
            dryvol(:ncol) = 0._r8
            dustvol(:ncol) = 0._r8

            scatdust(:ncol)     = 0._r8
            absdust(:ncol)      = 0._r8
            hygrodust(:ncol)    = 0._r8
            scatso4(:ncol)      = 0._r8
            absso4(:ncol)       = 0._r8
            hygroso4(:ncol)     = 0._r8
            scatbc(:ncol)       = 0._r8
            absbc(:ncol)        = 0._r8
            hygrobc(:ncol)      = 0._r8
            scatpom(:ncol)      = 0._r8
            abspom(:ncol)       = 0._r8
            hygropom(:ncol)     = 0._r8
            scatsoa(:ncol)      = 0._r8
            abssoa(:ncol)       = 0._r8
            hygrosoa(:ncol)     = 0._r8
            scatseasalt(:ncol)  = 0._r8
            absseasalt(:ncol)   = 0._r8
            hygroseasalt(:ncol) = 0._r8
#if ( defined MODAL_AERO_4MODE_MOM )
            scatmom(:ncol)  = 0._r8
            absmom(:ncol)   = 0._r8
            hygromom(:ncol) = 0._r8
#elif ( defined MODAL_AERO_9MODE )
            scatpoly(:ncol)  = 0._r8
            abspoly(:ncol)   = 0._r8
            hygropoly(:ncol) = 0._r8
            scatprot(:ncol)  = 0._r8
            absprot(:ncol)   = 0._r8
            hygroprot(:ncol) = 0._r8
            scatlip(:ncol)  = 0._r8
            abslip(:ncol)   = 0._r8
            hygrolip(:ncol) = 0._r8
#endif

            ! aerosol species loop
            do l = 1, nspec
               call rad_cnst_get_aer_mmr(list_idx, m, l, 'a', state, pbuf, specmmr)
               call rad_cnst_get_aer_props(list_idx, m, l, density_aer=specdens, &
                                           refindex_aer_sw=specrefindex, spectype=spectype, &
                                           hygro_aer=hygro_aer)

               do i = 1, ncol
                  vol(i)      = specmmr(i,k)/specdens
                  dryvol(i)   = dryvol(i) + vol(i)
                  crefin(i)   = crefin(i) + vol(i)*specrefindex(isw)
               end do

               ! compute some diagnostics for visible band only
               if (savaervis) then

                  specrefr = real(specrefindex(isw))
                  specrefi = aimag(specrefindex(isw))

                  do i = 1, ncol
                     burden(i) = burden(i) + specmmr(i,k)*mass(i,k)
                  end do

                  if (trim(spectype) == 'dust') then
                     do i = 1, ncol
                        burdendust(i) = burdendust(i) + specmmr(i,k)*mass(i,k)
                        dustvol(i)    = vol(i)
                        scatdust(i)   = vol(i)*specrefr
                        absdust(i)    = -vol(i)*specrefi
                        hygrodust(i)  = vol(i)*hygro_aer
                     end do
                  end if

                  if (trim(spectype) == 'sulfate') then
                     do i = 1, ncol
                        burdenso4(i) = burdenso4(i) + specmmr(i,k)*mass(i,k)
                        scatso4(i)   = vol(i)*specrefr
                        absso4(i)    = -vol(i)*specrefi
                        hygroso4(i)  = vol(i)*hygro_aer
                     end do
                  end if
                  if (trim(spectype) == 'black-c') then
                     do i = 1, ncol
                        burdenbc(i) = burdenbc(i) + specmmr(i,k)*mass(i,k)
                        scatbc(i)   = vol(i)*specrefr
                        absbc(i)    = -vol(i)*specrefi
                        hygrobc(i)  = vol(i)*hygro_aer
                   end do
                  end if
                  if (trim(spectype) == 'p-organic') then
                     do i = 1, ncol
                        burdenpom(i) = burdenpom(i) + specmmr(i,k)*mass(i,k)
                        scatpom(i)   = vol(i)*specrefr
                        abspom(i)    = -vol(i)*specrefi
                        hygropom(i)  = vol(i)*hygro_aer
                      end do
                  end if
                  if (trim(spectype) == 's-organic') then
                     do i = 1, ncol
                        burdensoa(i) = burdensoa(i) + specmmr(i,k)*mass(i,k)
                        scatsoa(i)   = vol(i)*specrefr
                        abssoa(i)    = -vol(i)*specrefi
                        hygrosoa(i)  = vol(i)*hygro_aer
                     end do
                  end if
                  if (trim(spectype) == 'seasalt') then
                     do i = 1, ncol
                        burdenseasalt(i) = burdenseasalt(i) + specmmr(i,k)*mass(i,k)
                        scatseasalt(i)   = vol(i)*specrefr
                        absseasalt(i)    = -vol(i)*specrefi
                        hygroseasalt(i)  = vol(i)*hygro_aer
                      end do
                  end if
#if ( defined MODAL_AERO_4MODE_MOM )
                  if (trim(spectype) == 'm-organic') then
                     do i = 1, ncol
                        burdenmom(i) = burdenmom(i) + specmmr(i,k)*mass(i,k)
                        scatmom(i)   = vol(i)*specrefr
                        absmom(i)    = -vol(i)*specrefi
                        hygromom(i)  = vol(i)*hygro_aer
                     end do
                  end if
#elif ( defined MODAL_AERO_9MODE )
                  if (trim(spectype) == 'm-poly') then
                     do i = 1, ncol
                        burdenpoly(i) = burdenpoly(i) + specmmr(i,k)*mass(i,k)
                        scatpoly(i)   = vol(i)*specrefr
                        abspoly(i)    = -vol(i)*specrefi
                        hygropoly(i)  = vol(i)*hygro_aer
                     end do
                  end if
                  if (trim(spectype) == 'm-prot') then
                     do i = 1, ncol
                        burdenprot(i) = burdenprot(i) + specmmr(i,k)*mass(i,k)
                        scatprot(i)   = vol(i)*specrefr
                        absprot(i)    = -vol(i)*specrefi
                        hygroprot(i)  = vol(i)*hygro_aer
                     end do
                  end if
                  if (trim(spectype) == 'm-lip') then
                     do i = 1, ncol
                        burdenlip(i) = burdenlip(i) + specmmr(i,k)*mass(i,k)
                        scatlip(i)   = vol(i)*specrefr
                        abslip(i)    = -vol(i)*specrefi
                        hygrolip(i)  = vol(i)*hygro_aer
                     end do
                  end if
#endif
               end if
            end do ! species loop

            do i = 1, ncol
               watervol(i) = qaerwat(i,k)/rhoh2o
               wetvol(i) = watervol(i) + dryvol(i)
               if (watervol(i) < 0._r8) then
                  if (abs(watervol(i)) .gt. 1.e-1_r8*wetvol(i)) then
                     write(iulog,'(a,2e10.2,a)') 'watervol,wetvol=', &
                        watervol(i), wetvol(i), ' in '//subname
                  end if
                  watervol(i) = 0._r8
                  wetvol(i) = dryvol(i)
               end if

               ! volume mixing
               crefin(i) = crefin(i) + watervol(i)*crefwsw(isw)
               crefin(i) = crefin(i)/max(wetvol(i),1.e-60_r8)
               refr(i)   = real(crefin(i))
               refi(i)   = abs(aimag(crefin(i)))
            end do

            ! call t_startf('binterp')

            ! interpolate coefficients linear in refractive index
            ! first call calcs itab,jtab,ttab,utab
            itab(:ncol) = 0
            call binterp(extpsw(:,:,:,isw), ncol, ncoef, prefr, prefi, &
                         refr, refi, refrtabsw(:,isw), refitabsw(:,isw), &
                         itab, jtab, ttab, utab, cext)
            call binterp(abspsw(:,:,:,isw), ncol, ncoef, prefr, prefi, &
                         refr, refi, refrtabsw(:,isw), refitabsw(:,isw), &
                         itab, jtab, ttab, utab, cabs)
            call binterp(asmpsw(:,:,:,isw), ncol, ncoef, prefr, prefi, &
                         refr, refi, refrtabsw(:,isw), refitabsw(:,isw), &
                         itab, jtab, ttab, utab, casm)

            ! call t_stopf('binterp')

            ! parameterized optical properties
            do i=1,ncol

               if (logradsurf(i,k) .le. xrmax) then
                  pext(i) = 0.5_r8*cext(i,1)
                  do nc = 2, ncoef
                     pext(i) = pext(i) + cheb(nc,i,k)*cext(i,nc)
                  enddo
                  pext(i) = exp(pext(i))
               else
                  pext(i) = 1.5_r8/(radsurf(i,k)*rhoh2o) ! geometric optics
               endif

               ! convert from m2/kg water to m2/kg aerosol
               specpext(i) = pext(i)
               pext(i) = pext(i)*wetvol(i)*rhoh2o
               pabs(i) = 0.5_r8*cabs(i,1)
               pasm(i) = 0.5_r8*casm(i,1)
               do nc = 2, ncoef
                  pabs(i) = pabs(i) + cheb(nc,i,k)*cabs(i,nc)
                  pasm(i) = pasm(i) + cheb(nc,i,k)*casm(i,nc)
               enddo
               pabs(i) = pabs(i)*wetvol(i)*rhoh2o
               pabs(i) = max(0._r8,pabs(i))
               pabs(i) = min(pext(i),pabs(i))

               palb(i) = 1._r8-pabs(i)/max(pext(i),1.e-40_r8)
               palb(i) = 1._r8-pabs(i)/max(pext(i),1.e-40_r8)

               dopaer(i) = pext(i)*mass(i,k)
            end do

            if (savaeruv) then
               do i = 1, ncol
                  aoduv(i) = aoduv(i) + dopaer(i)
               end do
            end if

            if (savaernir) then
               do i = 1, ncol
                  aodnir(i) = aodnir(i) + dopaer(i)
               end do
            endif

            ! Save aerosol optical depth at longest visible wavelength
            ! sum over layers
            if (savaervis) then
               ! aerosol extinction (/m)
               do i = 1, ncol
                  extinct(i,k) = extinct(i,k) + dopaer(i)*air_density(i,k)/mass(i,k)
                  absorb(i,k)  = absorb(i,k) + pabs(i)*air_density(i,k)
                  aodvis(i)    = aodvis(i) + dopaer(i)
                  aodabs(i)    = aodabs(i) + pabs(i)*mass(i,k)
                  aodmode(i)   = aodmode(i) + dopaer(i)
                  ssavis(i)    = ssavis(i) + dopaer(i)*palb(i)

                  if (wetvol(i) > 1.e-40_r8) then

                     dustaodmode(i) = dustaodmode(i) + dopaer(i)*dustvol(i)/wetvol(i)

                     ! partition optical depth into contributions from each constituent
                     ! assume contribution is proportional to refractive index X volume

                     scath2o        = watervol(i)*real(crefwsw(isw))
		     absh2o         = -watervol(i)*aimag(crefwsw(isw))
#if ( defined MODAL_AERO_4MODE_MOM )
		     sumscat        = scatso4(i) + scatpom(i) + scatsoa(i) + scatbc(i) + &
                                      scatdust(i) + scatseasalt(i) + scath2o + &
                                      scatmom(i)
		     sumabs         = absso4(i) + abspom(i) + abssoa(i) + absbc(i) + &
                                      absdust(i) + absseasalt(i) + absh2o + &
                                      absmom(i)
                     sumhygro       = hygroso4(i) + hygropom(i) + hygrosoa(i) + hygrobc(i) + &
                                      hygrodust(i) + hygroseasalt(i) + &
                                      hygromom(i)
#elif ( defined MODAL_AERO_9MODE )
		     sumscat        = scatso4(i) + scatpom(i) + scatsoa(i) + scatbc(i) + &
                                      scatdust(i) + scatseasalt(i) + scath2o + &
                                      scatpoly(i) + scatprot(i) + scatlip(i)
		     sumabs         = absso4(i) + abspom(i) + abssoa(i) + absbc(i) + &
                                      absdust(i) + absseasalt(i) + absh2o + &
                                      abspoly(i) + absprot(i) + abslip(i)
                     sumhygro       = hygroso4(i) + hygropom(i) + hygrosoa(i) + hygrobc(i) + &
                                      hygrodust(i) + hygroseasalt(i) + &
                                      hygropoly(i) + hygroprot(i) + hygrolip(i)
#else
		     sumscat        = scatso4(i) + scatpom(i) + scatsoa(i) + scatbc(i) + &
                                      scatdust(i) + scatseasalt(i) + scath2o
		     sumabs         = absso4(i) + abspom(i) + abssoa(i) + absbc(i) + &
                                      absdust(i) + absseasalt(i) + absh2o
                     sumhygro       = hygroso4(i) + hygropom(i) + hygrosoa(i) + hygrobc(i) + &
                                      hygrodust(i) + hygroseasalt(i)
#endif

                     scatdust(i)    = (scatdust(i) + scath2o*hygrodust(i)/sumhygro)/sumscat
                     absdust(i)     = (absdust(i) + absh2o*hygrodust(i)/sumhygro)/sumabs

                     scatso4(i)     = (scatso4(i) + scath2o*hygroso4(i)/sumhygro)/sumscat
                     absso4(i)      = (absso4(i) + absh2o*hygroso4(i)/sumhygro)/sumabs

                     scatpom(i)     = (scatpom(i) + scath2o*hygropom(i)/sumhygro)/sumscat
                     abspom(i)      = (abspom(i) + absh2o*hygropom(i)/sumhygro)/sumabs

                     scatsoa(i)     = (scatsoa(i) + scath2o*hygrosoa(i)/sumhygro)/sumscat
                     abssoa(i)      = (abssoa(i) + absh2o*hygrosoa(i)/sumhygro)/sumabs

                     scatbc(i)      = (scatbc(i) + scath2o*hygrobc(i)/sumhygro)/sumscat
                     absbc(i)       = (absbc(i) + absh2o*hygrobc(i)/sumhygro)/sumabs

                     scatseasalt(i) = (scatseasalt(i) + scath2o*hygroseasalt(i)/sumhygro)/sumscat
                     absseasalt(i)  = (absseasalt(i) + absh2o*hygroseasalt(i)/sumhygro)/sumabs

#if ( defined MODAL_AERO_4MODE_MOM )
                     scatmom(i) = (scatmom(i) + scath2o*hygromom(i)/sumhygro)/sumscat
                     absmom(i)  = (absmom(i) + absh2o*hygromom(i)/sumhygro)/sumabs                     

#elif ( defined MODAL_AERO_9MODE )
                     scatpoly(i) = (scatpoly(i) + scath2o*hygropoly(i)/sumhygro)/sumscat
                     abspoly(i)  = (abspoly(i) + absh2o*hygropoly(i)/sumhygro)/sumabs                     

                     scatprot(i) = (scatprot(i) + scath2o*hygroprot(i)/sumhygro)/sumscat
                     absprot(i)  = (absprot(i) + absh2o*hygroprot(i)/sumhygro)/sumabs                     

                     scatlip(i) = (scatlip(i) + scath2o*hygrolip(i)/sumhygro)/sumscat
                     abslip(i)  = (abslip(i) + absh2o*hygrolip(i)/sumhygro)/sumabs                     
#endif
                     
                     aodabsbc(i)    = aodabsbc(i) + absbc(i)*dopaer(i)*(1.0_r8-palb(i))

                     aodc           = (absdust(i)*(1.0_r8 - palb(i)) + palb(i)*scatdust(i))*dopaer(i)
                     dustaod(i)     = dustaod(i) + aodc

                     aodc           = (absso4(i)*(1.0_r8 - palb(i)) + palb(i)*scatso4(i))*dopaer(i)
                     so4aod(i)      = so4aod(i) + aodc

                     aodc           = (abspom(i)*(1.0_r8 - palb(i)) + palb(i)*scatpom(i))*dopaer(i)
                     pomaod(i)      = pomaod(i) + aodc

                     aodc           = (abssoa(i)*(1.0_r8 - palb(i)) + palb(i)*scatsoa(i))*dopaer(i)
                     soaaod(i)      = soaaod(i) + aodc

                     aodc           = (absbc(i)*(1.0_r8 - palb(i)) + palb(i)*scatbc(i))*dopaer(i)
                     bcaod(i)       = bcaod(i) + aodc

                     aodc           = (absseasalt(i)*(1.0_r8 - palb(i)) + palb(i)*scatseasalt(i))*dopaer(i)
                     seasaltaod(i)  = seasaltaod(i) + aodc

#if ( defined MODAL_AERO_4MODE_MOM )
                     aodc           = (absmom(i)*(1.0_r8 - palb(i)) + palb(i)*scatmom(i))*dopaer(i)
                     momaod(i)  = momaod(i) + aodc

#elif ( defined MODAL_AERO_9MODE )
                     aodc           = (abspoly(i)*(1.0_r8 - palb(i)) + palb(i)*scatpoly(i))*dopaer(i)
                     polyaod(i)  = polyaod(i) + aodc

                     aodc           = (absprot(i)*(1.0_r8 - palb(i)) + palb(i)*scatprot(i))*dopaer(i)
                     protaod(i)  = protaod(i) + aodc

                     aodc           = (abslip(i)*(1.0_r8 - palb(i)) + palb(i)*scatlip(i))*dopaer(i)
                     lipaod(i)  = lipaod(i) + aodc
#endif

                  endif

               end do
            endif

            do i = 1, ncol

               if ((dopaer(i) <= -1.e-10_r8) .or. (dopaer(i) >= 30._r8)) then

                  if (dopaer(i) <= -1.e-10_r8) then
                     write(iulog,*) "ERROR: Negative aerosol optical depth &
                          &in this layer."
                  else
                     write(iulog,*) "WARNING: Aerosol optical depth is &
                          &unreasonably high in this layer."
                  end if

                  write(iulog,*) 'dopaer(', i, ',', k, ',', m, ',', lchnk, ')=', dopaer(i)
                  ! write(iulog,*) 'itab,jtab,ttab,utab=',itab(i),jtab(i),ttab(i),utab(i)
                  write(iulog,*) 'k=', k, ' pext=', pext(i), ' specext=', specpext(i)
                  write(iulog,*) 'wetvol=', wetvol(i), ' dryvol=', dryvol(i), ' watervol=', watervol(i)
                  ! write(iulog,*) 'cext=',(cext(i,l),l=1,ncoef)
                  ! write(iulog,*) 'crefin=',crefin(i)
                  write(iulog,*) 'nspec=', nspec
                  ! write(iulog,*) 'cheb=', (cheb(nc,m,i,k),nc=2,ncoef)
                  do l = 1, nspec
                     call rad_cnst_get_aer_mmr(list_idx, m, l, 'a', state, pbuf, specmmr)
                     call rad_cnst_get_aer_props(list_idx, m, l, density_aer=specdens, &
                                                 refindex_aer_sw=specrefindex)
                     volf = specmmr(i,k)/specdens
                     write(iulog,*) 'l=', l, 'vol(l)=', volf
                     write(iulog,*) 'isw=', isw, 'specrefindex(isw)=', specrefindex(isw)
                     write(iulog,*) 'specdens=', specdens
                  end do

                  nerr_dopaer = nerr_dopaer + 1
!                  if (nerr_dopaer >= nerrmax_dopaer) then
                  if (dopaer(i) < -1.e-10_r8) then
                     write(iulog,*) '*** halting in '//subname//' after nerr_dopaer =', nerr_dopaer
                     call endrun('exit from '//subname)
                  end if

               end if
            end do

            do i=1,ncol
               tauxar(i,k,isw) = tauxar(i,k,isw) + dopaer(i)
               wa(i,k,isw)     = wa(i,k,isw)     + dopaer(i)*palb(i)
               ga(i,k,isw)     = ga(i,k,isw)     + dopaer(i)*palb(i)*pasm(i)
               fa(i,k,isw)     = fa(i,k,isw)     + dopaer(i)*palb(i)*pasm(i)*pasm(i)
            end do

         end do ! pver

      end do ! sw bands

      ! mode diagnostics
      ! The diagnostics are currently only output for the climate list.  Code mods will
      ! be necessary to provide output for the rad_diag lists.
      if (list_idx == 0) then
         do i = 1, nnite
            burden(idxnite(i))  = fillvalue
            aodmode(idxnite(i)) = fillvalue
            dustaodmode(idxnite(i)) = fillvalue
         end do

         write(outname,'(a,i1)') 'BURDEN', m
         call outfld(trim(outname), burden, pcols, lchnk)

         write(outname,'(a,i1)') 'AODMODE', m
         call outfld(trim(outname), aodmode, pcols, lchnk)

         if (m .lt. 8) then ! dust doesn't appear in modes 8 or 9
            write(outname,'(a,i1)') 'AODDUST', m
            call outfld(trim(outname), dustaodmode, pcols, lchnk)
         end if

      end if

   end do ! nmodes

   if (list_idx > 0) then
      deallocate(dgnumdry_m)
      deallocate(dgnumwet_m)
      deallocate(qaerwat_m)
      deallocate(wetdens_m)
   end if

   ! Output visible band diagnostics for quantities summed over the modes
   ! These fields are put out for diagnostic lists as well as the climate list.
   do i = 1, nnite
      extinct(idxnite(i),:) = fillvalue
      absorb(idxnite(i),:)  = fillvalue
      aodvis(idxnite(i))    = fillvalue
      aodabs(idxnite(i))    = fillvalue
   end do

   call outfld('EXTINCT'//diag(list_idx),  extinct, pcols, lchnk)
   call outfld('ABSORB'//diag(list_idx),   absorb,  pcols, lchnk)
   call outfld('AODVIS'//diag(list_idx),   aodvis,  pcols, lchnk)
   call outfld('AODABS'//diag(list_idx),   aodabs,  pcols, lchnk)

   ! These diagnostics are output only for climate list
   if (list_idx == 0) then
      do i = 1, ncol
         if (aodvis(i) > 1.e-10_r8) then
            ssavis(i) = ssavis(i)/aodvis(i)
         else
            ssavis(i) = 0.925_r8
         endif
      end do

      do i = 1, nnite
         ssavis(idxnite(i))     = fillvalue

         aoduv(idxnite(i))      = fillvalue
         aodnir(idxnite(i))     = fillvalue

         burdendust(idxnite(i)) = fillvalue
         burdenso4(idxnite(i))  = fillvalue
         burdenpom(idxnite(i))  = fillvalue
         burdensoa(idxnite(i))  = fillvalue
         burdenbc(idxnite(i))   = fillvalue
         burdenseasalt(idxnite(i)) = fillvalue
#if ( defined MODAL_AERO_4MODE_MOM )
         burdenmom(idxnite(i)) = fillvalue
#elif ( defined MODAL_AERO_9MODE )
         burdenpoly(idxnite(i)) = fillvalue
         burdenprot(idxnite(i)) = fillvalue
         burdenlip(idxnite(i)) = fillvalue
#endif

         aodabsbc(idxnite(i))   = fillvalue

         dustaod(idxnite(i))    = fillvalue
         so4aod(idxnite(i))     = fillvalue
         pomaod(idxnite(i))     = fillvalue
         soaaod(idxnite(i))     = fillvalue
         bcaod(idxnite(i))      = fillvalue
#if ( defined MODAL_AERO_4MODE_MOM )
         momaod(idxnite(i)) = fillvalue
#elif ( defined MODAL_AERO_9MODE )
         polyaod(idxnite(i)) = fillvalue
         protaod(idxnite(i)) = fillvalue
         lipaod(idxnite(i)) = fillvalue
#endif
       end do

      call outfld('SSAVIS',        ssavis,        pcols, lchnk)

      call outfld('AODUV',         aoduv,         pcols, lchnk)
      call outfld('AODNIR',        aodnir,        pcols, lchnk)

      call outfld('BURDENDUST',    burdendust,    pcols, lchnk)
      call outfld('BURDENSO4' ,    burdenso4,     pcols, lchnk)
      call outfld('BURDENPOM' ,    burdenpom,     pcols, lchnk)
      call outfld('BURDENSOA' ,    burdensoa,     pcols, lchnk)
      call outfld('BURDENBC'  ,    burdenbc,      pcols, lchnk)
      call outfld('BURDENSEASALT', burdenseasalt, pcols, lchnk)

#if ( defined MODAL_AERO_4MODE_MOM )
      call outfld('BURDENMOM', burdenmom, pcols, lchnk)
#elif ( defined MODAL_AERO_9MODE )
      call outfld('BURDENPOLY', burdenpoly, pcols, lchnk)
      call outfld('BURDENPROT', burdenprot, pcols, lchnk)
      call outfld('BURDENLIP', burdenlip, pcols, lchnk)
#endif

      call outfld('AODABSBC',      aodabsbc,      pcols, lchnk)

      call outfld('AODDUST',       dustaod,       pcols, lchnk)
      call outfld('AODSO4',        so4aod,        pcols, lchnk)
      call outfld('AODPOM',        pomaod,        pcols, lchnk)
      call outfld('AODSOA',        soaaod,        pcols, lchnk)
      call outfld('AODBC',         bcaod,         pcols, lchnk)
      call outfld('AODSS',         seasaltaod,    pcols, lchnk)

#if ( defined MODAL_AERO_4MODE_MOM )
      call outfld('AODMOM',         momaod,    pcols, lchnk)
#elif ( defined MODAL_AERO_9MODE )
      call outfld('AODPOLY',         polyaod,    pcols, lchnk)
      call outfld('AODPROT',         protaod,    pcols, lchnk)
      call outfld('AODLIP',         lipaod,    pcols, lchnk)
#endif
   end if

end subroutine modal_aero_sw

!===============================================================================

subroutine modal_aero_lw(list_idx, state, pbuf, tauxar)

   ! calculates aerosol lw radiative properties

   integer,             intent(in)  :: list_idx ! index of the climate or a diagnostic list
   type(physics_state), intent(in), target :: state    ! state variables
   
   type(physics_buffer_desc), pointer :: pbuf(:)

   real(r8), intent(out) :: tauxar(pcols,pver,nlwbands) ! layer absorption optical depth

   ! Local variables
   integer :: i, ifld, ilw, k, l, m, nc, ns
   integer :: lchnk                    ! chunk id
   integer :: ncol                     ! number of active columns in the chunk
   integer :: nmodes
   integer :: nspec
   integer :: istat

   real(r8), pointer :: dgnumwet(:,:)  ! wet number mode diameter (m)
   real(r8), pointer :: qaerwat(:,:)   ! aerosol water (g/g)

   real(r8), pointer :: dgnumdry_m(:,:,:) ! number mode dry diameter for all modes
   real(r8), pointer :: dgnumwet_m(:,:,:) ! number mode wet diameter for all modes
   real(r8), pointer :: qaerwat_m(:,:,:)  ! aerosol water (g/g) for all modes
   real(r8), pointer :: wetdens_m(:,:,:)  ! 

   real(r8) :: sigma_logr_aer          ! geometric standard deviation of number distribution
   real(r8) :: alnsg_amode
   real(r8) :: xrad(pcols)
   real(r8) :: cheby(ncoef,pcols,pver)  ! chebychef polynomials

   real(r8) :: mass(pcols,pver) ! layer mass

   real(r8),    pointer :: specmmr(:,:)        ! species mass mixing ratio
   real(r8)             :: specdens            ! species density (kg/m3)
   complex(r8), pointer :: specrefindex(:)     ! species refractive index

   real(r8) :: vol(pcols)       ! volume concentration of aerosol specie (m3/kg)
   real(r8) :: dryvol(pcols)    ! volume concentration of aerosol mode (m3/kg)
   real(r8) :: wetvol(pcols)    ! volume concentration of wet mode (m3/kg)
   real(r8) :: watervol(pcols)  ! volume concentration of water in each mode (m3/kg)
   real(r8) :: refr(pcols)      ! real part of refractive index
   real(r8) :: refi(pcols)      ! imaginary part of refractive index
   complex(r8) :: crefin(pcols) ! complex refractive index
   real(r8), pointer :: refrtablw(:,:) ! table of real refractive indices for aerosols
   real(r8), pointer :: refitablw(:,:) ! table of imag refractive indices for aerosols
   real(r8), pointer :: absplw(:,:,:,:) ! specific absorption

   integer  :: itab(pcols), jtab(pcols)
   real(r8) :: ttab(pcols), utab(pcols)
   real(r8) :: cabs(pcols,ncoef)
   real(r8) :: pabs(pcols)      ! parameterized specific absorption (m2/kg)
   real(r8) :: dopaer(pcols)    ! aerosol optical depth in layer

   integer, parameter :: nerrmax_dopaer=1000
   integer  :: nerr_dopaer = 0
   real(r8) :: volf             ! volume fraction of insoluble aerosol

   character(len=*), parameter :: subname = 'modal_aero_lw'
   !----------------------------------------------------------------------------

   lchnk = state%lchnk
   ncol  = state%ncol

   ! initialize output variables
   tauxar(:ncol,:,:) = 0._r8

   ! dry mass in each cell
   mass(:ncol,:) = state%pdeldry(:ncol,:)*rga

   ! loop over all aerosol modes
   call rad_cnst_get_info(list_idx, nmodes=nmodes)

   if (list_idx == 0) then
      ! water uptake and wet radius for the climate list has already been calculated
      call pbuf_get_field(pbuf, dgnumwet_idx, dgnumwet_m)
      call pbuf_get_field(pbuf, qaerwat_idx,  qaerwat_m)
   else
      ! If doing a diagnostic calculation then need to calculate the wet radius
      ! and water uptake for the diagnostic modes
      allocate(dgnumdry_m(pcols,pver,nmodes), dgnumwet_m(pcols,pver,nmodes), &
               qaerwat_m(pcols,pver,nmodes),  wetdens_m(pcols,pver,nmodes), stat=istat)
      if (istat > 0) then
         call endrun('modal_aero_lw: allocation FAILURE: arrays for diagnostic calcs')
      end if
      call modal_aero_calcsize_diag(state, pbuf, list_idx, dgnumdry_m)  
      call modal_aero_wateruptake_dr(state, pbuf, list_idx, dgnumdry_m, dgnumwet_m, &
                                     qaerwat_m, wetdens_m)
   endif

   do m = 1, nmodes

      dgnumwet => dgnumwet_m(:,:,m)
      qaerwat  => qaerwat_m(:,:,m)

      ! get mode properties
      call rad_cnst_get_mode_props(list_idx, m, sigmag=sigma_logr_aer, refrtablw=refrtablw , &
         refitablw=refitablw, absplw=absplw)

      ! get mode info
      call rad_cnst_get_info(list_idx, m, nspec=nspec)

      ! calc size parameter for all columns
      ! this is the same calculation that's done in modal_size_parameters, but there
      ! some intermediate results are saved and the chebyshev polynomials are stored
      ! in a array with different index order.  Could be unified.
      do k = top_lev, pver
         do i = 1, ncol
            alnsg_amode = log( sigma_logr_aer )
            ! convert from number diameter to surface area
            xrad(i) = log(0.5_r8*dgnumwet(i,k)) + 2.0_r8*alnsg_amode*alnsg_amode
            ! normalize size parameter
            xrad(i) = max(xrad(i), xrmin)
            xrad(i) = min(xrad(i), xrmax)
            xrad(i) = (2*xrad(i)-xrmax-xrmin)/(xrmax-xrmin)
            ! chebyshev polynomials
            cheby(1,i,k) = 1.0_r8
            cheby(2,i,k) = xrad(i)
            do nc = 3, ncoef
               cheby(nc,i,k) = 2.0_r8*xrad(i)*cheby(nc-1,i,k)-cheby(nc-2,i,k)
            end do
         end do
      end do

      do ilw = 1, nlwbands

         do k = top_lev, pver

            ! form bulk refractive index. Use volume mixing for infrared
            crefin(:ncol) = (0._r8, 0._r8)
            dryvol(:ncol) = 0._r8

            ! aerosol species loop
            do l = 1, nspec
               call rad_cnst_get_aer_mmr(list_idx, m, l, 'a', state, pbuf, specmmr)
               call rad_cnst_get_aer_props(list_idx, m, l, density_aer=specdens, &
                                           refindex_aer_lw=specrefindex)

               do i = 1, ncol
                  vol(i)    = specmmr(i,k)/specdens
                  dryvol(i) = dryvol(i) + vol(i)
                  crefin(i) = crefin(i) + vol(i)*specrefindex(ilw)
               end do
            end do

            do i = 1, ncol
               watervol(i) = qaerwat(i,k)/rhoh2o
               wetvol(i)   = watervol(i) + dryvol(i)
               if (watervol(i) < 0.0_r8) then
                  if (abs(watervol(i)) .gt. 1.e-1_r8*wetvol(i)) then
                     write(iulog,*) 'watervol,wetvol,dryvol=',watervol(i),wetvol(i),dryvol(i),' in '//subname
                  end if
                  watervol(i) = 0._r8
                  wetvol(i)   = dryvol(i)
               end if

               crefin(i) = crefin(i) + watervol(i)*crefwlw(ilw)
               if (wetvol(i) > 1.e-40_r8) crefin(i) = crefin(i)/wetvol(i)
               refr(i) = real(crefin(i))
               refi(i) = aimag(crefin(i))
            end do

            ! interpolate coefficients linear in refractive index
            ! first call calcs itab,jtab,ttab,utab
            itab(:ncol) = 0
            call binterp(absplw(:,:,:,ilw), ncol, ncoef, prefr, prefi, &
                         refr, refi, refrtablw(:,ilw), refitablw(:,ilw), &
                         itab, jtab, ttab, utab, cabs)

            ! parameterized optical properties
            do i = 1, ncol
               pabs(i) = 0.5_r8*cabs(i,1)
               do nc = 2, ncoef
                  pabs(i) = pabs(i) + cheby(nc,i,k)*cabs(i,nc)
               end do
               pabs(i)   = pabs(i)*wetvol(i)*rhoh2o
               pabs(i)   = max(0._r8,pabs(i))
               dopaer(i) = pabs(i)*mass(i,k)
            end do

            do i = 1, ncol

               if ((dopaer(i) <= -1.e-10_r8) .or. (dopaer(i) >= 20._r8)) then

                  if (dopaer(i) <= -1.e-10_r8) then
                     write(iulog,*) "ERROR: Negative aerosol optical depth &
                          &in this layer."
                  else
                     write(iulog,*) "WARNING: Aerosol optical depth is &
                          &unreasonably high in this layer."
                  end if

                  write(iulog,*) 'dopaer(',i,',',k,',',m,',',lchnk,')=', dopaer(i)
                  write(iulog,*) 'k=',k,' pabs=', pabs(i)
                  write(iulog,*) 'wetvol=',wetvol(i),' dryvol=',dryvol(i),     &
                     ' watervol=',watervol(i)
                  write(iulog,*) 'cabs=', (cabs(i,l),l=1,ncoef)
                  write(iulog,*) 'crefin=', crefin(i)
                  write(iulog,*) 'nspec=', nspec
                  do l = 1,nspec
                     call rad_cnst_get_aer_mmr(list_idx, m, l, 'a', state, pbuf, specmmr)
                     call rad_cnst_get_aer_props(list_idx, m, l, density_aer=specdens, &
                                                 refindex_aer_lw=specrefindex)
                     volf = specmmr(i,k)/specdens
                     write(iulog,*) 'l=',l,'vol(l)=',volf
                     write(iulog,*) 'ilw=',ilw,' specrefindex(ilw)=',specrefindex(ilw)
                     write(iulog,*) 'specdens=',specdens
                  end do

                  nerr_dopaer = nerr_dopaer + 1
                  if (nerr_dopaer >= nerrmax_dopaer .or. dopaer(i) < -1.e-10_r8) then
                     write(iulog,*) '*** halting in '//subname//' after nerr_dopaer =', nerr_dopaer
                     call endrun()
                  end if

               end if
            end do

            do i = 1, ncol
               tauxar(i,k,ilw) = tauxar(i,k,ilw) + dopaer(i)
            end do

         end do ! k = top_lev, pver

      end do  ! nlwbands

   end do ! m = 1, nmodes

   if (list_idx > 0) then
      deallocate(dgnumdry_m)
      deallocate(dgnumwet_m)
      deallocate(qaerwat_m)
      deallocate(wetdens_m)
   end if

end subroutine modal_aero_lw

!===============================================================================
! Private routines
!===============================================================================

subroutine read_water_refindex(infilename)

   ! read water refractive index file and set module data

   character*(*), intent(in) :: infilename   ! modal optics filename

   ! Local variables

   integer            :: i, ierr
   type(file_desc_t)  :: ncid              ! pio file handle
   integer            :: did               ! dimension ids
   integer            :: dimlen            ! dimension lengths
   type(var_desc_t)   :: vid               ! variable ids
   real(r8) :: refrwsw(nswbands), refiwsw(nswbands) ! real, imaginary ref index for water visible
   real(r8) :: refrwlw(nlwbands), refiwlw(nlwbands) ! real, imaginary ref index for water infrared
   !----------------------------------------------------------------------------

   ! open file
   call cam_pio_openfile(ncid, infilename, PIO_NOWRITE)

   ! inquire dimensions.  Check that file values match parameter values.

   ierr = pio_inq_dimid(ncid, 'lw_band', did)
   ierr = pio_inq_dimlen(ncid, did, dimlen)
   if (dimlen .ne. nlwbands) then
      write(iulog,*) 'lw_band len=', dimlen, ' from ', infilename, ' ne nlwbands=', nlwbands
      call endrun('read_modal_optics: bad lw_band value')
   endif

   ierr = pio_inq_dimid(ncid, 'sw_band', did)
   ierr = pio_inq_dimlen(ncid, did, dimlen)
   if (dimlen .ne. nswbands) then
      write(iulog,*) 'sw_band len=', dimlen, ' from ', infilename, ' ne nswbands=', nswbands
      call endrun('read_modal_optics: bad sw_band value')
   endif

   ! read variables
   ierr = pio_inq_varid(ncid, 'refindex_real_water_sw', vid)
   ierr = pio_get_var(ncid, vid, refrwsw)

   ierr = pio_inq_varid(ncid, 'refindex_im_water_sw', vid)
   ierr = pio_get_var(ncid, vid, refiwsw)

   ierr = pio_inq_varid(ncid, 'refindex_real_water_lw', vid)
   ierr = pio_get_var(ncid, vid, refrwlw)

   ierr = pio_inq_varid(ncid, 'refindex_im_water_lw', vid)
   ierr = pio_get_var(ncid, vid, refiwlw)

   ! set complex representation of refractive indices as module data
   do i = 1, nswbands
      crefwsw(i)  = cmplx(refrwsw(i), abs(refiwsw(i)),kind=r8)
   end do
   do i = 1, nlwbands
      crefwlw(i)  = cmplx(refrwlw(i), abs(refiwlw(i)),kind=r8)
   end do

   call pio_closefile(ncid)

end subroutine read_water_refindex

!===============================================================================

subroutine modal_size_parameters(ncol, sigma_logr_aer, dgnumwet, radsurf, logradsurf, cheb)

   integer,  intent(in)  :: ncol
   real(r8), intent(in)  :: sigma_logr_aer  ! geometric standard deviation of number distribution
   real(r8), intent(in)  :: dgnumwet(:,:)   ! aerosol wet number mode diameter (m)
   real(r8), intent(out) :: radsurf(:,:)    ! aerosol surface mode radius
   real(r8), intent(out) :: logradsurf(:,:) ! log(aerosol surface mode radius)
   real(r8), intent(out) :: cheb(:,:,:)

   integer  :: i, k, nc
   real(r8) :: alnsg_amode
   real(r8) :: explnsigma
   real(r8) :: xrad(pcols) ! normalized aerosol radius
   !-------------------------------------------------------------------------------

   alnsg_amode = log(sigma_logr_aer)
   explnsigma = exp(2.0_r8*alnsg_amode*alnsg_amode)

   do k = top_lev, pver
      do i = 1, ncol
         ! convert from number mode diameter to surface area
         radsurf(i,k) = 0.5_r8*dgnumwet(i,k)*explnsigma
         logradsurf(i,k) = log(radsurf(i,k))
         ! normalize size parameter
         xrad(i) = max(logradsurf(i,k),xrmin)
         xrad(i) = min(xrad(i),xrmax)
         xrad(i) = (2._r8*xrad(i)-xrmax-xrmin)/(xrmax-xrmin)
         ! chebyshev polynomials
         cheb(1,i,k) = 1._r8
         cheb(2,i,k) = xrad(i)
         do nc = 3, ncoef
            cheb(nc,i,k) = 2._r8*xrad(i)*cheb(nc-1,i,k)-cheb(nc-2,i,k)
         end do
      end do
   end do

end subroutine modal_size_parameters

!===============================================================================

      subroutine binterp(table,ncol,km,im,jm,x,y,xtab,ytab,ix,jy,t,u,out)

!     bilinear interpolation of table
!
      implicit none
      integer im,jm,km,ncol
      real(r8) table(km,im,jm),xtab(im),ytab(jm),out(pcols,km)
      integer i,ix(pcols),ip1,j,jy(pcols),jp1,k,ic
      real(r8) x(pcols),dx,t(pcols),y(pcols),dy,u(pcols), &
             tu(pcols),tuc(pcols),tcu(pcols),tcuc(pcols)

      if(ix(1).gt.0)go to 30
      if(im.gt.1)then
        do ic=1,ncol
          do i=1,im
            if(x(ic).lt.xtab(i))go to 10
          enddo
   10     ix(ic)=max0(i-1,1)
          ip1=min(ix(ic)+1,im)
          dx=(xtab(ip1)-xtab(ix(ic)))
          if(abs(dx).gt.1.e-20_r8)then
             t(ic)=(x(ic)-xtab(ix(ic)))/dx
          else
             t(ic)=0._r8
          endif
	end do
      else
        ix(:ncol)=1
        t(:ncol)=0._r8
      endif
      if(jm.gt.1)then
        do ic=1,ncol
          do j=1,jm
            if(y(ic).lt.ytab(j))go to 20
          enddo
   20     jy(ic)=max0(j-1,1)
          jp1=min(jy(ic)+1,jm)
          dy=(ytab(jp1)-ytab(jy(ic)))
          if(abs(dy).gt.1.e-20_r8)then
             u(ic)=(y(ic)-ytab(jy(ic)))/dy
             if(u(ic).lt.0._r8.or.u(ic).gt.1._r8)then
                write(iulog,*) 'u,y,jy,ytab,dy=',u(ic),y(ic),jy(ic),ytab(jy(ic)),dy
             endif
          else
            u(ic)=0._r8
          endif
	end do
      else
        jy(:ncol)=1
        u(:ncol)=0._r8
      endif
   30 continue
      do ic=1,ncol
         tu(ic)=t(ic)*u(ic)
         tuc(ic)=t(ic)-tu(ic)
         tcuc(ic)=1._r8-tuc(ic)-u(ic)
         tcu(ic)=u(ic)-tu(ic)
         jp1=min(jy(ic)+1,jm)
         ip1=min(ix(ic)+1,im)
         do k=1,km
            out(ic,k)=tcuc(ic)*table(k,ix(ic),jy(ic))+tuc(ic)*table(k,ip1,jy(ic))   &
               +tu(ic)*table(k,ip1,jp1)+tcu(ic)*table(k,ix(ic),jp1)
	 end do
      enddo
      return
      end subroutine binterp

end module modal_aer_opt<|MERGE_RESOLUTION|>--- conflicted
+++ resolved
@@ -174,7 +174,6 @@
 
    ! Add diagnostic fields to history output.
 
-<<<<<<< HEAD
    call addfld ('EXTINCT',(/ 'lev' /),    'A','/m','Aerosol extinction', flag_xyfill=.true.)
    call addfld ('ABSORB',(/ 'lev' /),    'A','/m','Aerosol absorption', flag_xyfill=.true.)
    call addfld ('AODVIS',horiz_only,    'A','  ','Aerosol optical depth 550 nm', flag_xyfill=.true.)
@@ -194,6 +193,13 @@
    call addfld ('AODBC',horiz_only,    'A','  ','Aerosol optical depth 550 nm from BC', flag_xyfill=.true.)
    call addfld ('AODSS',horiz_only,    'A','  ','Aerosol optical depth 550 nm from seasalt', flag_xyfill=.true.)
    call addfld ('AODABSBC',horiz_only, 'A','  ','Aerosol absorption optical depth 550 nm from BC', flag_xyfill=.true.)
+#if ( defined MODAL_AERO_4MODE_MOM )
+   call addfld ('AODMOM',horiz_only,    'A','  ','Aerosol optical depth 550 nm from marine organic', flag_xyfill=.true.)
+#elif ( defined MODAL_AERO_9MODE )
+   call addfld ('AODPOLY',horiz_only,    'A','  ','Aerosol optical depth 550 nm from marine poly', flag_xyfill=.true.)
+   call addfld ('AODPROT',horiz_only,    'A','  ','Aerosol optical depth 550 nm from marine prot', flag_xyfill=.true.)
+   call addfld ('AODLIP',horiz_only,    'A','  ','Aerosol optical depth 550 nm from marine lip', flag_xyfill=.true.)
+#endif
    call addfld ('BURDEN1',horiz_only,  'A','kg/m2'      ,'Aerosol burden mode 1'      , flag_xyfill=.true.)
    call addfld ('BURDEN2',horiz_only,  'A','kg/m2'      ,'Aerosol burden mode 2'      , flag_xyfill=.true.)
    call addfld ('BURDEN3',horiz_only,  'A','kg/m2'      ,'Aerosol burden mode 3'      , flag_xyfill=.true.)
@@ -203,45 +209,6 @@
    call addfld ('BURDENSOA',horiz_only,  'A','kg/m2'    ,'SOA aerosol burden'         , flag_xyfill=.true.)
    call addfld ('BURDENBC',horiz_only,  'A','kg/m2'     ,'Black carbon aerosol burden', flag_xyfill=.true.)
    call addfld ('BURDENSEASALT',horiz_only,  'A','kg/m2','Seasalt aerosol burden'     , flag_xyfill=.true.)
-   call addfld ('SSAVIS',horiz_only,    'A','  ','Aerosol singel-scatter albedo', flag_xyfill=.true.)
-=======
-   call addfld ('EXTINCT','/m  ',pver,    'A','Aerosol extinction',phys_decomp, flag_xyfill=.true.)
-   call addfld ('ABSORB','/m  ',pver,    'A','Aerosol absorption',phys_decomp, flag_xyfill=.true.)
-   call addfld ('AODVIS','  ',1,    'A','Aerosol optical depth 550 nm',phys_decomp, flag_xyfill=.true.)
-   call addfld ('AODUV','  ',1,    'A','Aerosol optical depth 350 nm',phys_decomp, flag_xyfill=.true.)  
-   call addfld ('AODNIR','  ',1,    'A','Aerosol optical depth 850 nm',phys_decomp, flag_xyfill=.true.) 
-   call addfld ('AODABS','  ',1,    'A','Aerosol absorption optical depth 550 nm',phys_decomp, flag_xyfill=.true.)
-   call addfld ('AODMODE1','  ',1,    'A','Aerosol optical depth 550 nm mode 1'           ,phys_decomp, flag_xyfill=.true.)
-   call addfld ('AODMODE2','  ',1,    'A','Aerosol optical depth 550 nm mode 2'           ,phys_decomp, flag_xyfill=.true.)
-   call addfld ('AODMODE3','  ',1,    'A','Aerosol optical depth 550 nm mode 3'           ,phys_decomp, flag_xyfill=.true.)
-   call addfld ('AODDUST1','  ',1,    'A','Aerosol optical depth 550 nm model 1 from dust',phys_decomp, flag_xyfill=.true.)
-   call addfld ('AODDUST2','  ',1,    'A','Aerosol optical depth 550 nm model 2 from dust',phys_decomp, flag_xyfill=.true.)
-   call addfld ('AODDUST3','  ',1,    'A','Aerosol optical depth 550 nm model 3 from dust',phys_decomp, flag_xyfill=.true.)
-   call addfld ('AODDUST','  ',1,    'A','Aerosol optical depth 550 nm from dust',phys_decomp, flag_xyfill=.true.)
-   call addfld ('AODSO4','  ',1,    'A','Aerosol optical depth 550 nm from SO4',phys_decomp, flag_xyfill=.true.)
-   call addfld ('AODPOM','  ',1,    'A','Aerosol optical depth 550 nm from POM',phys_decomp, flag_xyfill=.true.)
-   call addfld ('AODSOA','  ',1,    'A','Aerosol optical depth 550 nm from SOA',phys_decomp, flag_xyfill=.true.)
-   call addfld ('AODBC','  ',1,    'A','Aerosol optical depth 550 nm from BC',phys_decomp, flag_xyfill=.true.)
-   call addfld ('AODSS','  ',1,    'A','Aerosol optical depth 550 nm from seasalt',phys_decomp, flag_xyfill=.true.)
-
-#if ( defined MODAL_AERO_4MODE_MOM )
-   call addfld ('AODMOM',horiz_only,    'A','  ','Aerosol optical depth 550 nm from marine organic', flag_xyfill=.true.)
-#elif ( defined MODAL_AERO_9MODE )
-   call addfld ('AODPOLY',horiz_only,    'A','  ','Aerosol optical depth 550 nm from marine poly', flag_xyfill=.true.)
-   call addfld ('AODPROT',horiz_only,    'A','  ','Aerosol optical depth 550 nm from marine prot', flag_xyfill=.true.)
-   call addfld ('AODLIP',horiz_only,    'A','  ','Aerosol optical depth 550 nm from marine lip', flag_xyfill=.true.)
-#endif
-
-   call addfld ('AODABSBC','  ',1, 'A','Aerosol absorption optical depth 550 nm from BC',phys_decomp, flag_xyfill=.true.)
-   call addfld ('BURDEN1','kg/m2'      ,1,  'A','Aerosol burden mode 1'      ,phys_decomp, flag_xyfill=.true.)
-   call addfld ('BURDEN2','kg/m2'      ,1,  'A','Aerosol burden mode 2'      ,phys_decomp, flag_xyfill=.true.)
-   call addfld ('BURDEN3','kg/m2'      ,1,  'A','Aerosol burden mode 3'      ,phys_decomp, flag_xyfill=.true.)
-   call addfld ('BURDENDUST','kg/m2'   ,1,  'A','Dust aerosol burden'        ,phys_decomp, flag_xyfill=.true.)
-   call addfld ('BURDENSO4','kg/m2'    ,1,  'A','Sulfate aerosol burden'     ,phys_decomp, flag_xyfill=.true.)
-   call addfld ('BURDENPOM','kg/m2'    ,1,  'A','POM aerosol burden'         ,phys_decomp, flag_xyfill=.true.)
-   call addfld ('BURDENSOA','kg/m2'    ,1,  'A','SOA aerosol burden'         ,phys_decomp, flag_xyfill=.true.)
-   call addfld ('BURDENBC','kg/m2'     ,1,  'A','Black carbon aerosol burden',phys_decomp, flag_xyfill=.true.)
-   call addfld ('BURDENSEASALT','kg/m2',1,  'A','Seasalt aerosol burden'     ,phys_decomp, flag_xyfill=.true.)
 #if ( defined MODAL_AERO_4MODE_MOM )
    call addfld ('BURDENMOM',horiz_only,  'A','kg/m2'    ,'Marine organic aerosol burden', flag_xyfill=.true.)
 #elif ( defined MODAL_AERO_9MODE )
@@ -249,8 +216,7 @@
    call addfld ('BURDENPROT',horiz_only,  'A','kg/m2'   ,'Marine protein aerosol burden', flag_xyfill=.true.)
    call addfld ('BURDENLIP',horiz_only,  'A','kg/m2'    ,'Marine lipid aerosol burden'  , flag_xyfill=.true.)
 #endif
-   call addfld ('SSAVIS','  ',1,    'A','Aerosol singel-scatter albedo',phys_decomp, flag_xyfill=.true.)
->>>>>>> d84a429b
+   call addfld ('SSAVIS',horiz_only,    'A','  ','Aerosol singel-scatter albedo', flag_xyfill=.true.)
 
  
    if (history_amwg) then 
@@ -312,17 +278,11 @@
       call add_default ('SSAVIS'       , 1, ' ')
       call add_default ('EXTINCT'      , 1, ' ')
   end if
-<<<<<<< HEAD
- if (cam_chempkg_is('trop_mam4').or.cam_chempkg_is('trop_mam4_resus').or.cam_chempkg_is('trop_mam7').or.cam_chempkg_is('trop_strat_mam7')) then
+ if (cam_chempkg_is('trop_mam4').or.cam_chempkg_is('trop_mam4_resus').or.cam_chempkg_is('trop_mam4_mom').or.cam_chempkg_is('trop_mam4_resus_mom').or.cam_chempkg_is('trop_mam7').or.cam_chempkg_is('trop_mam9').or.cam_chempkg_is('trop_strat_mam7')) then
      call addfld ('AODDUST4',horiz_only,    'A','  ','Aerosol optical depth 550 nm model 4 from dust', flag_xyfill=.true.)     
      call addfld ('AODMODE4',horiz_only,    'A','  ','Aerosol optical depth 550 nm mode 4', flag_xyfill=.true.)
      call addfld ('BURDEN4',horiz_only,    'A','kg/m2','Aerosol burden mode 4', flag_xyfill=.true.)
-=======
-  if (cam_chempkg_is('trop_mam4').or.cam_chempkg_is('trop_mam4_resus').or.cam_chempkg_is('trop_mam4_mom').or.cam_chempkg_is('trop_mam4_resus_mom').or.cam_chempkg_is('trop_mam7').or.cam_chempkg_is('trop_mam9').or.cam_chempkg_is('trop_strat_mam7')) then
-     call addfld ('AODDUST4','  ',1,    'A','Aerosol optical depth 550 nm model 4 from dust',phys_decomp, flag_xyfill=.true.)     
-     call addfld ('AODMODE4','  ',1,    'A','Aerosol optical depth 550 nm mode 4',phys_decomp, flag_xyfill=.true.)
-     call addfld ('BURDEN4','kg/m2',1,    'A','Aerosol burden mode 4',phys_decomp, flag_xyfill=.true.)
->>>>>>> d84a429b
+
 
      if (history_aero_optics) then
         call add_default ('AODDUST4', 1, ' ')
@@ -330,8 +290,7 @@
         call add_default ('BURDEN4' , 1, ' ')
      end if
   end if
-<<<<<<< HEAD
-   if (cam_chempkg_is('trop_mam7').or.cam_chempkg_is('trop_strat_mam7')) then      
+   if (cam_chempkg_is('trop_mam7').or.cam_chempkg_is('trop_mam9').or.cam_chempkg_is('trop_strat_mam7')) then      
       call addfld ('AODDUST5',horiz_only,    'A','  ','Aerosol optical depth 550 nm model 5 from dust', flag_xyfill=.true.)
       call addfld ('AODDUST6',horiz_only,    'A','  ','Aerosol optical depth 550 nm model 6 from dust', flag_xyfill=.true.)
       call addfld ('AODDUST7',horiz_only,    'A','  ','Aerosol optical depth 550 nm model 7 from dust', flag_xyfill=.true.)
@@ -341,18 +300,7 @@
       call addfld ('BURDEN5',horiz_only,    'A','kg/m2','Aerosol burden mode 5', flag_xyfill=.true.)
       call addfld ('BURDEN6',horiz_only,    'A','kg/m2','Aerosol burden mode 6', flag_xyfill=.true.)
       call addfld ('BURDEN7',horiz_only,    'A','kg/m2','Aerosol burden mode 7', flag_xyfill=.true.)
-=======
-   if (cam_chempkg_is('trop_mam7').or.cam_chempkg_is('trop_mam9').or.cam_chempkg_is('trop_strat_mam7')) then      
-      call addfld ('AODDUST5','  ',1,    'A','Aerosol optical depth 550 nm model 5 from dust',phys_decomp, flag_xyfill=.true.)
-      call addfld ('AODDUST6','  ',1,    'A','Aerosol optical depth 550 nm model 6 from dust',phys_decomp, flag_xyfill=.true.)
-      call addfld ('AODDUST7','  ',1,    'A','Aerosol optical depth 550 nm model 7 from dust',phys_decomp, flag_xyfill=.true.)
-      call addfld ('AODMODE5','  ',1,    'A','Aerosol optical depth 550 nm mode 5',phys_decomp, flag_xyfill=.true.)
-      call addfld ('AODMODE6','  ',1,    'A','Aerosol optical depth 550 nm mode 6',phys_decomp, flag_xyfill=.true.)
-      call addfld ('AODMODE7','  ',1,    'A','Aerosol optical depth 550 nm mode 7',phys_decomp, flag_xyfill=.true.)
-      call addfld ('BURDEN5','kg/m2',1,    'A','Aerosol burden mode 5',phys_decomp, flag_xyfill=.true.)
-      call addfld ('BURDEN6','kg/m2',1,    'A','Aerosol burden mode 6',phys_decomp, flag_xyfill=.true.)
-      call addfld ('BURDEN7','kg/m2',1,    'A','Aerosol burden mode 7',phys_decomp, flag_xyfill=.true.)
->>>>>>> d84a429b
+
       if (history_aero_optics) then 
          call add_default ('AODDUST5', 1, ' ')
          call add_default ('AODDUST6', 1, ' ')
