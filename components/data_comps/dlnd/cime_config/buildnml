#!/usr/bin/env python

"""Namelist creator for CIME's data ocn model.
"""

# Typically ignore this.
# pylint: disable=invalid-name

# Disable these because this is our standard setup
# pylint: disable=wildcard-import,unused-wildcard-import,wrong-import-position

<<<<<<< HEAD
import os
import shutil
import sys
import glob

CIMEROOT = os.environ.get("CIMEROOT")
if CIMEROOT is None:
    raise SystemExit("ERROR: must set CIMEROOT environment variable")
sys.path.append(os.path.join(CIMEROOT, "scripts", "Tools"))
=======
_CIMEROOT = os.path.join(os.path.dirname(os.path.abspath(__file__)), "..","..","..","..")
sys.path.append(os.path.join(_CIMEROOT, "scripts", "Tools"))
>>>>>>> 99946472

from standard_script_setup import *
from CIME.case import Case
from CIME.nmlgen import NamelistGenerator
from CIME.utils import expect
from CIME.utils import handle_standard_logging_options
from CIME.utils import setup_standard_logging_options
from CIME.buildnml import create_namelist_infile

logger = logging.getLogger(__name__)

###############################################################################
def _parse_input(argv):
###############################################################################

    if "--test" in argv:
        test_results = doctest.testmod(verbose=True)
        sys.exit(1 if test_results.failed > 0 else 0)

    parser = argparse.ArgumentParser()

    setup_standard_logging_options(parser)

    parser.add_argument("caseroot",
                        help="case directory")

    args = parser.parse_args()

    handle_standard_logging_options(args)

    return args.caseroot

# pylint: disable=too-many-arguments,too-many-locals,too-many-branches,too-many-statements
####################################################################################
def _create_namelists(case, confdir, inst_string, infile, definition_file):
####################################################################################
    """Write out the namelist for this component.

    Most arguments are the same as those for `NamelistGenerator`. The
    `inst_string` argument is used as a suffix to distinguish files for
    different instances. The `confdir` argument is used to specify the directory
    in which output files will be placed.
    """

    #----------------------------------------------------
    # Get a bunch of information from the case.
    #----------------------------------------------------
    din_loc_root = case.get_value("DIN_LOC_ROOT")
    lnd_domain_file = case.get_value("LND_DOMAIN_FILE")
    lnd_domain_path = case.get_value("LND_DOMAIN_PATH")
    dlnd_mode = case.get_value("DLND_MODE")
    lnd_grid = case.get_value("LND_GRID")

    glc_nec = case.get_value("GLC_NEC")

    #----------------------------------------------------
    # Check for incompatible options.
    #----------------------------------------------------
    expect(lnd_grid != "null",
           "LND_GRID cannot be null")
    expect(dlnd_mode != "NULL",
           "DLND_MODE cannot be NULL")

    #----------------------------------------------------
    # Log some settings.
    #----------------------------------------------------
    logger.info("DLND mode is %s", dlnd_mode)
    logger.info("DLND grid is %s", lnd_grid)
    logger.info("DLND glc_nec is %s", glc_nec) 

    #----------------------------------------------------
    # Clear out old data.
    #----------------------------------------------------
    data_list_path = os.path.join(case.get_case_root(), "Buildconf",
                                  "dlnd.input_data_list")
    if os.path.exists(data_list_path):
        os.remove(data_list_path)

    #----------------------------------------------------
    # Create configuration information.
    #----------------------------------------------------
    config = {}
    config['lnd_grid'] = lnd_grid
    config['dlnd_mode'] = dlnd_mode

    #----------------------------------------------------
    # Construct the namelist generator.
    #----------------------------------------------------
    nmlgen = NamelistGenerator(case, infile, definition_file, config)

    #----------------------------------------------------
    # Construct the list of streams.
    #----------------------------------------------------
    streams = nmlgen.get_streams()

    #----------------------------------------------------
    # For each stream, create stream text file and update  
    # shr_strdata_nml group and input data list.
    #----------------------------------------------------
    for stream in streams:

        # Ignore null values.
        if stream is None or stream in ("NULL", ""):
            continue

        inst_stream = stream + inst_string
        logger.info("DLND stream is %s", inst_stream)
        stream_path = os.path.join(confdir, "dlnd.streams.txt." + inst_stream)
        user_stream_path = os.path.join(case.get_case_root(),
                                        "user_dlnd.streams.txt." + inst_stream)

        # Use the user's stream file, or create one if necessary.
        if os.path.exists(user_stream_path):
            shutil.copyfile(user_stream_path, stream_path)
        else:
            nmlgen.create_stream_file_and_update_shr_strdata_nml(config, stream, stream_path, data_list_path)

    #----------------------------------------------------
    # Create `shr_strdata_nml` namelist group.
    #----------------------------------------------------
    # set per-stream variables
    nmlgen.create_shr_strdata_nml()

    # set variables that are not per-stream
    if lnd_domain_file != "UNSET":
        full_domain_path = os.path.join(lnd_domain_path, lnd_domain_file)
        nmlgen.add_default("domainfile", value=full_domain_path)
    nmlgen.add_default("vectors")

    #----------------------------------------------------
    # Create `dlnd_nml` namelist group.
    #----------------------------------------------------
    entries = nmlgen.get_definition_entries()
    for entry in entries:
        nmlgen.add_default(entry)

    #----------------------------------------------------
    # Finally, write out all the namelists.
    #----------------------------------------------------
    namelist_file = os.path.join(confdir, "dlnd_in")
    nmlgen.write_output_file(namelist_file, data_list_path, groups=['dlnd_nml','shr_strdata_nml'])

###############################################################################
def _main_func():
###############################################################################

    # Build the component namelist and required stream txt files

    compname = "dlnd"
    caseroot = _parse_input(sys.argv)

    with Case(caseroot) as case:
        cimeroot = case.get_value("CIMEROOT")
        rundir = case.get_value("RUNDIR")
        ninst = case.get_value("NINST_LND")
        din_loc_root = case.get_value("DIN_LOC_ROOT")

        if not os.path.isdir(din_loc_root):
            os.makedirs(din_loc_root)
            logger.info("Created input root directory %s" %din_loc_root)

        # determine directory for user modified namelist_definitions.xml 
        user_xml_dir = os.path.join(caseroot, "SourceMods", "src." + compname)
        expect (os.path.isdir(user_xml_dir),
                "user_xml_dir %s does not exist " %user_xml_dir)

        # NOTE: User definition *replaces* existing definition.
        namelist_xml_dir = os.path.join(cimeroot, "components", "data_comps", compname, "cime_config")
        definition_file = [os.path.join(namelist_xml_dir, "namelist_definition_dlnd.xml")]
        user_definition = os.path.join(user_xml_dir, "namelist_definition_dlnd.xml")
        if os.path.isfile(user_definition):
            definition_file = [user_definition]

        # Checkout if definition file exists
        for file_ in definition_file:
            expect(os.path.isfile(file_), "Namelist XML file %s not found!" % file_)

        confdir = os.path.join(caseroot,"Buildconf",compname + "conf")
        if not os.path.isdir(confdir):
            os.makedirs(confdir)

        # Loop over instances
        inst_string = ""
        inst_counter = 1
        while (inst_counter <= ninst):

            # determine instance string
            inst_string = ""
            if ninst > 1:
                inst_string = '_' + '%04d' % inst_counter

            # If multi-instance case does not have restart file, use
            # single-case restart for each instance
            rpointer = "rpointer." + compname
            if (os.path.isfile(os.path.join(rundir,rpointer)) and
                (not os.path.isfile(os.path.join(rundir,rpointer + inst_string)))):
                shutil.copy(os.path.join(rundir, rpointer),
                            os.path.join(rundir, rpointer + inst_string))

            inst_string_label = inst_string
            if not inst_string_label:
                inst_string_label = "\"\""

            # create namelist output infile using user_nl_file as input
            user_nl_file = os.path.join(caseroot, "user_nl_" + compname + inst_string)
            expect(os.path.isfile(user_nl_file),
                   "Missing required user_nl_file %s " %(user_nl_file))
            infile = os.path.join(confdir, "namelist_infile")
            create_namelist_infile(case, user_nl_file, infile)
            namelist_infile = [infile]

            # create namelist and stream file(s) data component
            _create_namelists(case, confdir, inst_string, namelist_infile, definition_file)

            # copy namelist files and stream text files, to rundir
            if os.path.isdir(rundir):
                filename = compname + "_in"
                file_src  = os.path.join(confdir, filename)
                file_dest = os.path.join(rundir, filename)
                if inst_string:
                    file_dest += inst_string
                shutil.copy(file_src,file_dest)

                for txtfile in glob.glob(os.path.join(confdir, "*txt*")):
                    shutil.copy(txtfile, rundir)

            # increment instance counter
            inst_counter = inst_counter + 1

###############################################################################

if __name__ == "__main__":
    _main_func()<|MERGE_RESOLUTION|>--- conflicted
+++ resolved
@@ -9,20 +9,10 @@
 # Disable these because this is our standard setup
 # pylint: disable=wildcard-import,unused-wildcard-import,wrong-import-position
 
-<<<<<<< HEAD
-import os
-import shutil
-import sys
-import glob
-
-CIMEROOT = os.environ.get("CIMEROOT")
-if CIMEROOT is None:
-    raise SystemExit("ERROR: must set CIMEROOT environment variable")
-sys.path.append(os.path.join(CIMEROOT, "scripts", "Tools"))
-=======
+import os, shutil, sys, glob
+
 _CIMEROOT = os.path.join(os.path.dirname(os.path.abspath(__file__)), "..","..","..","..")
 sys.path.append(os.path.join(_CIMEROOT, "scripts", "Tools"))
->>>>>>> 99946472
 
 from standard_script_setup import *
 from CIME.case import Case
@@ -91,7 +81,7 @@
     #----------------------------------------------------
     logger.info("DLND mode is %s", dlnd_mode)
     logger.info("DLND grid is %s", lnd_grid)
-    logger.info("DLND glc_nec is %s", glc_nec) 
+    logger.info("DLND glc_nec is %s", glc_nec)
 
     #----------------------------------------------------
     # Clear out old data.
@@ -119,7 +109,7 @@
     streams = nmlgen.get_streams()
 
     #----------------------------------------------------
-    # For each stream, create stream text file and update  
+    # For each stream, create stream text file and update
     # shr_strdata_nml group and input data list.
     #----------------------------------------------------
     for stream in streams:
@@ -184,7 +174,7 @@
             os.makedirs(din_loc_root)
             logger.info("Created input root directory %s" %din_loc_root)
 
-        # determine directory for user modified namelist_definitions.xml 
+        # determine directory for user modified namelist_definitions.xml
         user_xml_dir = os.path.join(caseroot, "SourceMods", "src." + compname)
         expect (os.path.isdir(user_xml_dir),
                 "user_xml_dir %s does not exist " %user_xml_dir)
