--- conflicted
+++ resolved
@@ -1542,11 +1542,6 @@
   subroutine applyCAMforcing(elem,fvm,hvcoord,np1,np1_qdp,dt_q,nets,nete)
 
   use dimensions_mod, only: np, nc, nlev, qsize, ntrac
-<<<<<<< HEAD
-  use element_mod,    only: element_t
-  use hybvcoord_mod,  only: hvcoord_t
-=======
->>>>>>> 9e99c99e
   use control_mod,    only: moisture, tracer_grid_type
   use control_mod,    only: TRACER_GRIDTYPE_GLL, TRACER_GRIDTYPE_FVM
   use physical_constants, only: Cp
