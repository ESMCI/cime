--- conflicted
+++ resolved
@@ -2200,11 +2200,7 @@
 	   <!-- This increases the stack size, which is necessary
 		for CICE to run threaded on this machine -->
 	   <env name="OMP_STACKSIZE">64M</env>
-<<<<<<< HEAD
-	   
-=======
-
->>>>>>> 263c909b
+
 	 </environment_variables>
 </machine>
 
