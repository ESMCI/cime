<?xml version="1.0"?>

<?xml-stylesheet type="text/xsl" ?>

<entry_id>

  <entry id="MODEL">
    <type>char</type>
    <default_value>cesm</default_value>
    <group>case_der</group>
    <file>env_case.xml</file>
    <desc>model system name</desc>
  </entry>

  <!-- ============================================================ -->
  <!-- Filenames for case config, grids, machines and pio -->
  <!-- ============================================================ -->

  <entry id="CASEFILE_HEADERS">
    <type>char</type>
    <default_value>$CIMEROOT/config/config_headers.xml</default_value>
    <group>case_der</group>
    <file>env_case.xml</file>
    <desc>contains both header and group information for all the case env_*.xml files </desc>
  </entry>

  <entry id="GRIDS_SPEC_FILE">
    <type>char</type>
    <default_value>$CIMEROOT/config/$MODEL/config_grids.xml</default_value>
    <group>case_last</group>
    <file>env_case.xml</file>
    <desc>file containing specification of all supported model grids, domains and mapping files (for documentation only - DO NOT EDIT)</desc>
    <schema>$CIMEROOT/config/xml_schemas/config_grids_v2.xsd</schema>
  </entry>

  <entry id="MACHINES_SPEC_FILE">
    <type>char</type>
    <default_value>$CIMEROOT/config/$MODEL/machines/config_machines.xml</default_value>
    <group>case_last</group>
    <file>env_case.xml</file>
    <desc>file containing machine specifications for target model primary component (for documentation only - DO NOT EDIT)</desc>
    <schema>$CIMEROOT/config/xml_schemas/config_machines.xsd</schema>
  </entry>

  <entry id="BATCH_SPEC_FILE">
    <type>char</type>
    <default_value>$CIMEROOT/config/$MODEL/machines/config_batch.xml</default_value>
    <group>case_last</group>
    <file>env_case.xml</file>
    <desc>file containing batch system details for target system  (for documentation only - DO NOT EDIT)</desc>
    <schema>$CIMEROOT/config/xml_schemas/config_batch.xsd</schema>
  </entry>

  <entry id="INPUTDATA_SPEC_FILE">
    <type>char</type>
    <default_value>$CIMEROOT/config/$MODEL/config_inputdata.xml</default_value>
    <group>case_last</group>
    <file>env_case.xml</file>
    <desc>file containing inputdata server descriptions  (for documentation only - DO NOT EDIT)</desc>
    <schema>$CIMEROOT/config/xml_schemas/config_inputdata.xsd</schema>
  </entry>

  <entry id="COMPILERS_SPEC_FILE">
    <type>char</type>
    <default_value>$CIMEROOT/config/$MODEL/machines/config_compilers.xml</default_value>
    <group>case_last</group>
    <file>env_case.xml</file>
    <desc>file containing compiler specifications for target model primary component (for documentation only - DO NOT EDIT)</desc>
    <schema>$CIMEROOT/config/xml_schemas/config_compilers_v2.xsd</schema>
  </entry>

  <entry id="PIO_SPEC_FILE">
    <type>char</type>
    <default_value>$CIMEROOT/config/$MODEL/machines/config_pio.xml</default_value>
    <group>case_last</group>
    <file>env_case.xml</file>
    <desc>file containing specification of pio settings for target model possible machine, compiler, mpilib, compset and/or grid attributes (for documentation only - DO NOT EDIT)</desc>
  </entry>

  <entry id="CONFIG_TESTS_FILE">
    <type>char</type>
    <values>
      <value>$CIMEROOT/config/config_tests.xml</value>
      <!-- component specific config_tests files -->
      <value component="clm">$COMP_ROOT_DIR_LND/cime_config/config_tests.xml</value>
    </values>
    <group>test</group>
    <file>env_test.xml</file>
    <desc>file containing system test descriptions </desc>
  </entry>

  <!-- ============================================================ -->
  <!-- Filenames for determining compsets and tests file            -->
  <!-- Depends on component attribute value   -->
  <!-- ============================================================ -->

  <entry id="COMP_ROOT_DIR_ATM">
    <type>char</type>
    <values>
      <value component="datm"      >$CIMEROOT/src/components/data_comps/datm</value>
      <value component="satm"      >$CIMEROOT/src/components/stub_comps/satm</value>
      <value component="xatm"      >$CIMEROOT/src/components/xcpl_comps/xatm</value>
      <value component="cam"      >$SRCROOT/components/cam/</value>
    </values>
    <group>case_comps</group>
    <file>env_case.xml</file>
    <desc>Root directory of the case atmospheric component  </desc>
    <schema>$CIMEROOT/config/xml_schemas/config_compsets.xsd</schema>
  </entry>

  <entry id="COMP_ROOT_DIR_CPL">
    <type>char</type>
    <values>
      <value component="mct">$CIMEROOT/src/drivers/mct</value>
      <value component="drv">$CIMEROOT/src/drivers/mct</value>
    </values>
    <group>case_comps</group>
    <file>env_case.xml</file>
    <desc>Root directory of the case driver/coupler component  </desc>
    <schema>$CIMEROOT/config/xml_schemas/config_compsets.xsd</schema>
  </entry>

  <entry id="COMP_ROOT_DIR_OCN">
    <type>char</type>
    <default_value>unset</default_value>
    <values>
      <value component="pop"      >$SRCROOT/components/pop/</value>
      <value component="docn"      >$CIMEROOT/src/components/data_comps/docn</value>
      <value component="socn"      >$CIMEROOT/src/components/stub_comps/socn</value>
      <value component="xocn"      >$CIMEROOT/src/components/xcpl_comps/xocn</value>
    </values>
    <group>case_comps</group>
    <file>env_case.xml</file>
    <desc>Root directory of the case ocean component  </desc>
    <schema>$CIMEROOT/config/xml_schemas/config_compsets.xsd</schema>
  </entry>

  <entry id="COMP_ROOT_DIR_WAV">
    <type>char</type>
    <default_value>unset</default_value>
    <values>
      <value component="ww3"      >$SRCROOT/components/ww3/</value>
      <value component="dwav"      >$CIMEROOT/src/components/data_comps/dwav</value>
      <value component="swav"      >$CIMEROOT/src/components/stub_comps/swav</value>
      <value component="xwav"      >$CIMEROOT/src/components/xcpl_comps/xwav</value>
    </values>
    <group>case_comps</group>
    <file>env_case.xml</file>
    <desc>Root directory of the case wave model component  </desc>
    <schema>$CIMEROOT/config/xml_schemas/config_compsets.xsd</schema>
  </entry>

  <entry id="COMP_ROOT_DIR_GLC">
    <type>char</type>
    <default_value>unset</default_value>
    <values>
      <value component="cism"      >$SRCROOT/components/cism/</value>
      <value component="dglc"      >$CIMEROOT/src/components/data_comps/dglc</value>
      <value component="sglc"      >$CIMEROOT/src/components/stub_comps/sglc</value>
      <value component="xglc"      >$CIMEROOT/src/components/xcpl_comps/xglc</value>
    </values>
    <group>case_comps</group>
    <file>env_case.xml</file>
    <desc>Root directory of the case land ice component  </desc>
    <schema>$CIMEROOT/config/xml_schemas/config_compsets.xsd</schema>
  </entry>

  <entry id="COMP_ROOT_DIR_ICE">
    <type>char</type>
    <default_value>unset</default_value>
    <values>
      <value component="cice"      >$SRCROOT/components/cice/</value>
      <value component="dice"      >$CIMEROOT/src/components/data_comps/dice</value>
      <value component="sice"      >$CIMEROOT/src/components/stub_comps/sice</value>
      <value component="xice"      >$CIMEROOT/src/components/xcpl_comps/xice</value>
    </values>
    <group>case_comps</group>
    <file>env_case.xml</file>
    <desc>Root directory of the case sea ice component  </desc>
    <schema>$CIMEROOT/config/xml_schemas/config_compsets.xsd</schema>
  </entry>

  <entry id="COMP_ROOT_DIR_ROF">
    <type>char</type>
    <default_value>unset</default_value>
    <values>
      <value component="rtm"      >$SRCROOT/components/rtm/</value>
      <value component="mosart"      >$SRCROOT/components/mosart/</value>
      <value component="drof"      >$CIMEROOT/src/components/data_comps/drof</value>
      <value component="srof"      >$CIMEROOT/src/components/stub_comps/srof</value>
      <value component="xrof"      >$CIMEROOT/src/components/xcpl_comps/xrof</value>
    </values>
    <group>case_comps</group>
    <file>env_case.xml</file>
    <desc>Root directory of the case river runoff model component  </desc>
    <schema>$CIMEROOT/config/xml_schemas/config_compsets.xsd</schema>
  </entry>

  <entry id="COMP_ROOT_DIR_LND">
    <type>char</type>
    <default_value>unset</default_value>
    <values>
      <value component="clm"      >$SRCROOT/components/clm/</value>
      <value component="dlnd"      >$CIMEROOT/src/components/data_comps/dlnd</value>
      <value component="slnd"      >$CIMEROOT/src/components/stub_comps/slnd</value>
      <value component="xlnd"      >$CIMEROOT/src/components/xcpl_comps/xlnd</value>
    </values>
    <group>case_comps</group>
    <file>env_case.xml</file>
    <desc>Root directory of the case land model component  </desc>
    <schema>$CIMEROOT/config/xml_schemas/config_compsets.xsd</schema>
  </entry>

  <entry id="COMP_ROOT_DIR_ESP">
    <type>char</type>
    <default_value>unset</default_value>
    <values>
      <value component="desp"      >$CIMEROOT/src/components/data_comps/desp</value>
      <value component="sesp"      >$CIMEROOT/src/components/stub_comps/sesp</value>
    </values>
    <group>case_comps</group>
    <file>env_case.xml</file>
    <desc>Root directory of the case external system processing (esp) component  </desc>
    <schema>$CIMEROOT/config/xml_schemas/config_compsets.xsd</schema>
  </entry>

  <entry id="COMPSETS_SPEC_FILE">
    <type>char</type>
    <default_value>unset</default_value>
    <values>
      <value component="allactive">$SRCROOT/cime_config/config_compsets.xml</value>
<<<<<<< HEAD
      <value component="drv"      >$CIMEROOT/src/drivers/mct/cime_config/config_compsets.xml</value>
      <value component="cam"      >$SRCROOT/components/cam/cime_config/config_compsets.xml</value>
      <value component="cism"     >$SRCROOT/components/cism/cime_config/config_compsets.xml</value>
      <value component="clm"      >$SRCROOT/components/clm/cime_config/config_compsets.xml</value>
      <value component="cice"     >$SRCROOT/components/cice/cime_config/config_compsets.xml</value>
      <value component="pop"      >$SRCROOT/components/pop/cime_config/config_compsets.xml</value>
      <value component="mpas-o"   >$SRCROOT/components/mpas-o/cime_config/config_compsets.xml</value>
      <value component="micom"    >$SRCROOT/components/micom/cime_config/config_compsets.xml</value>
=======
      <value component="drv"      >$COMP_ROOT_DIR_CPL/cime_config/config_compsets.xml</value>
      <value component="cam"      >$COMP_ROOT_DIR_ATM/cime_config/config_compsets.xml</value>
      <value component="cism"     >$COMP_ROOT_DIR_GLC/cime_config/config_compsets.xml</value>
      <value component="clm"      >$COMP_ROOT_DIR_LND/cime_config/config_compsets.xml</value>
      <value component="cice"     >$COMP_ROOT_DIR_ICE/cime_config/config_compsets.xml</value>
      <value component="pop"      >$COMP_ROOT_DIR_OCN/cime_config/config_compsets.xml</value>
>>>>>>> c43e0605
    </values>
    <group>case_last</group>
    <file>env_case.xml</file>
    <desc>file containing specification of all compsets for primary component (for documentation only - DO NOT EDIT)</desc>
    <schema>$CIMEROOT/config/xml_schemas/config_compsets.xsd</schema>
  </entry>

  <entry id="PES_SPEC_FILE">
    <type>char</type>
    <default_value>unset</default_value>
    <values>
      <value component="allactive">$SRCROOT/cime_config/config_pes.xml</value>
<<<<<<< HEAD
      <value component="drv"      >$CIMEROOT/src/drivers/mct/cime_config/config_pes.xml</value>
      <value component="cam"      >$SRCROOT/components/cam/cime_config/config_pes.xml</value>
      <value component="cism"     >$SRCROOT/components/cism/cime_config/config_pes.xml</value>
      <value component="clm"      >$SRCROOT/components/clm/cime_config/config_pes.xml</value>
      <value component="cice"     >$SRCROOT/components/cice/cime_config/config_pes.xml</value>
      <value component="pop"      >$SRCROOT/components/pop/cime_config/config_pes.xml</value>
      <value component="mpas-o"   >$SRCROOT/components/mpas-o/cime_config/config_pes.xml</value>
      <value component="micom"    >$SRCROOT/components/micom/cime_config/config_pes.xml</value>
=======
      <value component="drv"      >$COMP_ROOT_DIR_CPL/cime_config/config_pes.xml</value>
      <value component="cam"      >$COMP_ROOT_DIR_ATM/cime_config/config_pes.xml</value>
      <value component="cism"     >$COMP_ROOT_DIR_GLC/cime_config/config_pes.xml</value>
      <value component="clm"      >$COMP_ROOT_DIR_LND/cime_config/config_pes.xml</value>
      <value component="cice"     >$COMP_ROOT_DIR_ICE/cime_config/config_pes.xml</value>
      <value component="pop"      >$COMP_ROOT_DIR_OCN/cime_config/config_pes.xml</value>
>>>>>>> c43e0605
    </values>
    <group>case_last</group>
    <file>env_case.xml</file>
    <desc>file containing specification of all pe-layouts for primary component (for documentation only - DO NOT EDIT)</desc>
    <schema>$CIMEROOT/config/xml_schemas/config_pes.xsd</schema>
  </entry>

  <entry id="ARCHIVE_SPEC_FILE">
    <type>char</type>
    <values>
      <value>$CIMEROOT/config/cesm/config_archive.xml</value>
      <value component="drv"      >$COMP_ROOT_DIR_CPL/cime_config/config_archive.xml</value>
      <!-- data model components -->
      <value component="drof">$COMP_ROOT_DIR_ROF/cime_config/config_archive.xml</value>
      <value component="datm">$COMP_ROOT_DIR_ATM/cime_config/config_archive.xml</value>
      <value component="dice">$COMP_ROOT_DIR_ICE/cime_config/config_archive.xml</value>
      <value component="dlnd">$COMP_ROOT_DIR_LND/cime_config/config_archive.xml</value>
      <value component="docn">$COMP_ROOT_DIR_OCN/cime_config/config_archive.xml</value>
      <value component="dwav">$COMP_ROOT_DIR_WAV/cime_config/config_archive.xml</value>
      <!-- external model components -->
      <value component="cam"      >$COMP_ROOT_DIR_ATM/cime_config/config_archive.xml</value>
      <value component="cism"     >$COMP_ROOT_DIR_GLC/cime_config/config_archive.xml</value>
      <value component="clm"      >$COMP_ROOT_DIR_LND/cime_config/config_archive.xml</value>
      <value component="cice"     >$COMP_ROOT_DIR_ICE/cime_config/config_archive.xml</value>
      <value component="pop"      >$COMP_ROOT_DIR_OCN/cime_config/config_archive.xml</value>
    </values>
    <group>case_last</group>
    <file>env_case.xml</file>
    <desc>file containing specification of archive files for each component (for documentation only - DO NOT EDIT)</desc>
    <schema>$CIMEROOT/config/xml_schemas/config_archive.xsd</schema>
  </entry>

  <entry id="SYSTEM_TESTS_DIR">
    <type>char</type>
    <values>
      <value component="any">$CIMEROOT/scripts/lib/CIME/SystemTests</value>
      <value component="clm">$COMP_ROOT_DIR_LND/cime_config/SystemTests</value>
      <value component="cam">$COMP_ROOT_DIR_ATM/cime_config/SystemTests</value>
      <value component="pop">$COMP_ROOT_DIR_OCN/cime_config/SystemTests</value>
      <value component="cice">$COMP_ROOT_DIR_ICE/cime_config/SystemTests</value>
      <value component="cism">$COMP_ROOT_DIR_GLC/cime_config/SystemTests</value>
      <value component="rtm">$COMP_ROOT_DIR_ROF/cime_config/SystemTests</value>
      <value component="mosart">$COMP_ROOT_DIR_ROF/cime_config/SystemTests</value>
    </values>
    <group>test</group>
    <file>env_test.xml</file>
    <desc>directories containing cime compatible system test modules</desc>
  </entry>

  <entry id="TESTS_SPEC_FILE">
    <type>char</type>
    <default_value>unset</default_value>
    <values>
      <value component="allactive">$SRCROOT/cime_config/testlist_allactive.xml</value>
<<<<<<< HEAD
      <value component="drv"      >$CIMEROOT/src/drivers/mct/cime_config/testdefs/testlist_drv.xml</value>
      <value component="cam"      >$SRCROOT/components/cam/cime_config/testdefs/testlist_cam.xml</value>
      <value component="cism"     >$SRCROOT/components/cism/cime_config/testdefs/testlist_cism.xml</value>
      <value component="clm"      >$SRCROOT/components/clm/cime_config/testdefs/testlist_clm.xml</value>
      <value component="cice"     >$SRCROOT/components/cice/cime_config/testdefs/testlist_cice.xml</value>
      <value component="pop"      >$SRCROOT/components/pop/cime_config/testdefs/testlist_pop.xml</value>
      <value component="rtm"      >$SRCROOT/components/rtm/cime_config/testdefs/testlist_rtm.xml</value>
      <value component="mosart"   >$SRCROOT/components/mosart/cime_config/testdefs/testlist_mosart.xml</value>
      <value component="micom"      >$SRCROOT/components/pop/cime_config/testdefs/testlist_micom.xml</value>
=======
      <value component="drv"      >$COMP_ROOT_DIR_CPL/cime_config/testdefs/testlist_drv.xml</value>
      <value component="cam"      >$COMP_ROOT_DIR_ATM/cime_config/testdefs/testlist_cam.xml</value>
      <value component="cism"     >$COMP_ROOT_DIR_GLC/cime_config/testdefs/testlist_cism.xml</value>
      <value component="clm"      >$COMP_ROOT_DIR_LND/cime_config/testdefs/testlist_clm.xml</value>
      <value component="cice"     >$COMP_ROOT_DIR_ICE/cime_config/testdefs/testlist_cice.xml</value>
      <value component="pop"      >$COMP_ROOT_DIR_OCN/cime_config/testdefs/testlist_pop.xml</value>
      <value component="rtm"      >$COMP_ROOT_DIR_ROF/cime_config/testdefs/testlist_rtm.xml</value>
      <value component="mosart"   >$COMP_ROOT_DIR_ROF/cime_config/testdefs/testlist_mosart.xml</value>
>>>>>>> c43e0605
    </values>
    <group>case_last</group>
    <file>env_case.xml</file>
    <desc>file containing specification of all system tests for primary component (for documentation only - DO NOT EDIT)</desc>
    <schema>$CIMEROOT/config/xml_schemas/testlist.xsd</schema>
  </entry>

  <entry id="TESTS_MODS_DIR">
    <type>char</type>
    <default_value>unset</default_value>
    <values>
      <value component="allactive">$SRCROOT/cime_config/testmods_dirs</value>
<<<<<<< HEAD
      <value component="drv"      >$CIMEROOT/src/drivers/mct/cime_config/testdefs/testmods_dirs</value>
      <value component="cam"      >$SRCROOT/components/cam/cime_config/testdefs/testmods_dirs</value>
      <value component="cism"     >$SRCROOT/components/cism/cime_config/testdefs/testmods_dirs</value>
      <value component="clm"      >$SRCROOT/components/clm/cime_config/testdefs/testmods_dirs</value>
      <value component="cice"     >$SRCROOT/components/cice/cime_config/testdefs/testmods_dirs</value>
      <value component="rtm"      >$SRCROOT/components/rtm/cime_config/testdefs/testmods_dirs</value>
      <value component="mosart"   >$SRCROOT/components/mosart/cime_config/testdefs/testmods_dirs</value>
      <value component="pop"      >$SRCROOT/components/pop/cime_config/testdefs/testmods_dirs</value>
      <value component="micom"      >$SRCROOT/components/micom/cime_config/testdefs/testmods_dirs</value>
=======
      <value component="drv"      >$COMP_ROOT_DIR_CPL/cime_config/testdefs/testmods_dirs</value>
      <value component="cam"      >$COMP_ROOT_DIR_ATM/cime_config/testdefs/testmods_dirs</value>
      <value component="cism"     >$COMP_ROOT_DIR_GLC/cime_config/testdefs/testmods_dirs</value>
      <value component="clm"      >$COMP_ROOT_DIR_LND/cime_config/testdefs/testmods_dirs</value>
      <value component="cice"     >$COMP_ROOT_DIR_ICE/cime_config/testdefs/testmods_dirs</value>
      <value component="rtm"      >$COMP_ROOT_DIR_ROF/cime_config/testdefs/testmods_dirs</value>
      <value component="mosart"   >$COMP_ROOT_DIR_ROF/cime_config/testdefs/testmods_dirs</value>
      <value component="pop"      >$COMP_ROOT_DIR_OCN/cime_config/testdefs/testmods_dirs</value>
>>>>>>> c43e0605
    </values>
    <group>case_last</group>
    <file>env_case.xml</file>
    <desc>directory containing test modifications for primary component tests (for documentation only - DO NOT EDIT)</desc>
  </entry>

  <entry id="USER_MODS_DIR">
    <type>char</type>
    <default_value>unset</default_value>
    <values>
      <value component="allactive">$SRCROOT/cime_config/usermods_dirs</value>
<<<<<<< HEAD
      <value component="drv"      >$CIMEROOT/src/drivers/mct/cime_config/usermods_dirs</value>
      <value component="cam"      >$SRCROOT/components/cam/cime_config/usermods_dirs</value>
      <value component="cism"     >$SRCROOT/components/cism/cime_config/usermods_dirs</value>
      <value component="clm"      >$SRCROOT/components/clm/cime_config/usermods_dirs</value>
      <value component="cice"     >$SRCROOT/components/cice/cime_config/usermods_dirs</value>
      <value component="rtm"      >$SRCROOT/components/rtm/cime_config/usermods_dirs</value>
      <value component="mosart"   >$SRCROOT/components/mosart/cime_config/usermods_dirs</value>
      <value component="pop"      >$SRCROOT/components/pop/cime_config/usermods_dirs</value>
      <value component="mpas-o"   >$SRCROOT/components/mpas-o/cime_config/usermods_dirs</value>
      <value component="micom"    >$SRCROOT/components/micom/cime_config/usermods_dirs</value>
=======
      <value component="drv"      >$COMP_ROOT_DIR_CPL/cime_config/usermods_dirs</value>
      <value component="cam"      >$COMP_ROOT_DIR_ATM/cime_config/usermods_dirs</value>
      <value component="cism"     >$COMP_ROOT_DIR_GLC/cime_config/usermods_dirs</value>
      <value component="clm"      >$COMP_ROOT_DIR_LND/cime_config/usermods_dirs</value>
      <value component="cice"     >$COMP_ROOT_DIR_ICE/cime_config/usermods_dirs</value>
      <value component="rtm"      >$COMP_ROOT_DIR_ROF/cime_config/usermods_dirs</value>
      <value component="mosart"   >$COMP_ROOT_DIR_ROF/cime_config/usermods_dirs</value>
      <value component="pop"      >$COMP_ROOT_DIR_OCN/cime_config/usermods_dirs</value>
>>>>>>> c43e0605
    </values>
    <group>case_last</group>
    <file>env_case.xml</file>
    <desc>directory containing user modifications for primary components (for documentation only - DO NOT EDIT)</desc>
  </entry>


  <entry id="NAMELIST_DEFINITION_FILE">
    <type>char</type>
    <default_value>unset</default_value>
    <values>
      <value component="drv"     >$COMP_ROOT_DIR_CPL/cime_config/namelist_definition_drv.xml</value>
      <!-- data model components -->
      <value component="drof">$CIMEROOT/src/components/data_comps/drof/cime_config/namelist_definition_drof.xml</value>
      <value component="datm">$CIMEROOT/src/components/data_comps/datm/cime_config/namelist_definition_datm.xml</value>
      <value component="dice">$CIMEROOT/src/components/data_comps/dice/cime_config/namelist_definition_dice.xml</value>
      <value component="dlnd">$CIMEROOT/src/components/data_comps/dlnd/cime_config/namelist_definition_dlnd.xml</value>
      <value component="docn">$CIMEROOT/src/components/data_comps/docn/cime_config/namelist_definition_docn.xml</value>
      <value component="dwav">$CIMEROOT/src/components/data_comps/dwav/cime_config/namelist_definition_dwav.xml</value>
      <!-- external model components -->
      <!--  TODO
      <value component="cam"      >$COMP_ROOT_DIR_ATM/bld/namelist_files/namelist_definition.xml</value>
      <value component="cism"     >$COMP_ROOT_DIR_GLC/bld/namelist_files/namelist_definition_cism.xml</value>
      <value component="cice"     >$COMP_ROOT_DIR_ICE/cime_config/namelist_definition_cice.xml</value>
      <value component="clm"      >$COMP_ROOT_DIR_LND/bld/namelist_files/namelist_definition_clm4_5.xml</value>
      <value component="clm"      >$COMP_ROOT_DIR_LND/bld/namelist_files/namelist_definition_clm4_0.xml</value>
      <value component="pop"      >$COMP_ROOT_DIR_OCN/bld/namelist_files/namelist_definition_pop.xml</value>
      -->
    </values>
    <group>case_last</group>
    <file>env_case.xml</file>
    <desc>file containing namelist_definitions for all components </desc>
    <schema>$CIMEROOT/config/xml_schemas/entry_id_namelist.xsd</schema>
  </entry>

  <!-- =============================================================== -->
  <!-- File names for all component specific configuration variables -->
  <!-- =============================================================== -->

  <entry id="CONFIG_CPL_FILE">
    <type>char</type>
    <values>
      <value>$COMP_ROOT_DIR_CPL/cime_config/config_component.xml</value>
    </values>
    <group>case_last</group>
    <file>env_case.xml</file>
    <desc>file containing all non-component specific case configuration variables (for documentation only - DO NOT EDIT)</desc>
    <schema version="2.0">$CIMEROOT/config/xml_schemas/entry_id.xsd</schema>
    <schema version="3.0">$CIMEROOT/config/xml_schemas/entry_id_version3.xsd</schema>
  </entry>

  <entry id="CONFIG_CPL_FILE_MODEL_SPECIFIC">
    <type>char</type>
    <default_value>$CIMEROOT/src/drivers/mct/cime_config/config_component_$MODEL.xml</default_value>
    <group>case_last</group>
    <file>env_case.xml</file>
    <desc>file containing all component specific driver configuration variables (for documentation only - DO NOT EDIT)</desc>
    <schema version="2.0">$CIMEROOT/config/xml_schemas/entry_id.xsd</schema>
    <schema version="3.0">$CIMEROOT/config/xml_schemas/entry_id_version3.xsd</schema>
  </entry>

  <entry id="CONFIG_ATM_FILE">
    <type>char</type>
    <default_value>unset</default_value>
    <values>
      <value>$COMP_ROOT_DIR_ATM/cime_config/config_component.xml</value>
    </values>
    <group>case_last</group>
    <file>env_case.xml</file>
    <desc>file containing specification of component specific definitions and values(for documentation only - DO NOT EDIT)</desc>
    <schema version="2.0">$CIMEROOT/config/xml_schemas/entry_id.xsd</schema>
    <schema version="3.0">$CIMEROOT/config/xml_schemas/entry_id_version3.xsd</schema>
  </entry>

  <entry id="CONFIG_LND_FILE">
    <type>char</type>
    <values>
      <value>$COMP_ROOT_DIR_LND/cime_config/config_component.xml</value>
    </values>
    <group>case_last</group>
    <file>env_case.xml</file>
    <desc>file containing specification of component specific definitions and values(for documentation only - DO NOT EDIT)</desc>
    <schema version="2.0">$CIMEROOT/config/xml_schemas/entry_id.xsd</schema>
    <schema version="3.0">$CIMEROOT/config/xml_schemas/entry_id_version3.xsd</schema>
  </entry>

  <entry id="CONFIG_ROF_FILE">
    <type>char</type>
    <values>
      <value>$COMP_ROOT_DIR_ROF/cime_config/config_component.xml</value>
    </values>
    <group>case_last</group>
    <file>env_case.xml</file>
    <desc>file containing specification of component specific definitions and values(for documentation only - DO NOT EDIT)</desc>
    <schema version="2.0">$CIMEROOT/config/xml_schemas/entry_id.xsd</schema>
    <schema version="3.0">$CIMEROOT/config/xml_schemas/entry_id_version3.xsd</schema>
  </entry>

  <entry id="CONFIG_ICE_FILE">
    <type>char</type>
    <values>
      <value>$COMP_ROOT_DIR_ICE/cime_config/config_component.xml</value>
    </values>
    <group>case_last</group>
    <file>env_case.xml</file>
    <desc>file containing specification of component specific definitions and values(for documentation only - DO NOT EDIT)</desc>
    <schema version="2.0">$CIMEROOT/config/xml_schemas/entry_id.xsd</schema>
    <schema version="3.0">$CIMEROOT/config/xml_schemas/entry_id_version3.xsd</schema>
  </entry>

  <entry id="CONFIG_OCN_FILE">
    <type>char</type>
    <values>
<<<<<<< HEAD
      <value component="pop"  >$SRCROOT/components/pop/cime_config/config_component.xml</value>
      <value component="aquap">$SRCROOT/components/aquap/cime_config/config_component.xml</value>
      <value component="docn" >$CIMEROOT/src/components/data_comps/docn/cime_config/config_component.xml</value>
      <value component="socn" >$CIMEROOT/src/components/stub_comps/socn/cime_config/config_component.xml</value>
      <value component="xocn" >$CIMEROOT/src/components/xcpl_comps/xocn/cime_config/config_component.xml</value>
      <value component="micom"  >$SRCROOT/components/micom/cime_config/config_component.xml</value>
=======
      <value>$COMP_ROOT_DIR_OCN/cime_config/config_component.xml</value>
>>>>>>> c43e0605
    </values>
    <group>case_last</group>
    <file>env_case.xml</file>
    <desc>file containing specification of component specific definitions and values(for documentation only - DO NOT EDIT)</desc>
    <schema version="2.0">$CIMEROOT/config/xml_schemas/entry_id.xsd</schema>
    <schema version="3.0">$CIMEROOT/config/xml_schemas/entry_id_version3.xsd</schema>
  </entry>

  <entry id="CONFIG_GLC_FILE">
    <type>char</type>
    <values>
      <value>$COMP_ROOT_DIR_GLC/cime_config/config_component.xml</value>
    </values>
    <group>case_last</group>
    <file>env_case.xml</file>
    <desc>file containing specification of component specific definitions and values(for documentation only - DO NOT EDIT)</desc>
    <schema version="2.0">$CIMEROOT/config/xml_schemas/entry_id.xsd</schema>
    <schema version="3.0">$CIMEROOT/config/xml_schemas/entry_id_version3.xsd</schema>
  </entry>

  <entry id="CONFIG_WAV_FILE">
    <type>char</type>
    <values>
      <value>$COMP_ROOT_DIR_WAV/cime_config/config_component.xml</value>
    </values>
    <group>case_last</group>
    <file>env_case.xml</file>
    <desc>file containing specification of component specific definitions and values(for documentation only - DO NOT EDIT)</desc>
    <schema version="2.0">$CIMEROOT/config/xml_schemas/entry_id.xsd</schema>
    <schema version="3.0">$CIMEROOT/config/xml_schemas/entry_id_version3.xsd</schema>
  </entry>

  <entry id="CONFIG_ESP_FILE">
    <type>char</type>
    <values>
      <value >$COMP_ROOT_DIR_ESP/cime_config/config_component.xml</value>
    </values>
    <group>case_last</group>
    <file>env_case.xml</file>
    <desc>file containing specification of component specific definitions and values(for documentation only - DO NOT EDIT)</desc>
    <schema version="2.0">$CIMEROOT/config/xml_schemas/entry_id.xsd</schema>
    <schema version="3.0">$CIMEROOT/config/xml_schemas/entry_id_version3.xsd</schema>
  </entry>

</entry_id><|MERGE_RESOLUTION|>--- conflicted
+++ resolved
@@ -124,7 +124,8 @@
     <type>char</type>
     <default_value>unset</default_value>
     <values>
-      <value component="pop"      >$SRCROOT/components/pop/</value>
+      <value component="pop"       >$SRCROOT/components/pop/</value>
+      <value component="micom"     >$SRCROOT/components/micom/</value>
       <value component="docn"      >$CIMEROOT/src/components/data_comps/docn</value>
       <value component="socn"      >$CIMEROOT/src/components/stub_comps/socn</value>
       <value component="xocn"      >$CIMEROOT/src/components/xcpl_comps/xocn</value>
@@ -229,23 +230,14 @@
     <default_value>unset</default_value>
     <values>
       <value component="allactive">$SRCROOT/cime_config/config_compsets.xml</value>
-<<<<<<< HEAD
-      <value component="drv"      >$CIMEROOT/src/drivers/mct/cime_config/config_compsets.xml</value>
-      <value component="cam"      >$SRCROOT/components/cam/cime_config/config_compsets.xml</value>
-      <value component="cism"     >$SRCROOT/components/cism/cime_config/config_compsets.xml</value>
-      <value component="clm"      >$SRCROOT/components/clm/cime_config/config_compsets.xml</value>
-      <value component="cice"     >$SRCROOT/components/cice/cime_config/config_compsets.xml</value>
-      <value component="pop"      >$SRCROOT/components/pop/cime_config/config_compsets.xml</value>
-      <value component="mpas-o"   >$SRCROOT/components/mpas-o/cime_config/config_compsets.xml</value>
-      <value component="micom"    >$SRCROOT/components/micom/cime_config/config_compsets.xml</value>
-=======
       <value component="drv"      >$COMP_ROOT_DIR_CPL/cime_config/config_compsets.xml</value>
       <value component="cam"      >$COMP_ROOT_DIR_ATM/cime_config/config_compsets.xml</value>
       <value component="cism"     >$COMP_ROOT_DIR_GLC/cime_config/config_compsets.xml</value>
       <value component="clm"      >$COMP_ROOT_DIR_LND/cime_config/config_compsets.xml</value>
       <value component="cice"     >$COMP_ROOT_DIR_ICE/cime_config/config_compsets.xml</value>
       <value component="pop"      >$COMP_ROOT_DIR_OCN/cime_config/config_compsets.xml</value>
->>>>>>> c43e0605
+      <value component="mpas-o"   >$COMP_ROOT_DIR_OCN/cime_config/config_compsets.xml</value>
+      <value component="micom"    >$COMP_ROOT_DIR_OCN/cime_config/config_compsets.xml</value>
     </values>
     <group>case_last</group>
     <file>env_case.xml</file>
@@ -258,23 +250,14 @@
     <default_value>unset</default_value>
     <values>
       <value component="allactive">$SRCROOT/cime_config/config_pes.xml</value>
-<<<<<<< HEAD
-      <value component="drv"      >$CIMEROOT/src/drivers/mct/cime_config/config_pes.xml</value>
-      <value component="cam"      >$SRCROOT/components/cam/cime_config/config_pes.xml</value>
-      <value component="cism"     >$SRCROOT/components/cism/cime_config/config_pes.xml</value>
-      <value component="clm"      >$SRCROOT/components/clm/cime_config/config_pes.xml</value>
-      <value component="cice"     >$SRCROOT/components/cice/cime_config/config_pes.xml</value>
-      <value component="pop"      >$SRCROOT/components/pop/cime_config/config_pes.xml</value>
-      <value component="mpas-o"   >$SRCROOT/components/mpas-o/cime_config/config_pes.xml</value>
-      <value component="micom"    >$SRCROOT/components/micom/cime_config/config_pes.xml</value>
-=======
       <value component="drv"      >$COMP_ROOT_DIR_CPL/cime_config/config_pes.xml</value>
       <value component="cam"      >$COMP_ROOT_DIR_ATM/cime_config/config_pes.xml</value>
       <value component="cism"     >$COMP_ROOT_DIR_GLC/cime_config/config_pes.xml</value>
       <value component="clm"      >$COMP_ROOT_DIR_LND/cime_config/config_pes.xml</value>
       <value component="cice"     >$COMP_ROOT_DIR_ICE/cime_config/config_pes.xml</value>
       <value component="pop"      >$COMP_ROOT_DIR_OCN/cime_config/config_pes.xml</value>
->>>>>>> c43e0605
+      <value component="mpas-o"   >$COMP_ROOT_DIR_OCN/cime_config/config_pes.xml</value>
+      <value component="micom"    >$COMP_ROOT_DIR_OCN/cime_config/config_pes.xml</value>
     </values>
     <group>case_last</group>
     <file>env_case.xml</file>
@@ -329,17 +312,6 @@
     <default_value>unset</default_value>
     <values>
       <value component="allactive">$SRCROOT/cime_config/testlist_allactive.xml</value>
-<<<<<<< HEAD
-      <value component="drv"      >$CIMEROOT/src/drivers/mct/cime_config/testdefs/testlist_drv.xml</value>
-      <value component="cam"      >$SRCROOT/components/cam/cime_config/testdefs/testlist_cam.xml</value>
-      <value component="cism"     >$SRCROOT/components/cism/cime_config/testdefs/testlist_cism.xml</value>
-      <value component="clm"      >$SRCROOT/components/clm/cime_config/testdefs/testlist_clm.xml</value>
-      <value component="cice"     >$SRCROOT/components/cice/cime_config/testdefs/testlist_cice.xml</value>
-      <value component="pop"      >$SRCROOT/components/pop/cime_config/testdefs/testlist_pop.xml</value>
-      <value component="rtm"      >$SRCROOT/components/rtm/cime_config/testdefs/testlist_rtm.xml</value>
-      <value component="mosart"   >$SRCROOT/components/mosart/cime_config/testdefs/testlist_mosart.xml</value>
-      <value component="micom"      >$SRCROOT/components/pop/cime_config/testdefs/testlist_micom.xml</value>
-=======
       <value component="drv"      >$COMP_ROOT_DIR_CPL/cime_config/testdefs/testlist_drv.xml</value>
       <value component="cam"      >$COMP_ROOT_DIR_ATM/cime_config/testdefs/testlist_cam.xml</value>
       <value component="cism"     >$COMP_ROOT_DIR_GLC/cime_config/testdefs/testlist_cism.xml</value>
@@ -348,7 +320,7 @@
       <value component="pop"      >$COMP_ROOT_DIR_OCN/cime_config/testdefs/testlist_pop.xml</value>
       <value component="rtm"      >$COMP_ROOT_DIR_ROF/cime_config/testdefs/testlist_rtm.xml</value>
       <value component="mosart"   >$COMP_ROOT_DIR_ROF/cime_config/testdefs/testlist_mosart.xml</value>
->>>>>>> c43e0605
+      <value component="micom"   >$COMP_ROOT_DIR_ROF/cime_config/testdefs/testlist_micom.xml</value>
     </values>
     <group>case_last</group>
     <file>env_case.xml</file>
@@ -361,17 +333,6 @@
     <default_value>unset</default_value>
     <values>
       <value component="allactive">$SRCROOT/cime_config/testmods_dirs</value>
-<<<<<<< HEAD
-      <value component="drv"      >$CIMEROOT/src/drivers/mct/cime_config/testdefs/testmods_dirs</value>
-      <value component="cam"      >$SRCROOT/components/cam/cime_config/testdefs/testmods_dirs</value>
-      <value component="cism"     >$SRCROOT/components/cism/cime_config/testdefs/testmods_dirs</value>
-      <value component="clm"      >$SRCROOT/components/clm/cime_config/testdefs/testmods_dirs</value>
-      <value component="cice"     >$SRCROOT/components/cice/cime_config/testdefs/testmods_dirs</value>
-      <value component="rtm"      >$SRCROOT/components/rtm/cime_config/testdefs/testmods_dirs</value>
-      <value component="mosart"   >$SRCROOT/components/mosart/cime_config/testdefs/testmods_dirs</value>
-      <value component="pop"      >$SRCROOT/components/pop/cime_config/testdefs/testmods_dirs</value>
-      <value component="micom"      >$SRCROOT/components/micom/cime_config/testdefs/testmods_dirs</value>
-=======
       <value component="drv"      >$COMP_ROOT_DIR_CPL/cime_config/testdefs/testmods_dirs</value>
       <value component="cam"      >$COMP_ROOT_DIR_ATM/cime_config/testdefs/testmods_dirs</value>
       <value component="cism"     >$COMP_ROOT_DIR_GLC/cime_config/testdefs/testmods_dirs</value>
@@ -380,7 +341,7 @@
       <value component="rtm"      >$COMP_ROOT_DIR_ROF/cime_config/testdefs/testmods_dirs</value>
       <value component="mosart"   >$COMP_ROOT_DIR_ROF/cime_config/testdefs/testmods_dirs</value>
       <value component="pop"      >$COMP_ROOT_DIR_OCN/cime_config/testdefs/testmods_dirs</value>
->>>>>>> c43e0605
+      <value component="micom"    >$COMP_ROOT_DIR_OCN/cime_config/testdefs/testmods_dirs</value>
     </values>
     <group>case_last</group>
     <file>env_case.xml</file>
@@ -392,18 +353,6 @@
     <default_value>unset</default_value>
     <values>
       <value component="allactive">$SRCROOT/cime_config/usermods_dirs</value>
-<<<<<<< HEAD
-      <value component="drv"      >$CIMEROOT/src/drivers/mct/cime_config/usermods_dirs</value>
-      <value component="cam"      >$SRCROOT/components/cam/cime_config/usermods_dirs</value>
-      <value component="cism"     >$SRCROOT/components/cism/cime_config/usermods_dirs</value>
-      <value component="clm"      >$SRCROOT/components/clm/cime_config/usermods_dirs</value>
-      <value component="cice"     >$SRCROOT/components/cice/cime_config/usermods_dirs</value>
-      <value component="rtm"      >$SRCROOT/components/rtm/cime_config/usermods_dirs</value>
-      <value component="mosart"   >$SRCROOT/components/mosart/cime_config/usermods_dirs</value>
-      <value component="pop"      >$SRCROOT/components/pop/cime_config/usermods_dirs</value>
-      <value component="mpas-o"   >$SRCROOT/components/mpas-o/cime_config/usermods_dirs</value>
-      <value component="micom"    >$SRCROOT/components/micom/cime_config/usermods_dirs</value>
-=======
       <value component="drv"      >$COMP_ROOT_DIR_CPL/cime_config/usermods_dirs</value>
       <value component="cam"      >$COMP_ROOT_DIR_ATM/cime_config/usermods_dirs</value>
       <value component="cism"     >$COMP_ROOT_DIR_GLC/cime_config/usermods_dirs</value>
@@ -412,7 +361,8 @@
       <value component="rtm"      >$COMP_ROOT_DIR_ROF/cime_config/usermods_dirs</value>
       <value component="mosart"   >$COMP_ROOT_DIR_ROF/cime_config/usermods_dirs</value>
       <value component="pop"      >$COMP_ROOT_DIR_OCN/cime_config/usermods_dirs</value>
->>>>>>> c43e0605
+      <value component="mpas-o"   >$COMP_ROOT_DIR_OCN/cime_config/usermods_dirs</value>
+      <value component="micom"    >$COMP_ROOT_DIR_OCN/cime_config/usermods_dirs</value>
     </values>
     <group>case_last</group>
     <file>env_case.xml</file>
@@ -526,16 +476,7 @@
   <entry id="CONFIG_OCN_FILE">
     <type>char</type>
     <values>
-<<<<<<< HEAD
-      <value component="pop"  >$SRCROOT/components/pop/cime_config/config_component.xml</value>
-      <value component="aquap">$SRCROOT/components/aquap/cime_config/config_component.xml</value>
-      <value component="docn" >$CIMEROOT/src/components/data_comps/docn/cime_config/config_component.xml</value>
-      <value component="socn" >$CIMEROOT/src/components/stub_comps/socn/cime_config/config_component.xml</value>
-      <value component="xocn" >$CIMEROOT/src/components/xcpl_comps/xocn/cime_config/config_component.xml</value>
-      <value component="micom"  >$SRCROOT/components/micom/cime_config/config_component.xml</value>
-=======
       <value>$COMP_ROOT_DIR_OCN/cime_config/config_component.xml</value>
->>>>>>> c43e0605
     </values>
     <group>case_last</group>
     <file>env_case.xml</file>
