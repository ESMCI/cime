<?xml version="1.0"?>

<grid_data version="2.1" xmlns:xi="http://www.w3.org/2001/XInclude">

  <help>
    =========================================
    GRID naming convention
    =========================================
    The notation for the grid longname is
        a%name_l%name_oi%name_r%name_m%mask_g%name_w%name
    where
        a% => atm, l% => lnd, oi% => ocn/ice, r% => river, m% => mask, g% => glc, w% => wav

    Supported out of the box grid configurations are given via alias specification in
    the file "config_grids.xml". Each grid alias can also be associated  with the
    following optional attributes

    compset       (Regular expression for compset matches that are required for this grid)
    not_compset   (Regular expression for compset matches that are not permitted this grid)

    Using the alias and the optional "compset" and "not_compset" attributes a grid longname is created
    Note that the mask is for information only - and is not an attribute of the grid
    By default, if the mask is not specified below, it will be set to the ocnice grid
    And if there is no ocnice grid (such as for single column, the mask is null since it does not mean anything)
  </help>

  <grids>
    <model_grid_defaults>
      <grid name="atm"       compset="SATM"        >null</grid>
      <grid name="lnd"       compset="SLND"        >null</grid>
      <grid name="ocnice"    compset="SOCN"        >null</grid>
      <grid name="rof"       compset="SROF"        >null</grid>
      <grid name="rof"       compset="DWAV"        >rx1</grid>
      <grid name="rof"       compset="RTM"	   >r05</grid>
      <grid name="rof"       compset="MOSART"      >r05</grid>
      <grid name="rof"       compset="MIZUROUTE"   >HDMA</grid>
      <grid name="rof"       compset="DROF"        >rx1</grid>
      <grid name="rof"       compset="DROF%CPLHIST">r05</grid>
      <grid name="rof"       compset="XROF"        >r05</grid>
      <grid name="glc"	     compset="SGLC"        >null</grid>
      <grid name="glc"	     compset="CISM1"       >gland5UM</grid>
      <grid name="glc"	     compset="CISM2"       >gland4</grid>
      <grid name="glc"       compset="XGLC"        >gland4</grid>
      <grid name="wav"	     compset="SWAV"        >null</grid>
      <grid name="wav"	     compset="DWAV"        >ww3a</grid>
      <grid name="wav"	     compset="WW3"	   >ww3a</grid>
      <grid name="wav"       compset="XWAV"        >ww3a</grid>
      <grid name="iac"       compset="SIAC"        >null</grid>
    </model_grid_defaults>

    <model_grid alias="g16_g16" compset="DATM.+DROF">
      <grid name="atm">gx1v6</grid>
      <grid name="lnd">gx1v6</grid>
      <grid name="ocnice">gx1v6</grid>
      <support>Non-standard grid for testing of the interpolation in DATM rather than coupler</support>
    </model_grid>

    <model_grid alias="g17_g17" compset="DATM.+DROF">
      <grid name="atm">gx1v7</grid>
      <grid name="lnd">gx1v7</grid>
      <grid name="ocnice">gx1v7</grid>
      <support>Non-standard grid for testing of the interpolation in DATM rather than coupler</support>
    </model_grid>

    <model_grid alias="1D_1D" compset="DATM.+DROF|DATM.+SROF">
      <grid name="atm">01col</grid>
      <grid name="lnd">01col</grid>
      <support>Non-standard grid for running POP in true 1D mode</support>
    </model_grid>

<<<<<<< HEAD
    <model_grid alias="CLM_USRDAT" compset="DATM.+CLM|DATM.+CTSM">
=======
    <model_grid alias="CLM_USRDAT" compset="DATM.+CLM|DATM.+SLND">
>>>>>>> 1dcf2db6
      <grid name="atm">CLM_USRDAT</grid>
      <grid name="lnd">CLM_USRDAT</grid>
      <grid name="rof">null</grid>
    </model_grid>

<<<<<<< HEAD
    <model_grid alias="1x1_numaIA" compset="DATM.+CLM|DATM.+CTSM">
=======
    <model_grid alias="1x1_numaIA" compset="DATM.+CLM|DATM.+SLND">
>>>>>>> 1dcf2db6
      <grid name="atm">1x1_numaIA</grid>
      <grid name="lnd">1x1_numaIA</grid>
      <grid name="rof">null</grid>
    </model_grid>

<<<<<<< HEAD
    <model_grid alias="1x1_brazil" compset="DATM.+CLM|DATM.+CTSM">
=======
    <model_grid alias="1x1_brazil" compset="DATM.+CLM|DATM.+SLND">
>>>>>>> 1dcf2db6
      <grid name="atm">1x1_brazil</grid>
      <grid name="lnd">1x1_brazil</grid>
      <grid name="rof">null</grid>
    </model_grid>

<<<<<<< HEAD
    <model_grid alias="1x1_smallvilleIA" compset="DATM.+CLM|DATM.+CTSM">
=======
    <model_grid alias="1x1_smallvilleIA" compset="DATM.+CLM|DATM.+SLND">
>>>>>>> 1dcf2db6
      <grid name="atm">1x1_smallvilleIA</grid>
      <grid name="lnd">1x1_smallvilleIA</grid>
      <grid name="rof">null</grid>
    </model_grid>

<<<<<<< HEAD
    <model_grid alias="1x1_camdenNJ" compset="DATM.+CLM|DATM.+CTSM">
=======
    <model_grid alias="1x1_camdenNJ" compset="DATM.+CLM|DATM.+SLND">
>>>>>>> 1dcf2db6
      <grid name="atm">1x1_camdenNJ</grid>
      <grid name="lnd">1x1_camdenNJ</grid>
      <grid name="rof">null</grid>
    </model_grid>

<<<<<<< HEAD
    <model_grid alias="1x1_mexicocityMEX" compset="DATM.+CLM|DATM.+CTSM">
=======
    <model_grid alias="1x1_mexicocityMEX" compset="DATM.+CLM|DATM.+SLND">
>>>>>>> 1dcf2db6
      <grid name="atm">1x1_mexicocityMEX</grid>
      <grid name="lnd">1x1_mexicocityMEX</grid>
      <grid name="rof">null</grid>
    </model_grid>

<<<<<<< HEAD
    <model_grid alias="1x1_vancouverCAN" compset="DATM.+CLM|DATM.+CTSM">
=======
    <model_grid alias="1x1_vancouverCAN" compset="DATM.+CLM|DATM.+SLND">
>>>>>>> 1dcf2db6
      <grid name="atm">1x1_vancouverCAN</grid>
      <grid name="lnd">1x1_vancouverCAN</grid>
      <grid name="rof">null</grid>
    </model_grid>

<<<<<<< HEAD
    <model_grid alias="1x1_urbanc_alpha" compset="DATM.+CLM|DATM.+CTSM">
=======
    <model_grid alias="1x1_urbanc_alpha" compset="DATM.+CLM|DATM.+SLND">
>>>>>>> 1dcf2db6
      <grid name="atm">1x1_urbanc_alpha</grid>
      <grid name="lnd">1x1_urbanc_alpha</grid>
      <grid name="rof">null</grid>
    </model_grid>

<<<<<<< HEAD
    <model_grid alias="5x5_amazon" compset="DATM.+CLM|DATM.+CTSM">
=======
    <model_grid alias="5x5_amazon" compset="DATM.+CLM|DATM.+SLND">
>>>>>>> 1dcf2db6
      <grid name="atm">5x5_amazon</grid>
      <grid name="lnd">5x5_amazon</grid>
      <grid name="rof">null</grid>
    </model_grid>

    <model_grid alias="5x5_amazon_r05" compset="DATM.+CLM.+MIZUROUTE">
      <grid name="atm">5x5_amazon</grid>
      <grid name="lnd">5x5_amazon</grid>
      <grid name="rof">r05_amazon</grid>
    </model_grid>

    <!-- Regional NLDAS-2 grid over the U.S. (0.125 degree resolution;
         25-53N, 235-293E), with mask from NLDAS-2 atmospheric drivers -->
    <model_grid alias="nldas2_rnldas2_mnldas2" compset="DATM.+CLM|DATM.+CTSM">
      <grid name="atm">0.125nldas2</grid>
      <grid name="lnd">0.125nldas2</grid>
      <grid name="ocnice">0.125nldas2</grid>
      <grid name="rof">0.125nldas2</grid>
      <mask>nldas2</mask>
    </model_grid>

    <model_grid alias="hcru_hcru" compset="DATM.+CLM|DATM.+CTSM">
      <grid name="atm">360x720cru</grid>
      <grid name="lnd">360x720cru</grid>
    </model_grid>

    <!-- eulerian grids -->

    <model_grid alias="T31_g37">
      <grid name="atm">T31</grid>
      <grid name="lnd">T31</grid>
      <grid name="ocnice">gx3v7</grid>
      <mask>gx3v7</mask>
    </model_grid>

    <model_grid alias="T31_g37_gl4" compset="_CISM">
      <grid name="atm">T31</grid>
      <grid name="lnd">T31</grid>
      <grid name="ocnice">gx3v7</grid>
      <grid name="glc">gland4</grid>
      <mask>gx3v7</mask>
    </model_grid>

    <model_grid alias="T31_g37_gl20" compset="_CISM">
      <grid name="atm">T31</grid>
      <grid name="lnd">T31</grid>
      <grid name="ocnice">gx3v7</grid>
      <grid name="glc">gland20</grid>
      <mask>gx3v7</mask>
    </model_grid>

    <model_grid alias="T31_g37_gl5" compset="_CISM">
      <grid name="atm">T31</grid>
      <grid name="lnd">T31</grid>
      <grid name="ocnice">gx3v7</grid>
      <grid name="glc">gland5UM</grid>
      <mask>gx3v7</mask>
    </model_grid>

    <model_grid alias="T42_T42_musgs" not_compset="_POP">
      <grid name="atm">T42</grid>
      <grid name="lnd">T42</grid>
      <grid name="ocnice">T42</grid>
      <mask>usgs</mask>
    </model_grid>

    <model_grid alias="T42_T42" not_compset="_POP">
      <grid name="atm">T42</grid>
      <grid name="lnd">T42</grid>
      <grid name="ocnice">T42</grid>
      <mask>gx1v7</mask>
    </model_grid>

    <model_grid alias="T42_T42_mg16" not_compset="_POP">
      <grid name="atm">T42</grid>
      <grid name="lnd">T42</grid>
      <grid name="ocnice">T42</grid>
      <mask>gx1v6</mask>
    </model_grid>

    <model_grid alias="T42_T42_mg17" not_compset="_POP">
      <grid name="atm">T42</grid>
      <grid name="lnd">T42</grid>
      <grid name="ocnice">T42</grid>
      <mask>gx1v7</mask>
    </model_grid>

    <model_grid alias="T5_T5_mg37" not_compset="_POP">
      <grid name="atm">T5</grid>
      <grid name="lnd">T5</grid>
      <grid name="ocnice">T5</grid>
      <mask>gx3v7</mask>
    </model_grid>

    <model_grid alias="T85_T85_mg16" not_compset="_POP">
      <grid name="atm">T85</grid>
      <grid name="lnd">T85</grid>
      <grid name="ocnice">T85</grid>
      <mask>gx1v6</mask>
    </model_grid>

    <model_grid alias="T85_T85_mg17" not_compset="_POP">
      <grid name="atm">T85</grid>
      <grid name="lnd">T85</grid>
      <grid name="ocnice">T85</grid>
      <mask>gx1v7</mask>
    </model_grid>

    <model_grid alias="T85_T85_musgs" not_compset="_POP">
      <grid name="atm">T85</grid>
      <grid name="lnd">T85</grid>
      <grid name="ocnice">T85</grid>
      <mask>usgs</mask>
    </model_grid>

    <model_grid alias="T85_f09_t12">
      <grid name="atm">T85</grid>
      <grid name="lnd">0.9x1.25</grid>
      <grid name="ocnice">tx0.1v2</grid>
      <mask>tx0.1v2</mask>
    </model_grid>

    <model_grid alias="T341_f02_t12">
      <grid name="atm">T341</grid>
      <grid name="lnd">0.23x0.31</grid>
      <grid name="ocnice">tx0.1v2</grid>
      <mask>tx0.1v2</mask>
    </model_grid>

    <model_grid alias="T62_g37" not_compset="_CAM">
      <grid name="atm">T62</grid>
      <grid name="lnd">T62</grid>
      <grid name="ocnice">gx3v7</grid>
      <mask>gx3v7</mask>
    </model_grid>

    <model_grid alias="T62_s11" not_compset="_CAM">
      <grid name="atm">T62</grid>
      <grid name="lnd">T62</grid>
      <grid name="ocnice">tx1v1</grid>
      <mask>tx1v1</mask>
    </model_grid>

    <model_grid alias="T62_n13" not_compset="_CAM">
      <grid name="atm">T62</grid>
      <grid name="lnd">T62</grid>
      <grid name="ocnice">tn1v3</grid>
      <mask>tn1v3</mask>
    </model_grid>

    <model_grid alias="T62_n0253" not_compset="_CAM">
      <grid name="atm">T62</grid>
      <grid name="lnd">T62</grid>
      <grid name="ocnice">tn0.25v3</grid>
      <mask>tn0.25v3</mask>
    </model_grid>

    <model_grid alias="T62_t12" not_compset="_CAM">
      <grid name="atm">T62</grid>
      <grid name="lnd">T62</grid>
      <grid name="ocnice">tx0.1v2</grid>
      <mask>tx0.1v2</mask>
    </model_grid>

    <model_grid alias="T62_t13" not_compset="_CAM">
      <grid name="atm">T62</grid>
      <grid name="lnd">T62</grid>
      <grid name="ocnice">tx0.1v3</grid>
      <mask>tx0.1v3</mask>
    </model_grid>

    <model_grid alias="TL319_g17" compset="DROF%JRA-1p4">
      <grid name="atm">TL319</grid>
      <grid name="lnd">TL319</grid>
      <grid name="ocnice">gx1v7</grid>
      <grid name="rof">JRA025v2</grid>
      <mask>gx1v7</mask>
    </model_grid>

    <model_grid alias="TL319_g17" not_compset="_CAM">
      <grid name="atm">TL319</grid>
      <grid name="lnd">TL319</grid>
      <grid name="ocnice">gx1v7</grid>
      <grid name="rof">JRA025</grid>
      <mask>gx1v7</mask>
    </model_grid>

    <model_grid alias="TL319_t061" not_compset="_CAM">
      <grid name="atm">TL319</grid>
      <grid name="lnd">TL319</grid>
      <grid name="ocnice">tx0.66v1</grid>
      <grid name="rof">JRA025</grid>
    </model_grid>

    <model_grid alias="TL319_t12" not_compset="_CAM">
      <grid name="atm">TL319</grid>
      <grid name="lnd">TL319</grid>
      <grid name="ocnice">tx0.1v2</grid>
      <grid name="rof">JRA025</grid>
    </model_grid>

    <model_grid alias="TL319_t13" compset="DROF%JRA-1p4">
      <grid name="atm">TL319</grid>
      <grid name="lnd">TL319</grid>
      <grid name="ocnice">tx0.1v3</grid>
      <grid name="rof">JRA025v2</grid>
    </model_grid>

    <model_grid alias="TL319_t13" not_compset="_CAM">
      <grid name="atm">TL319</grid>
      <grid name="lnd">TL319</grid>
      <grid name="ocnice">tx0.1v3</grid>
      <grid name="rof">JRA025</grid>
    </model_grid>

    <model_grid alias="T62_t061" not_compset="_CAM">
      <grid name="atm">T62</grid>
      <grid name="lnd">T62</grid>
      <grid name="ocnice">tx0.66v1</grid>
    </model_grid>

    <model_grid alias="T62_t025" not_compset="_CAM">
      <grid name="atm">T62</grid>
      <grid name="lnd">T62</grid>
      <grid name="ocnice">tx0.25v1</grid>
    </model_grid>
    <model_grid alias="f09_t061">
      <grid name="atm">0.9x1.25</grid>
      <grid name="lnd">0.9x1.25</grid>
      <grid name="ocnice">tx0.66v1</grid>
    </model_grid>

    <model_grid alias="T62_g16" not_compset="_CAM">
      <grid name="atm">T62</grid>
      <grid name="lnd">T62</grid>
      <grid name="ocnice">gx1v6</grid>
      <mask>gx1v6</mask>
    </model_grid>

    <model_grid alias="T62_g17" not_compset="_CAM">
      <grid name="atm">T62</grid>
      <grid name="lnd">T62</grid>
      <grid name="ocnice">gx1v7</grid>
      <mask>gx1v7</mask>
    </model_grid>

    <model_grid alias="T62_oQU120" not_compset="_CAM">
      <grid name="atm">T62</grid>
      <grid name="lnd">T62</grid>
      <grid name="ocnice">oQU120</grid>
      <mask>oQU120</mask>
    </model_grid>

    <!-- finite volume grids -->

    <model_grid alias="f02_g16">
      <grid name="atm">0.23x0.31</grid>
      <grid name="lnd">0.23x0.31</grid>
      <grid name="ocnice">gx1v6</grid>
      <mask>gx1v6</mask>
    </model_grid>

    <model_grid alias="f02_g17">
      <grid name="atm">0.23x0.31</grid>
      <grid name="lnd">0.23x0.31</grid>
      <grid name="ocnice">gx1v7</grid>
      <mask>gx1v7</mask>
    </model_grid>

    <model_grid alias="f02_n13">
      <grid name="atm">0.23x0.31</grid>
      <grid name="lnd">0.23x0.31</grid>
      <grid name="ocnice">tn1v3</grid>
      <mask>tn1v3</mask>
    </model_grid>

    <model_grid alias="f02_n0253">
      <grid name="atm">0.23x0.31</grid>
      <grid name="lnd">0.23x0.31</grid>
      <grid name="ocnice">tn0.25v3</grid>
      <mask>tn0.25v3</mask>
    </model_grid>

    <model_grid alias="f02_t12">
      <grid name="atm">0.23x0.31</grid>
      <grid name="lnd">0.23x0.31</grid>
      <grid name="ocnice">tx0.1v2</grid>
      <mask>tx0.1v2</mask>
    </model_grid>

    <model_grid alias="f05_g16">
      <grid name="atm">0.47x0.63</grid>
      <grid name="lnd">0.47x0.63</grid>
      <grid name="ocnice">gx1v6</grid>
      <mask>gx1v6</mask>
    </model_grid>

    <model_grid alias="f05_g17">
      <grid name="atm">0.47x0.63</grid>
      <grid name="lnd">0.47x0.63</grid>
      <grid name="ocnice">gx1v7</grid>
      <mask>gx1v7</mask>
    </model_grid>

    <model_grid alias="f05_t12">
      <grid name="atm">0.47x0.63</grid>
      <grid name="lnd">0.47x0.63</grid>
      <grid name="ocnice">tx0.1v2</grid>
      <mask>tx0.1v2</mask>
    </model_grid>

    <model_grid alias="f09_g16">
      <grid name="atm">0.9x1.25</grid>
      <grid name="lnd">0.9x1.25</grid>
      <grid name="ocnice">gx1v6</grid>
      <mask>gx1v6</mask>
    </model_grid>

    <model_grid alias="f09_g17">
      <grid name="atm">0.9x1.25</grid>
      <grid name="lnd">0.9x1.25</grid>
      <grid name="ocnice">gx1v7</grid>
      <mask>gx1v7</mask>
    </model_grid>

    <model_grid alias="f09_n13">
      <grid name="atm">0.9x1.25</grid>
      <grid name="lnd">0.9x1.25</grid>
      <grid name="ocnice">tn1v3</grid>
      <mask>tn1v3</mask>
    </model_grid>

    <model_grid alias="f09_n0253">
      <grid name="atm">0.9x1.25</grid>
      <grid name="lnd">0.9x1.25</grid>
      <grid name="ocnice">tn0.25v3</grid>
      <mask>tn0.25v3</mask>
    </model_grid>

    <model_grid alias="f09_g16_gl4" compset="_CISM">
      <grid name="atm">0.9x1.25</grid>
      <grid name="lnd">0.9x1.25</grid>
      <grid name="ocnice">gx1v6</grid>
      <grid name="glc">gland4</grid>
      <mask>gx1v6</mask>
    </model_grid>

    <model_grid alias="f09_g17_gl4" compset="_CISM">
      <grid name="atm">0.9x1.25</grid>
      <grid name="lnd">0.9x1.25</grid>
      <grid name="ocnice">gx1v7</grid>
      <grid name="glc">gland4</grid>
      <mask>gx1v7</mask>
    </model_grid>

    <model_grid alias="f09_g16_gl20" compset="_CISM">
      <grid name="atm">0.9x1.25</grid>
      <grid name="lnd">0.9x1.25</grid>
      <grid name="ocnice">gx1v6</grid>
      <grid name="glc">gland20</grid>
      <mask>gx1v6</mask>
    </model_grid>

    <model_grid alias="f09_g17_gl20" compset="_CISM">
      <grid name="atm">0.9x1.25</grid>
      <grid name="lnd">0.9x1.25</grid>
      <grid name="ocnice">gx1v7</grid>
      <grid name="glc">gland20</grid>
      <mask>gx1v7</mask>
    </model_grid>

    <model_grid alias="f09_g16_gl5" compset="_CISM">
      <grid name="atm">0.9x1.25</grid>
      <grid name="lnd">0.9x1.25</grid>
      <grid name="ocnice">gx1v6</grid>
      <grid name="glc">gland5UM</grid>
      <mask>gx1v6</mask>
    </model_grid>

    <model_grid alias="f09_g17_gl5" compset="_CISM">
      <grid name="atm">0.9x1.25</grid>
      <grid name="lnd">0.9x1.25</grid>
      <grid name="ocnice">gx1v7</grid>
      <grid name="glc">gland5UM</grid>
      <mask>gx1v7</mask>
    </model_grid>

    <model_grid alias="f09_f09_mnull" compset="_DOCN%SAQUAP|DOCN%DAQUAP" >
      <grid name="atm">0.9x1.25</grid>
      <grid name="lnd">0.9x1.25</grid>
      <grid name="ocnice">0.9x1.25</grid>
      <mask>null</mask>
    </model_grid>

    <model_grid alias="f09_f09_mg16" not_compset="_POP" >
      <grid name="atm">0.9x1.25</grid>
      <grid name="lnd">0.9x1.25</grid>
      <grid name="ocnice">0.9x1.25</grid>
      <mask>gx1v6</mask>
    </model_grid>

    <model_grid alias="f09_f09_mg17" not_compset="_POP" >
      <grid name="atm">0.9x1.25</grid>
      <grid name="lnd">0.9x1.25</grid>
      <grid name="ocnice">0.9x1.25</grid>
      <mask>gx1v7</mask>
    </model_grid>

    <model_grid alias="f05_f05_mg17" not_compset="_POP" >
      <grid name="atm">0.47x0.63</grid>
      <grid name="lnd">0.47x0.63</grid>
      <grid name="ocnice">0.47x0.63</grid>
      <mask>gx1v7</mask>
    </model_grid>

    <model_grid alias="f09_f09_gl5" compset="_CISM" not_compset="_POP">
      <grid name="atm">0.9x1.25</grid>
      <grid name="lnd">0.9x1.25</grid>
      <grid name="ocnice">0.9x1.25</grid>
      <grid name="glc">gland5UM</grid>
      <mask>gx1v6</mask>
    </model_grid>

    <model_grid alias="f09_f09_gl5_mg16" compset="_CISM" not_compset="_POP">
      <grid name="atm">0.9x1.25</grid>
      <grid name="lnd">0.9x1.25</grid>
      <grid name="ocnice">0.9x1.25</grid>
      <grid name="glc">gland5UM</grid>
      <mask>gx1v6</mask>
    </model_grid>

    <model_grid alias="f09_f09_gl5_mg17" compset="_CISM" not_compset="_POP">
      <grid name="atm">0.9x1.25</grid>
      <grid name="lnd">0.9x1.25</grid>
      <grid name="ocnice">0.9x1.25</grid>
      <grid name="glc">gland5UM</grid>
      <mask>gx1v7</mask>
    </model_grid>

    <model_grid alias="f19_g16">
      <grid name="atm">1.9x2.5</grid>
      <grid name="lnd">1.9x2.5</grid>
      <grid name="ocnice">gx1v6</grid>
      <mask>gx1v6</mask>
    </model_grid>

    <model_grid alias="f19_g17">
      <grid name="atm">1.9x2.5</grid>
      <grid name="lnd">1.9x2.5</grid>
      <grid name="ocnice">gx1v7</grid>
      <mask>gx1v7</mask>
    </model_grid>

    <model_grid alias="f19_g16_r01">
      <grid name="atm">1.9x2.5</grid>
      <grid name="lnd">1.9x2.5</grid>
      <grid name="ocnice">gx1v6</grid>
      <grid name="rof">r01</grid>
      <mask>gx1v6</mask>
    </model_grid>

    <model_grid alias="f19_g17_r01">
      <grid name="atm">1.9x2.5</grid>
      <grid name="lnd">1.9x2.5</grid>
      <grid name="ocnice">gx1v7</grid>
      <grid name="rof">r01</grid>
      <mask>gx1v7</mask>
    </model_grid>

    <model_grid alias="f19_g17_r05">
      <grid name="atm">1.9x2.5</grid>
      <grid name="lnd">1.9x2.5</grid>
      <grid name="ocnice">gx1v7</grid>
      <grid name="rof">r05</grid>
      <mask>gx1v7</mask>
    </model_grid>

    <model_grid alias="f19_g16_gl4" compset="_CISM">
      <grid name="atm">1.9x2.5</grid>
      <grid name="lnd">1.9x2.5</grid>
      <grid name="ocnice">gx1v6</grid>
      <grid name="glc">gland4</grid>
      <mask>gx1v6</mask>
    </model_grid>

    <model_grid alias="f19_g17_gl4" compset="_CISM">
      <grid name="atm">1.9x2.5</grid>
      <grid name="lnd">1.9x2.5</grid>
      <grid name="ocnice">gx1v7</grid>
      <grid name="glc">gland4</grid>
      <mask>gx1v7</mask>
    </model_grid>

    <model_grid alias="f19_g16_gl5" compset="_CISM">
      <grid name="atm">1.9x2.5</grid>
      <grid name="lnd">1.9x2.5</grid>
      <grid name="ocnice">gx1v6</grid>
      <grid name="glc">gland5UM</grid>
      <mask>gx1v6</mask>
    </model_grid>

    <model_grid alias="f19_g17_gl5" compset="_CISM">
      <grid name="atm">1.9x2.5</grid>
      <grid name="lnd">1.9x2.5</grid>
      <grid name="ocnice">gx1v7</grid>
      <grid name="glc">gland5UM</grid>
      <mask>gx1v7</mask>
    </model_grid>

    <model_grid alias="f19_f19_gl5" compset="_CISM" not_compset="_POP">
      <grid name="atm">1.9x2.5</grid>
      <grid name="lnd">1.9x2.5</grid>
      <grid name="ocnice">1.9x2.5</grid>
      <grid name="glc">gland5UM</grid>
      <mask>gx1v6</mask>
    </model_grid>

    <model_grid alias="f19_f19_gl5_mg16" compset="_CISM" not_compset="_POP">
      <grid name="atm">1.9x2.5</grid>
      <grid name="lnd">1.9x2.5</grid>
      <grid name="ocnice">1.9x2.5</grid>
      <grid name="glc">gland5UM</grid>
      <mask>gx1v6</mask>
    </model_grid>

    <model_grid alias="f19_f19_gl5_mg17" compset="_CISM" not_compset="_POP">
      <grid name="atm">1.9x2.5</grid>
      <grid name="lnd">1.9x2.5</grid>
      <grid name="ocnice">1.9x2.5</grid>
      <grid name="glc">gland5UM</grid>
      <mask>gx1v7</mask>
    </model_grid>

    <model_grid alias="f19_f19_mg16" not_compset="_POP">
      <grid name="atm">1.9x2.5</grid>
      <grid name="lnd">1.9x2.5</grid>
      <grid name="ocnice">1.9x2.5</grid>
      <mask>gx1v6</mask>
    </model_grid>

    <model_grid alias="f19_f19" not_compset="_POP">
      <grid name="atm">1.9x2.5</grid>
      <grid name="lnd">1.9x2.5</grid>
      <grid name="ocnice">1.9x2.5</grid>
      <mask>gx1v6</mask>
    </model_grid>

    <model_grid alias="f19_f19_mnull" compset="_DOCN%SAQUAP|DOCN%DAQUAP" >
      <grid name="atm">1.9x2.5</grid>
      <grid name="lnd">1.9x2.5</grid>
      <grid name="ocnice">1.9x2.5</grid>
      <mask>null</mask>
    </model_grid>

    <model_grid alias="f19_f19_mg17" not_compset="_POP">
      <grid name="atm">1.9x2.5</grid>
      <grid name="lnd">1.9x2.5</grid>
      <grid name="ocnice">1.9x2.5</grid>
      <mask>gx1v7</mask>
    </model_grid>

    <model_grid alias="f45_g37">
      <grid name="atm">4x5</grid>
      <grid name="lnd">4x5</grid>
      <grid name="ocnice">gx3v7</grid>
      <mask>gx3v7</mask>
    </model_grid>

    <model_grid alias="f02_f02_mg16" not_compset="_POP">
      <grid name="atm">0.23x0.31</grid>
      <grid name="lnd">0.23x0.31</grid>
      <grid name="ocnice">0.23x0.31</grid>
      <mask>gx1v6</mask>
    </model_grid>

    <model_grid alias="f02_f02_mg17" not_compset="_POP">
      <grid name="atm">0.23x0.31</grid>
      <grid name="lnd">0.23x0.31</grid>
      <grid name="ocnice">0.23x0.31</grid>
      <mask>gx1v7</mask>
    </model_grid>

    <model_grid alias="f25_f25_mg16" not_compset="_POP">
      <grid name="atm">2.5x3.33</grid>
      <grid name="lnd">2.5x3.33</grid>
      <grid name="ocnice">2.5x3.33</grid>
      <mask>gx1v6</mask>
    </model_grid>

    <model_grid alias="f25_f25_mg17" not_compset="_POP">
      <grid name="atm">2.5x3.33</grid>
      <grid name="lnd">2.5x3.33</grid>
      <grid name="ocnice">2.5x3.33</grid>
      <mask>gx1v7</mask>
    </model_grid>

    <model_grid alias="f45_f45_mg37" not_compset="_POP">
      <grid name="atm">4x5</grid>
      <grid name="lnd">4x5</grid>
      <grid name="ocnice">4x5</grid>
      <mask>gx3v7</mask>
    </model_grid>

    <model_grid alias="f10_f10_mg37" not_compset="_POP">
      <grid name="atm">10x15</grid>
      <grid name="lnd">10x15</grid>
      <grid name="ocnice">10x15</grid>
      <mask>gx3v7</mask>
    </model_grid>

    <model_grid alias="f10_f10_musgs" not_compset="_POP">
      <grid name="atm">10x15</grid>
      <grid name="lnd">10x15</grid>
      <grid name="ocnice">10x15</grid>
      <mask>usgs</mask>
    </model_grid>

    <model_grid alias="f10_g37">
      <grid name="atm">10x15</grid>
      <grid name="lnd">10x15</grid>
      <grid name="ocnice">gx3v7</grid>
      <mask>gx3v7</mask>
    </model_grid>

    <!--  spectral element grids -->

    <model_grid alias="ne5_ne5_mg37" not_compset="_POP">
      <grid name="atm">ne5np4</grid>
      <grid name="lnd">ne5np4</grid>
      <grid name="ocnice">ne5np4</grid>
      <mask>gx3v7</mask>
    </model_grid>

    <model_grid alias="ne16_g17">
      <grid name="atm">ne16np4</grid>
      <grid name="lnd">ne16np4</grid>
      <grid name="ocnice">gx1v7</grid>
      <mask>gx1v7</mask>
    </model_grid>

    <model_grid alias="ne16_ne16_mg17" not_compset="_POP">
      <grid name="atm">ne16np4</grid>
      <grid name="lnd">ne16np4</grid>
      <grid name="ocnice">ne16np4</grid>
      <mask>gx1v7</mask>
    </model_grid>

    <model_grid alias="ne30_g16">
      <grid name="atm">ne30np4</grid>
      <grid name="lnd">ne30np4</grid>
      <grid name="ocnice">gx1v6</grid>
      <mask>gx1v6</mask>
    </model_grid>

    <model_grid alias="ne30_g17">
      <grid name="atm">ne30np4</grid>
      <grid name="lnd">ne30np4</grid>
      <grid name="ocnice">gx1v7</grid>
      <mask>gx1v7</mask>
    </model_grid>

    <model_grid alias="ne30pg3_g17">
      <grid name="atm">ne30pg3</grid>
      <grid name="lnd">ne30pg3</grid>
      <grid name="ocnice">gx1v7</grid>
      <mask>gx1v7</mask>
    </model_grid>

    <model_grid alias="ne30_f19_g16">
      <grid name="atm">ne30np4</grid>
      <grid name="lnd">1.9x2.5</grid>
      <grid name="ocnice">gx1v6</grid>
      <support>For testing tri-grid</support>
      <mask>gx1v6</mask>
    </model_grid>

    <model_grid alias="ne30_f19_g17">
      <grid name="atm">ne30np4</grid>
      <grid name="lnd">1.9x2.5</grid>
      <grid name="ocnice">gx1v7</grid>
      <support>For testing tri-grid</support>
      <mask>gx1v7</mask>
    </model_grid>

    <model_grid alias="ne30_f09_g16">
      <grid name="atm">ne30np4</grid>
      <grid name="lnd">0.9x1.25</grid>
      <grid name="ocnice">gx1v6</grid>
      <support>For testing tri-grid</support>
      <mask>gx1v6</mask>
    </model_grid>

    <model_grid alias="ne30_f09_g17">
      <grid name="atm">ne30np4</grid>
      <grid name="lnd">0.9x1.25</grid>
      <grid name="ocnice">gx1v7</grid>
      <support>For testing tri-grid</support>
      <mask>gx1v7</mask>
    </model_grid>

    <model_grid alias="ne30_ne30_mg16" not_compset="_POP">
      <grid name="atm">ne30np4</grid>
      <grid name="lnd">ne30np4</grid>
      <grid name="ocnice">ne30np4</grid>
      <mask>gx1v6</mask>
    </model_grid>

    <model_grid alias="ne30_ne30_mg17" not_compset="_POP">
      <grid name="atm">ne30np4</grid>
      <grid name="lnd">ne30np4</grid>
      <grid name="ocnice">ne30np4</grid>
      <mask>gx1v7</mask>
    </model_grid>

    <model_grid alias="ne60_g16">
      <grid name="atm">ne60np4</grid>
      <grid name="lnd">ne60np4</grid>
      <grid name="ocnice">gx1v6</grid>
      <mask>gx1v6</mask>
    </model_grid>

    <model_grid alias="ne60_g17">
      <grid name="atm">ne60np4</grid>
      <grid name="lnd">ne60np4</grid>
      <grid name="ocnice">gx1v7</grid>
      <mask>gx1v7</mask>
    </model_grid>

    <model_grid alias="ne60_ne60_mg16" not_compset="_POP">
      <grid name="atm">ne60np4</grid>
      <grid name="lnd">ne60np4</grid>
      <grid name="ocnice">ne60np4</grid>
      <mask>gx1v6</mask>
    </model_grid>

    <model_grid alias="ne120_g16">
      <grid name="atm">ne120np4</grid>
      <grid name="lnd">ne120np4</grid>
      <grid name="ocnice">gx1v6</grid>
      <mask>gx1v6</mask>
    </model_grid>

    <model_grid alias="ne120_g17">
      <grid name="atm">ne120np4</grid>
      <grid name="lnd">ne120np4</grid>
      <grid name="ocnice">gx1v7</grid>
      <mask>gx1v7</mask>
    </model_grid>

    <model_grid alias="ne120_t12">
      <grid name="atm">ne120np4</grid>
      <grid name="lnd">ne120np4</grid>
      <grid name="ocnice">tx0.1v2</grid>
      <mask>tx0.1v2</mask>
    </model_grid>

    <model_grid alias="ne120_ne120_mg16" not_compset="_POP">
      <grid name="atm">ne120np4</grid>
      <grid name="lnd">ne120np4</grid>
      <grid name="ocnice">ne120np4</grid>
      <mask>gx1v6</mask>
    </model_grid>

    <model_grid alias="ne120_ne120_mg17" not_compset="_POP">
      <grid name="atm">ne120np4</grid>
      <grid name="lnd">ne120np4</grid>
      <grid name="ocnice">ne120np4</grid>
      <mask>gx1v7</mask>
    </model_grid>

    <model_grid alias="ne240_f02_g16">
      <grid name="atm">ne240np4</grid>
      <grid name="lnd">0.23x0.31</grid>
      <grid name="ocnice">gx1v6</grid>
      <support>For testing high resolution tri-grid</support>
      <mask>gx1v6</mask>
    </model_grid>

    <model_grid alias="ne240_f02_g17">
      <grid name="atm">ne240np4</grid>
      <grid name="lnd">0.23x0.31</grid>
      <grid name="ocnice">gx1v7</grid>
      <support>For testing high resolution tri-grid</support>
      <mask>gx1v7</mask>
    </model_grid>

    <model_grid alias="ne240_t12">
      <grid name="atm">ne240np4</grid>
      <grid name="lnd">ne240np4</grid>
      <grid name="ocnice">tx0.1v2</grid>
      <mask>tx0.1v2</mask>
    </model_grid>

    <model_grid alias="ne240_ne240_mg16" not_compset="_POP">
      <grid name="atm">ne240np4</grid>
      <grid name="lnd">ne240np4</grid>
      <grid name="ocnice">ne240np4</grid>
      <mask>gx1v6</mask>
    </model_grid>

    <model_grid alias="ne240_ne240_mg17" not_compset="_POP">
      <grid name="atm">ne240np4</grid>
      <grid name="lnd">ne240np4</grid>
      <grid name="ocnice">ne240np4</grid>
      <mask>gx1v7</mask>
    </model_grid>

    <!--  spectral element grids with 2x2 FVM physics grid -->

    <model_grid alias="ne5pg2_ne5pg2_mg37" not_compset="_POP">
      <grid name="atm">ne5np4.pg2</grid>
      <grid name="lnd">ne5np4.pg2</grid>
      <grid name="ocnice">ne5np4.pg2</grid>
      <mask>gx3v7</mask>
    </model_grid>

    <model_grid alias="ne30pg2_ne30pg2_mg17">
      <grid name="atm">ne30np4.pg2</grid>
      <grid name="lnd">ne30np4.pg2</grid>
      <grid name="ocnice">ne30np4.pg2</grid>
      <mask>gx1v7</mask>
    </model_grid>

    <model_grid alias="ne60pg2_ne60pg2_mg17" not_compset="_POP|_CLM|_CTSM">
      <grid name="atm">ne60np4.pg2</grid>
      <grid name="lnd">ne60np4.pg2</grid>
      <grid name="ocnice">ne60np4.pg2</grid>
      <mask>gx1v7</mask>
    </model_grid>

    <model_grid alias="ne120pg2_ne120pg2_mg17" not_compset="_POP|_CLM|_CTSM">
      <grid name="atm">ne120np4.pg2</grid>
      <grid name="lnd">ne120np4.pg2</grid>
      <grid name="ocnice">ne120np4.pg2</grid>
      <mask>gx1v7</mask>
    </model_grid>

    <model_grid alias="ne120pg2_ne120pg2_mt12">
      <grid name="atm">ne120np4.pg2</grid>
      <grid name="lnd">ne120np4.pg2</grid>
      <grid name="ocnice">ne120np4.pg2</grid>
      <mask>tx0.1v2</mask>
    </model_grid>

    <model_grid alias="ne240pg2_ne240pg2_mg17" not_compset="_POP|_CLM|_CTSM">
      <grid name="atm">ne240np4.pg2</grid>
      <grid name="lnd">ne240np4.pg2</grid>
      <grid name="ocnice">ne240np4.pg2</grid>
      <mask>gx1v7</mask>
    </model_grid>

    <!--  spectral element grids with 3x3 FVM physics grid -->

    <model_grid alias="ne5pg3_ne5pg3_mg37" not_compset="_POP">
      <grid name="atm">ne5np4.pg3</grid>
      <grid name="lnd">ne5np4.pg3</grid>
      <grid name="ocnice">ne5np4.pg3</grid>
      <mask>gx3v7</mask>
    </model_grid>

    <model_grid alias="ne16pg3_ne16pg3_mg17" not_compset="_POP|_CLM|_CTSM">
      <grid name="atm">ne16np4.pg3</grid>
      <grid name="lnd">ne16np4.pg3</grid>
      <grid name="ocnice">ne16np4.pg3</grid>
      <mask>gx1v7</mask>
    </model_grid>

    <model_grid alias="ne30pg3_ne30pg3_mg17" not_compset="_POP">
      <grid name="atm">ne30pg3</grid>
      <grid name="lnd">ne30pg3</grid>
      <grid name="ocnice">ne30pg3</grid>
      <mask>gx1v7</mask>
    </model_grid>

    <model_grid alias="ne60pg3_ne60pg3_mg17" not_compset="_POP|_CLM|_CTSM">
      <grid name="atm">ne60np4.pg3</grid>
      <grid name="lnd">ne60np4.pg3</grid>
      <grid name="ocnice">ne60np4.pg3</grid>
      <mask>gx1v7</mask>
    </model_grid>

    <model_grid alias="ne120pg3_ne120pg3_mg17" not_compset="_POP">
      <grid name="atm">ne120np4.pg3</grid>
      <grid name="lnd">ne120np4.pg3</grid>
      <grid name="ocnice">ne120np4.pg3</grid>
      <mask>gx1v7</mask>
    </model_grid>

    <model_grid alias="ne120pg3_ne120pg3_mt13" not_compset="_POP">
      <grid name="atm">ne120np4.pg3</grid>
      <grid name="lnd">ne120np4.pg3</grid>
      <grid name="ocnice">ne120np4.pg3</grid>
      <mask>tx0.1v3</mask>
    </model_grid>

    <model_grid alias="ne240pg3_ne240pg3_mg17" not_compset="_POP|_CLM|_CTSM">
      <grid name="atm">ne240np4.pg3</grid>
      <grid name="lnd">ne240np4.pg3</grid>
      <grid name="ocnice">ne240np4.pg3</grid>
      <mask>gx1v7</mask>
    </model_grid>

    <model_grid alias="ne120pg3_g17">
      <grid name="atm">ne120np4.pg3</grid>
      <grid name="lnd">ne120np4.pg3</grid>
      <grid name="ocnice">gx1v7</grid>
      <mask>gx1v7</mask>
    </model_grid>

    <model_grid alias="ne120pg3_t13">
      <grid name="atm">ne120np4.pg3</grid>
      <grid name="lnd">ne120np4.pg3</grid>
      <grid name="ocnice">gx1v7</grid>
      <mask>tx0.1v3</mask>
    </model_grid>

    <!--  spectral element grids with 4x4 FVM physics grid -->

    <model_grid alias="ne5pg4_ne5pg4_mg37" not_compset="_POP|_CLM|_CTSM">
      <grid name="atm">ne5np4.pg4</grid>
      <grid name="lnd">ne5np4.pg4</grid>
      <grid name="ocnice">ne5np4.pg4</grid>
      <mask>gx3v7</mask>
    </model_grid>

    <model_grid alias="ne30pg4_ne30pg4_mg17" not_compset="_POP|_CLM|_CTSM">
      <grid name="atm">ne30np4.pg4</grid>
      <grid name="lnd">ne30np4.pg4</grid>
      <grid name="ocnice">ne30np4.pg4</grid>
      <mask>gx1v7</mask>
    </model_grid>

    <model_grid alias="ne60pg4_ne60pg4_mg17" not_compset="_POP|_CLM|_CTSM">
      <grid name="atm">ne60np4.pg4</grid>
      <grid name="lnd">ne60np4.pg4</grid>
      <grid name="ocnice">ne60np4.pg4</grid>
      <mask>gx1v7</mask>
    </model_grid>

    <model_grid alias="ne120pg4_ne120pg4_mg17" not_compset="_POP|_CLM|_CTSM">
      <grid name="atm">ne120np4.pg4</grid>
      <grid name="lnd">ne120np4.pg4</grid>
      <grid name="ocnice">ne120np4.pg4</grid>
      <mask>gx1v7</mask>
    </model_grid>

   <!-- VR-CESM grids with CAM-SE -->

    <model_grid alias="ne0CONUSne30x8_g17">
      <grid name="atm">ne0np4CONUS.ne30x8</grid>
      <grid name="lnd">ne0np4CONUS.ne30x8</grid>
      <grid name="ocnice">gx1v7</grid>
      <mask>gx1v7</mask>
    </model_grid>

    <model_grid alias="ne0CONUSne30x8_ne0CONUSne30x8_mg17" not_compset="_POP">
      <grid name="atm">ne0np4CONUS.ne30x8</grid>
      <grid name="lnd">ne0np4CONUS.ne30x8</grid>
      <grid name="ocnice">ne0np4CONUS.ne30x8</grid>
      <mask>gx1v7</mask>
    </model_grid>

    <model_grid alias="ne0TESTONLYne5x4_ne0TESTONLYne5x4_mg37" not_compset="_POP">
      <grid name="atm">ne0np4TESTONLY.ne5x4</grid>
      <grid name="lnd">ne0np4TESTONLY.ne5x4</grid>
      <grid name="ocnice">ne0np4TESTONLY.ne5x4</grid>
      <mask>gx3v7</mask>
    </model_grid>

    <model_grid alias="ne0CONUSne30x8_ne0CONUSne30x8_mt12" not_compset="_POP">
      <grid name="atm">ne0np4CONUS.ne30x8</grid>
      <grid name="lnd">ne0np4CONUS.ne30x8</grid>
      <grid name="ocnice">ne0np4CONUS.ne30x8</grid>
      <mask>tx0.1v2</mask>
    </model_grid>

    <model_grid alias="ne0ARCTICne30x4_ne0ARCTICne30x4_mt12" not_compset="_POP">
      <grid name="atm">ne0np4.ARCTIC.ne30x4</grid>
      <grid name="lnd">ne0np4.ARCTIC.ne30x4</grid>
      <grid name="ocnice">ne0np4.ARCTIC.ne30x4</grid>
      <mask>tx0.1v2</mask>
    </model_grid>

    <model_grid alias="ne0ARCTICGRISne30x8_ne0ARCTICGRISne30x8_mt12" not_compset="_POP">
      <grid name="atm">ne0np4.ARCTICGRIS.ne30x8</grid>
      <grid name="lnd">ne0np4.ARCTICGRIS.ne30x8</grid>
      <grid name="ocnice">ne0np4.ARCTICGRIS.ne30x8</grid>
      <mask>tx0.1v2</mask>
    </model_grid>

    <!-- new runoff grids for data runoff model DROF -->

    <model_grid alias="T31_g37_rx1" compset="_DROF">
      <grid name="atm">T31</grid>
      <grid name="lnd">T31</grid>
      <grid name="ocnice">gx3v7</grid>
      <mask>gx3v7</mask>
    </model_grid>

    <model_grid alias="f45_g37_rx1" compset="_DROF">
      <grid name="atm">4x5</grid>
      <grid name="lnd">4x5</grid>
      <grid name="ocnice">gx3v7</grid>
      <mask>gx3v7</mask>
    </model_grid>

    <model_grid alias="f19_g16_rx1" compset="_DROF">
      <grid name="atm">1.9x2.5</grid>
      <grid name="lnd">1.9x2.5</grid>
      <grid name="ocnice">gx1v6</grid>
      <mask>gx1v6</mask>
    </model_grid>

    <model_grid alias="f19_g17_rx1" compset="_DROF">
      <grid name="atm">1.9x2.5</grid>
      <grid name="lnd">1.9x2.5</grid>
      <grid name="ocnice">gx1v7</grid>
      <mask>gx1v7</mask>
    </model_grid>

    <model_grid alias="ne30_g16_rx1" compset="_DROF">
      <grid name="atm">ne30np4</grid>
      <grid name="lnd">ne30np4</grid>
      <grid name="ocnice">gx1v6</grid>
      <mask>gx1v6</mask>
    </model_grid>

    <model_grid alias="ne30_g17_rx1" compset="_DROF">
      <grid name="atm">ne30np4</grid>
      <grid name="lnd">ne30np4</grid>
      <grid name="ocnice">gx1v7</grid>
      <mask>gx1v7</mask>
    </model_grid>

    <model_grid alias="C24_C24_mg17" >
      <grid name="atm">C24</grid>
      <grid name="lnd">C24</grid>
      <grid name="ocnice">C24</grid>
      <mask>gx1v7</mask>
    </model_grid>

    <model_grid alias="C48_C48_mg17" >
      <grid name="atm">C48</grid>
      <grid name="lnd">C48</grid>
      <grid name="ocnice">C48</grid>
      <mask>gx1v7</mask>
    </model_grid>

    <model_grid alias="C96_C96_mg17" >
      <grid name="atm">C96</grid>
      <grid name="lnd">C96</grid>
      <grid name="ocnice">C96</grid>
      <grid name="glc">gland4</grid>
      <mask>gx1v7</mask>
    </model_grid>

    <model_grid alias="C96_C96_mt061" not_compset="_POP" >
      <grid name="atm">C96</grid>
      <grid name="lnd">C96</grid>
      <grid name="ocnice">C96</grid>
      <mask>tx0.66v1</mask>
    </model_grid>

    <model_grid alias="C96_t061" not_compset="_POP" >
      <grid name="atm">C96</grid>
      <grid name="lnd">C96</grid>
      <grid name="ocnice">tx0.66v1</grid>
      <mask>tx0.66v1</mask>
    </model_grid>

    <model_grid alias="C96_t025" not_compset="_POP" >
      <grid name="atm">C96</grid>
      <grid name="lnd">C96</grid>
      <grid name="ocnice">tx0.25v1</grid>
      <mask>tx0.25v1</mask>
    </model_grid>

    <model_grid alias="C192_C192_mg17" >
      <grid name="atm">C192</grid>
      <grid name="lnd">C192</grid>
      <grid name="ocnice">C192</grid>
      <mask>gx1v7</mask>
    </model_grid>


    <model_grid alias="C384_C384_mg17" >
      <grid name="atm">C384</grid>
      <grid name="lnd">C384</grid>
      <grid name="ocnice">C384</grid>
      <mask>gx1v7</mask>
    </model_grid>

    <model_grid alias="C384_t025" not_compset="_POP" >
      <grid name="atm">C384</grid>
      <grid name="lnd">C384</grid>
      <grid name="ocnice">tx0.25v1</grid>
      <mask>tx0.25v1</mask>
    </model_grid>

    <!-- The following grid is only used for ADWAV testing -->
    <model_grid alias="ww3a" compset="_WW3|DWAV">
      <grid name="wav">ww3a</grid>
    </model_grid>

  </grids>

  <!-- ======================================================== -->
  <!-- Component grid domain specifications -->
  <!-- ======================================================== -->

  <domains>

    <domain name="null">
      <!-- null grid -->
      <nx>0</nx> <ny>0</ny>
      <file>unset</file>
      <desc>null is no grid: </desc>
    </domain>

    <!-- LND domains for single column or regional -->


    <domain name="01col">
      <nx>1</nx> <ny>1</ny>
      <file>domain.ocn.01col.ArcticOcean.20150824.nc</file>
      <file>domain.ocn.01col.ArcticOcean.20150824.nc</file>
      <desc>01col is a single-column grid for datm and POP:</desc>
    </domain>

    <domain name="CLM_USRDAT">
      <nx>1</nx> <ny>1</ny>
      <file>$DIN_LOC_ROOT/share/domains/domain.clm/domain.lnd.${CLM_USRDAT_NAME}_navy.nc</file>
      <mesh driver="nuopc">create_mesh</mesh>
      <desc>user specified domain - only valid for DATM/CTSM compset</desc>
    </domain>

    <domain name="1x1_numaIA">
      <nx>1</nx> <ny>1</ny>
      <file grid="atm|lnd">$DIN_LOC_ROOT/share/domains/domain.clm/domain.lnd.1x1pt-numaIA_navy.110106.nc</file>
      <mesh driver="nuopc">create_mesh</mesh>
      <desc>1x1 Numa Iowa -- only valid for DATM/CTSM compset</desc>
    </domain>

    <domain name="1x1_brazil">
      <nx>1</nx> <ny>1</ny>
      <file grid="atm|lnd">$DIN_LOC_ROOT/share/domains/domain.clm/domain.lnd.1x1pt-brazil_navy.090715.nc</file>
      <mesh driver="nuopc">create_mesh</mesh>
      <desc>1x1 Brazil -- only valid for DATM/CTSM compset</desc>
    </domain>

    <domain name="1x1_smallvilleIA">
      <nx>1</nx> <ny>1</ny>
      <file grid="atm|lnd">$DIN_LOC_ROOT/share/domains/domain.clm/domain.lnd.1x1pt-smallvilleIA_test.110106.nc</file>
      <mesh driver="nuopc">create_mesh</mesh>
      <desc>1x1 Smallville Iowa Crop Test Case -- only valid for DATM/CTSM compset</desc>
    </domain>

    <domain name="1x1_camdenNJ">
      <nx>1</nx> <ny>1</ny>
      <file grid="atm|lnd">$DIN_LOC_ROOT/share/domains/domain.clm/domain.lnd.1x1pt-camdenNJ_navy.111004.nc</file>
      <mesh driver="nuopc">create_mesh</mesh>
      <desc>1x1 Camden New Jersey -- only valid for DATM/CTSM compset</desc>
    </domain>

    <domain name="1x1_mexicocityMEX">
      <nx>1</nx> <ny>1</ny>
      <file grid="atm|lnd">$DIN_LOC_ROOT/share/domains/domain.clm/domain.lnd.1x1pt-mexicocityMEX_navy.090715.nc</file>
      <mesh driver="nuopc">create_mesh</mesh>
      <desc>1x1 Mexico City Mexico -- only valid for DATM/CTSM compset</desc>
    </domain>

    <domain name="1x1_vancouverCAN">
      <nx>1</nx> <ny>1</ny>
      <file grid="atm|lnd">$DIN_LOC_ROOT/share/domains/domain.clm/domain.lnd.1x1pt-vancouverCAN_navy.090715.nc</file>
      <mesh driver="nuopc">create_mesh</mesh>
      <desc>1x1 Vancouver Canada -- only valid for DATM/CTSM compset</desc>
    </domain>

    <domain name="1x1_urbanc_alpha">
      <nx>1</nx> <ny>1</ny>
      <file grid="atm|lnd">$DIN_LOC_ROOT/share/domains/domain.clm/domain.lnd.1x1pt-urbanc_alpha_test.110201.nc</file>
      <mesh driver="nuopc">create_mesh</mesh>
      <desc>1x1 Urban C Alpha Test Case -- only valid for DATM/CTSM compset</desc>
    </domain>

    <domain name="5x5_amazon">
      <nx>5</nx> <ny>5</ny>
      <file grid="atm|lnd">$DIN_LOC_ROOT/share/domains/domain.clm/domain.lnd.5x5pt-amazon_navy.090715.nc</file>
      <mesh driver="nuopc">create_mesh</mesh>
      <desc>5x5 Amazon regional case -- only valid for DATM/CTSM compset</desc>
    </domain>

    <!-- This grid is also used by ROF -->
    <domain name="0.125nldas2">
      <nx>464</nx> <ny>224</ny>
      <file grid="atm|lnd" mask="nldas2">$DIN_LOC_ROOT/share/domains/domain.clm/domain.lnd.0.125nldas2_0.125nldas2.190410.nc</file>
      <file grid="ocnice"  mask="nldas2">$DIN_LOC_ROOT/share/domains/domain.clm/domain.ocn.0.125nldas2.190410.nc</file>
      <desc>Regional NLDAS-2 grid over the U.S. (0.125 degree resolution; 25-53N, 235-293E)</desc>
    </domain>

    <!-- ATM/LND domains global -->

    <domain name="360x720cru">
      <nx>720</nx> <ny>360</ny>
      <file grid="atm|lnd">$DIN_LOC_ROOT/share/domains/domain.clm/domain.lnd.360x720_cruncep.100429.nc</file>
      <mesh driver="nuopc">create_mesh</mesh>
      <desc>Exact half-degree CRUNCEP datm forcing grid with CRUNCEP land-mask -- only valid for DATM/CTSM compset</desc>
    </domain>

    <domain name="0.23x0.31">
      <nx>1152</nx> <ny>768</ny>
      <file grid="atm|lnd" mask="gx1v6">domain.lnd.fv0.23x0.31_gx1v6.100517.nc</file>
      <file grid="ocnice"  mask="gx1v6">domain.ocn.0.23x0.31_gx1v6_101108.nc</file>
      <file grid="atm|lnd" mask="tn1v3">domain.lnd.fv0.23x0.31_tn1v3.160414.nc</file>
      <file grid="ocnice"  mask="tn1v3">domain.ocn.fv0.23x0.31_tn1v3.160414.nc</file>
      <file grid="atm|lnd" mask="tn0.25v3">domain.lnd.fv0.23x0.31_tn0.25v3.160721.nc</file>
      <file grid="ocnice"  mask="tn0.25v3">domain.ocn.fv0.23x0.31_tn0.25v3.160721.nc</file>
      <desc>0.23x0.31 is FV 1/4-deg grid:</desc>
    </domain>

    <domain name="0.47x0.63">
      <nx>576</nx>  <ny>384</ny>
      <file grid="atm|lnd" mask="gx1v6">domain.lnd.fv0.47x0.63_gx1v6.090407.nc</file>
      <file grid="ocnice"  mask="gx1v6">domain.ocn.0.47x0.63_gx1v6_090408.nc</file>
      <file grid="atm|lnd" mask="gx1v7">domain.lnd.fv0.47x0.63_gx1v7.180521.nc</file>
      <file grid="ocnice"  mask="gx1v7">domain.ocn.fv0.47x0.63_gx1v7.180521.nc</file>
      <mesh driver="nuopc">$DIN_LOC_ROOT/share/meshes/fv0.47x0.63_141008_ESMFmesh.nc</mesh>
      <desc>0.47x0.63 is FV 1/2-deg grid:</desc>
    </domain>

    <domain name="0.9x1.25">
      <nx>288</nx>  <ny>192</ny>
      <file grid="atm|lnd" mask="gx1v6">domain.lnd.fv0.9x1.25_gx1v6.090309.nc</file>
      <file grid="ocnice"  mask="gx1v6">domain.ocn.0.9x1.25_gx1v6_090403.nc</file>
      <file grid="atm|lnd" mask="gx1v7">domain.lnd.fv0.9x1.25_gx1v7.151020.nc</file>
      <file grid="ocnice"  mask="gx1v7">domain.ocn.fv0.9x1.25_gx1v7.151020.nc</file>
      <file grid="atm|lnd" mask="tx0.66v1">domain.lnd.fv0.9x1.25_tx0.66v1.190314.nc</file>
      <file grid="ocnice"  mask="tx0.66v1">domain.ocn.fv0.9x1.25_tx0.66v1.190314.nc</file>
      <file grid="atm|lnd" mask="tn1v3">domain.lnd.fv0.9x1.25_tn1v3.160414.nc</file>
      <file grid="ocnice"  mask="tn1v3">domain.ocn.fv0.9x1.25_tn1v3.160414.nc</file>
      <file grid="atm|lnd" mask="tn0.25v3">domain.lnd.fv0.9x1.25_tn0.25v3.160721.nc</file>
      <file grid="ocnice"  mask="tn0.25v3">domain.ocn.fv0.9x1.25_tn0.25v3.160721.nc</file>
      <file grid="atm|lnd" mask="null">/glade/u/home/benedict/ys/datain/domain.aqua.fv0.9x1.25.nc</file>
      <file grid="ocnice"  mask="null">/glade/u/home/benedict/ys/datain/domain.aqua.fv0.9x1.25.nc</file>
      <mesh driver="nuopc">$DIN_LOC_ROOT/share/meshes/fv0.9x1.25_141008_polemod_ESMFmesh.nc</mesh>
      <desc>0.9x1.25 is FV 1-deg grid:</desc>
    </domain>

    <!-- TODO: the lats for the gx1v7 and gx1v6 mask are different at
         the poles- the 141008 should be used for both but would change answers -->
    <domain name="1.9x2.5">
      <nx>144</nx>  <ny>96</ny>
      <file grid="atm|lnd" mask="gx1v6">domain.lnd.fv1.9x2.5_gx1v6.090206.nc</file>
      <file grid="ocnice"  mask="gx1v6">domain.ocn.1.9x2.5_gx1v6_090403.nc</file>
      <file grid="atm|lnd" mask="gx1v7">domain.lnd.fv1.9x2.5_gx1v7.181205.nc</file>
      <file grid="ocnice"  mask="gx1v7">domain.ocn.fv1.9x2.5_gx1v7.181205.nc</file>
      <file grid="ocnice"  mask="null">domain.aqua.fv1.9x2.5.nc</file>
      <mesh driver="nuopc">$DIN_LOC_ROOT/share/meshes/fv1.9x2.5_141008_ESMFmesh.nc</mesh>
      <desc>1.9x2.5 is FV 2-deg grid:</desc>
    </domain>

    <domain name="4x5">
      <nx>72</nx> <ny>46</ny>
      <file grid="atm|lnd" mask="gx3v7">domain.lnd.fv4x5_gx3v7.091218.nc</file>
      <file grid="ocnice">domain.ocn.4x5_gx3v7_100120.nc</file>
      <mesh driver="nuopc">$DIN_LOC_ROOT/share/meshes/fv4x5_050615_polemod_ESMFmesh.nc</mesh>
      <desc>4x5 is FV 4-deg grid:</desc>
    </domain>

    <domain name="2.5x3.33">
      <nx>108</nx>  <ny>72</ny>
      <file grid="atm|lnd">domain.lnd.fv2.5x3.33_gx3v7.110223.nc</file>
      <file grid="ocnice">domain.ocn.fv2.5x3.33_gx3v7_110223.nc</file>
      <desc>2.5x3.33 is FV 3-deg grid:</desc>
    </domain>

    <domain name="10x15">
      <nx>24</nx>   <ny>19</ny>
      <file grid="atm|lnd" mask="usgs">$DIN_LOC_ROOT/share/domains/domain.clm/domain.lnd.fv10x15_USGS.110713.nc</file>
      <file grid="ocnice"  mask="usgs">$DIN_LOC_ROOT/share/domains/domain.clm/domain.ocn.fv10x15_USGS_070807.nc</file>
      <file grid="atm|lnd" mask="gx3v7">$DIN_LOC_ROOT/share/domains/domain.lnd.fv10x15_gx3v7.180321.nc</file>
      <file grid="ocnice"  mask="gx3v7">$DIN_LOC_ROOT/share/domains/domain.ocn.fv10x15_gx3v7.180321.nc</file>
      <mesh driver="nuopc">$DIN_LOC_ROOT/share/meshes/10x15_nomask_c110308_ESMFmesh.nc</mesh>
      <desc>10x15 is FV 10-deg grid:</desc>
      <support>For low resolution testing</support>
    </domain>

    <domain name="T341">
      <nx>1024</nx> <ny>512</ny>
      <!-- global spectral (eulerian dycore) grids-->
      <!--- mask for atm is irrelevant -->
      <file grid="atm|lnd" mask="gx1v6">domain.lnd.T341_gx1v6.111226.nc</file>
      <desc>T341 is Gaussian grid:</desc>
      <support>Backward compatible for very high resolution Spectral-dycore experiments</support>
    </domain>

    <domain name="T5">
      <nx>16</nx> <ny>8</ny>
      <file grid="atm|lnd" mask="gx3v7">$DIN_LOC_ROOT/share/domains/domain.lnd.T5_gx3v7.181009.nc</file>
      <file grid="ocnice"  mask="gx3v7">$DIN_LOC_ROOT/share/domains/domain.ocn.T5_gx3v7.181009.nc</file>
      <desc>T5 is Gaussian grid:</desc>
    </domain>

    <domain name="T85">
      <!-- global spectral (eulerian dycore) grids-->
      <nx>256</nx>  <ny>128</ny>
      <file grid="atm|lnd">domain.lnd.T85_gx1v4.060403.nc</file>
      <file grid="ocnice">domain.lnd.T85_gx1v4.060403.nc</file>
      <desc>T85 is Gaussian grid:</desc>
      <support>Backward compatible for high resolution Spectral-dycore experiments</support>
    </domain>

    <domain name="T62">
      <nx>192</nx>  <ny>94</ny>
      <file grid="atm|lnd" mask="gx1v7"   >$DIN_LOC_ROOT/share/domains/domain.lnd.T62_gx1v7.151008.nc</file>
      <file grid="atm|lnd" mask="gx1v6"   >$DIN_LOC_ROOT/share/domains/domain.lnd.T62_gx1v6.090320.nc</file>
      <file grid="atm|lnd" mask="gx3v7"   >$DIN_LOC_ROOT/share/domains/domain.lnd.T62_gx3v7.090911.nc</file>
      <file grid="atm|lnd" mask="tx0.66v1">$DIN_LOC_ROOT/share/domains/domain.lnd.T62_tx0.66v1.190425.nc</file>
      <file grid="atm|lnd" mask="tx1v1"   >$DIN_LOC_ROOT/share/domains/domain.lnd.T62_tx1v1.090122.nc</file>
      <file grid="atm|lnd" mask="tx0.1v2" >$DIN_LOC_ROOT/share/domains/domain.lnd.T62_tx0.1v2_090623.nc</file>
      <file grid="atm|lnd" mask="tx0.1v3" >$DIN_LOC_ROOT/share/domains/domain.lnd.T62_tx0.1v3.170929.nc</file>
      <file grid="atm|lnd" mask="oQU120"  >$DIN_LOC_ROOT/share/domains/domain.lnd.T62_oQU120.160325.nc</file>
      <file grid="ocnice"  mask="gx1v6"   >$DIN_LOC_ROOT/share/domains/domain.ocn.T62_gx1v6.130409.nc</file>
      <file grid="ocnice"  mask="gx1v7"   >$DIN_LOC_ROOT/share/domains/domain.ocn.T62_gx1v7.151008.nc</file>
      <file grid="ocnice"  mask="gx3v7"   >$DIN_LOC_ROOT/share/domains/domain.ocn.T62_gx3v7.130409.nc</file>
      <file grid="ocnice"  mask="tx0.66v1">$DIN_LOC_ROOT/share/domains/domain.ocn.T62_tx0.66v1.190425.nc</file>
      <file grid="atm|lnd" mask="tn1v3">$DIN_LOC_ROOT/share/domains/domain.lnd.T62_tn1v3.160414.nc</file>
      <file grid="atm|lnd" mask="tn0.25v3">$DIN_LOC_ROOT/share/domains/domain.lnd.T62_tn0.25v3.160721.nc</file>
      <mesh driver="nuopc">$DIN_LOC_ROOT/share/meshes/T62_040121_ESMFmesh.nc</mesh>
      <desc>T62 is Gaussian grid:</desc>
    </domain>

    <domain name="T31">
      <nx>96</nx> <ny>48</ny>
      <file grid="atm|lnd" mask="gx3v7">$DIN_LOC_ROOT/share/domains/domain.lnd.T31_gx3v7.130409.nc</file>
      <file grid="ocnice"  mask="gx3v7">$DIN_LOC_ROOT/share/domains/domain.ocn.T31_gx3v7.130409.nc</file>
      <mesh driver="nuopc">$DIN_LOC_ROOT/share/meshes/T31_040122_ESMFmesh.nc</mesh>
      <desc>T31 is Gaussian grid:</desc>
    </domain>

    <domain name="T42">
      <nx>128</nx> <ny>64</ny>
      <file grid="atm|lnd" mask="usgs" >$DIN_LOC_ROOT/share/domains/domain.clm/domain.lnd.T42_USGS.111004.nc</file>
      <file grid="ocnice"  mask="usgs" >$DIN_LOC_ROOT/atm/cam/ocnfrac/domain.camocn.64x128_USGS_070807.nc</file>
      <file grid="atm|lnd" mask="gx1v7">$DIN_LOC_ROOT/share/domains/domain.lnd.T42_gx1v7.180727.nc</file>
      <file grid="ocnice"  mask="gx1v7">$DIN_LOC_ROOT/share/domains/domain.ocn.T42_gx1v7.180727.nc</file>
      <desc>T42 is Gaussian grid:</desc>
    </domain>

    <domain name="ne5np4">
      <nx>1352</nx> <ny>1</ny>
      <file grid="atm|lnd" mask="gx3v7">$DIN_LOC_ROOT/share/domains/domain.lnd.ne5np4_gx3v7.140810.nc</file>
      <file grid="ocnice"  mask="gx3v7">$DIN_LOC_ROOT/share/domains/domain.ocn.ne5np4_gx3v7.140810.nc</file>
      <desc>ne5np4 is Spectral Elem 6-deg grid:</desc>
      <support>For ultra-low resolution spectral element grid testing</support>
    </domain>

    <domain name="ne5np4.pg2">
      <nx>1350</nx> <ny>1</ny>
      <file grid="atm|lnd" mask="gx3v7">$DIN_LOC_ROOT/share/domains/domain.lnd.ne5np4.pg2_gx3v7.200311.nc</file>
      <file grid="ocnice"  mask="gx3v7">$DIN_LOC_ROOT/share/domains/domain.ocn.ne5np4.pg2_gx3v7.200311.nc</file>
      <desc>ne5np4 is Spectral Elem 6-deg grid with a 2x2 FVM physics grid:</desc>
      <support>EXPERIMENTAL FVM physics grid</support>
    </domain>

    <domain name="ne5np4.pg3">
      <nx>1350</nx> <ny>1</ny>
      <file grid="atm|lnd" mask="gx3v7">$DIN_LOC_ROOT/share/domains/domain.lnd.ne5np4.pg3_gx3v7.170605.nc</file>
      <file grid="ocnice"  mask="gx3v7">$DIN_LOC_ROOT/share/domains/domain.ocn.ne5np4.pg3_gx3v7.170605.nc</file>
      <desc>ne5np4 is Spectral Elem 6-deg grid with a 3x3 FVM physics grid:</desc>
      <support>EXPERIMENTAL FVM physics grid</support>
    </domain>

    <domain name="ne5np4.pg4">
      <nx>1350</nx> <ny>1</ny>
      <file grid="atm|lnd" mask="gx3v7">$DIN_LOC_ROOT/share/domains/domain.lnd.ne5np4.pg4_gx3v7.200319.nc</file>
      <file grid="ocnice"  mask="gx3v7">$DIN_LOC_ROOT/share/domains/domain.ocn.ne5np4.pg4_gx3v7.200319.nc</file>
      <desc>ne5np4 is Spectral Elem 6-deg grid with a 4x4 FVM physics grid:</desc>
      <support>EXPERIMENTAL FVM physics grid</support>
    </domain>

    <domain name="ne16np4">
      <nx>13826</nx> <ny>1</ny>
      <file grid="atm|lnd" mask="gx1v7">$DIN_LOC_ROOT/share/domains/domain.lnd.ne16np4_gx1v7.171018.nc</file>
      <file grid="ocnice"  mask="gx1v7">$DIN_LOC_ROOT/share/domains/domain.ocn.ne16np4_gx1v7.171018.nc</file>
      <mesh driver="nuopc">$DIN_LOC_ROOT/share/meshes/ne16np4_scrip_171002_ESMFmesh.nc</mesh>
      <desc>ne16np4 is Spectral Elem 2-deg grid:</desc>
      <support>For low resolution spectral element grid testing</support>
    </domain>

    <domain name="ne16np4.pg3">
      <nx>13824</nx> <ny>1</ny>
      <file grid="atm|lnd" mask="gx1v7">$DIN_LOC_ROOT/share/domains/domain.lnd.ne16pg3_gx1v7.171003.nc</file>
      <file grid="ocnice"  mask="gx1v7">$DIN_LOC_ROOT/share/domains/domain.ocn.ne16pg3_gx1v7.171003.nc</file>
      <desc>ne16np4.pg3 is a Spectral Elem 2-deg grid with a 3x3 FVM physics grid:</desc>
      <support>EXPERIMENTAL FVM physics grid</support>
    </domain>

    <domain name="ne30np4">
      <nx>48602</nx> <ny>1</ny>
      <file grid="atm|lnd" mask="gx1v6">$DIN_LOC_ROOT/share/domains/domain.lnd.ne30np4_gx1v6.110905.nc</file>
      <file grid="ocnice"  mask="gx1v6">$DIN_LOC_ROOT/share/domains/domain.ocn.ne30np4_gx1v6_110217.nc</file>
      <file grid="atm|lnd" mask="gx1v7">$DIN_LOC_ROOT/share/domains/domain.lnd.ne30_gx1v7.171003.nc</file>
      <file grid="ocnice"  mask="gx1v7">$DIN_LOC_ROOT/share/domains/domain.ocn.ne30_gx1v7.171003.nc</file>
      <mesh driver="nuopc">$DIN_LOC_ROOT/share/meshes/ne30np4_091226_pentagons_ESMFmesh.nc</mesh>
      <desc>ne30np4 is Spectral Elem 1-deg grid:</desc>
    </domain>

    <domain name="ne30np4.pg2">
      <nx>21600</nx> <ny>1</ny>
      <file grid="atm|lnd" mask="gx1v7">$DIN_LOC_ROOT/share/domains/domain.lnd.ne30np4.pg2_gx1v7.170628.nc</file>
      <file grid="ocnice"  mask="gx1v7">$DIN_LOC_ROOT/share/domains/domain.ocn.ne30np4.pg2_gx1v7.170628.nc</file>
      <desc>ne30np4.pg2 is a Spectral Elem 1-deg grid with a 2x2 FVM physics grid:</desc>
      <support>EXPERIMENTAL FVM physics grid</support>
    </domain>

    <domain name="ne30pg3">
      <nx>48600</nx> <ny>1</ny>
      <file grid="atm|lnd" mask="gx1v7">$DIN_LOC_ROOT/share/domains/domain.lnd.ne30np4.pg3_gx1v7.170605.nc</file>
      <file grid="ocnice"  mask="gx1v7">$DIN_LOC_ROOT/share/domains/domain.ocn.ne30np4.pg3_gx1v7_170605.nc</file>
      <desc>ne30pg3 is a Spectral Elem ne30 grid with a 3x3 FVM physics grid:</desc>
      <support>EXPERIMENTAL FVM physics grid</support>
    </domain>

    <domain name="ne30np4.pg4">
      <nx>86400</nx> <ny>1</ny>
      <file grid="atm|lnd" mask="gx1v7">$DIN_LOC_ROOT/share/domains/domain.lnd.ne30np4.pg4_gx1v7.170628.nc</file>
      <file grid="ocnice"  mask="gx1v7">$DIN_LOC_ROOT/share/domains/domain.ocn.ne30np4.pg4_gx1v7.170628.nc</file>
      <desc>ne30np4.pg4 is a Spectral Elem 1-deg grid with a 4x4 FVM physics grid:</desc>
      <support>EXPERIMENTAL FVM physics grid</support>
    </domain>

    <domain name="ne60np4">
      <nx>194402</nx> <ny>1</ny>
      <file grid="atm|lnd" mask="gx1v6">$DIN_LOC_ROOT/share/domains/domain.lnd.ne60np4_gx1v6.120406.nc</file>
      <file grid="ocnice"  mask="gx1v6">$DIN_LOC_ROOT/share/domains/domain.ocn.ne60np4_gx1v6.121113.nc</file>
      <mesh driver="nuopc">$DIN_LOC_ROOT/share/meshes/ne60np4_pentagons_100408_ESMFmesh.nc</mesh>
      <desc>ne60np4 is Spectral Elem 1/2-deg grid:</desc>
    </domain>

    <domain name="ne60np4.pg2">
      <nx>86400</nx> <ny>1</ny>
      <file grid="atm|lnd" mask="gx1v7">$DIN_LOC_ROOT/share/domains/domain.lnd.ne60np4.pg2_gx1v7.170628.nc</file>
      <file grid="ocnice"  mask="gx1v7">$DIN_LOC_ROOT/share/domains/domain.ocn.ne60np4.pg2_gx1v7.170628.nc</file>
      <desc>ne60np4.pg2 is a Spectral Elem 0.5-deg grid with a 2x2 FVM physics grid:</desc>
      <support>EXPERIMENTAL FVM physics grid</support>
    </domain>

    <domain name="ne60np4.pg3">
      <nx>194400</nx> <ny>1</ny>
      <file grid="atm|lnd" mask="gx1v7">$DIN_LOC_ROOT/share/domains/domain.lnd.ne60np4.pg3_gx1v7.170628.nc</file>
      <file grid="ocnice"  mask="gx1v7">$DIN_LOC_ROOT/share/domains/domain.ocn.ne60np4.pg3_gx1v7.170628.nc</file>
      <desc>ne60np4.pg3 is a Spectral Elem 0.5-deg grid with a 3x3 FVM physics grid:</desc>
      <support>EXPERIMENTAL FVM physics grid</support>
    </domain>

    <domain name="ne60np4.pg4">
      <nx>345600</nx> <ny>1</ny>
      <file grid="atm|lnd" mask="gx1v7">$DIN_LOC_ROOT/share/domains/domain.lnd.ne60np4.pg4_gx1v7.170628.nc</file>
      <file grid="ocnice"  mask="gx1v7">$DIN_LOC_ROOT/share/domains/domain.ocn.ne60np4.pg4_gx1v7.170628.nc</file>
      <desc>ne60np4.pg4 is a Spectral Elem 0.5-deg grid with a 4x4 FVM physics grid:</desc>
      <support>EXPERIMENTAL FVM physics grid</support>
    </domain>

    <domain name="ne120np4">
      <nx>777602</nx> <ny>1</ny>
      <file grid="atm|lnd" mask="gx1v6">$DIN_LOC_ROOT/share/domains/domain.lnd.ne120np4_gx1v6.110502.nc</file>
      <file grid="ocnice"  mask="gx1v6">$DIN_LOC_ROOT/share/domains/domain.ocn.ne120np4_gx1v6.121113.nc</file>
      <file grid="atm|lnd" mask="gx1v7">$DIN_LOC_ROOT/share/domains/domain.lnd.ne120np4_gx1v7.190718.nc</file>
      <file grid="ocnice"  mask="gx1v7">$DIN_LOC_ROOT/share/domains/domain.ocn.ne120np4_gx1v7.190718.nc</file>
      <desc>ne120np4 is Spectral Elem 1/4-deg grid:</desc>
    </domain>

    <domain name="ne120np4.pg2">
      <nx>345600</nx> <ny>1</ny>
      <file grid="atm|lnd" mask="gx1v7">$DIN_LOC_ROOT/share/domains/domain.lnd.ne120np4.pg2_gx1v7.170629.nc</file>
      <file grid="ocnice"  mask="gx1v7">$DIN_LOC_ROOT/share/domains/domain.ocn.ne120np4.pg2_gx1v7.170629.nc</file>
      <file grid="atm|lnd" mask="tx0.1v2">$DIN_LOC_ROOT/share/domains/domain.lnd.ne120np4.pg2_tx0.1v2.200108.nc</file>
      <file grid="ocnice"  mask="tx0.1v2">$DIN_LOC_ROOT/share/domains/domain.ocn.ne120np4.pg2_tx0.1v2.200108.nc</file>
      <mesh driver="nuopc">$DIN_LOC_ROOT/share/meshes/ne120np4_pentagons_100310_ESMFmesh.nc</mesh>
      <desc>ne120np4.pg2 is a Spectral Elem 0.25-deg grid with a 2x2 FVM physics grid:</desc>
      <support>EXPERIMENTAL FVM physics grid</support>
    </domain>

    <domain name="ne120np4.pg3">
      <nx>777600</nx> <ny>1</ny>
      <file grid="atm|lnd" mask="gx1v7">$DIN_LOC_ROOT/share/domains/domain.lnd.ne120np4.pg3_gx1v7.190718.nc</file>
      <file grid="ocnice"  mask="gx1v7">$DIN_LOC_ROOT/share/domains/domain.ocn.ne120np4.pg3_gx1v7.190718.nc</file>
      <file grid="atm|lnd" mask="tx0.1v3">$DIN_LOC_ROOT/share/domains/domain.lnd.ne120np4.pg3_tx0.1v3.190820.nc</file>
      <file grid="ocnice"  mask="tx0.1v3">$DIN_LOC_ROOT/share/domains/domain.ocn.ne120np4.pg3_tx0.1v3.190820.nc</file>
      <desc>ne120np4.pg3 is a Spectral Elem 0.25-deg grid with a 3x3 FVM physics grid:</desc>
      <support>EXPERIMENTAL FVM physics grid</support>
    </domain>

    <domain name="ne120np4.pg4">
      <nx>1382400</nx> <ny>1</ny>
      <file grid="atm|lnd" mask="gx1v7">$DIN_LOC_ROOT/share/domains/domain.lnd.ne120np4.pg4_gx1v7.170629.nc</file>
      <file grid="ocnice"  mask="gx1v7">$DIN_LOC_ROOT/share/domains/domain.ocn.ne120np4.pg4_gx1v7.170629.nc</file>
      <desc>ne120np4.pg4 is a Spectral Elem 0.25-deg grid with a 4x4 FVM physics grid:</desc>
      <support>EXPERIMENTAL FVM physics grid</support>
    </domain>

    <domain name="ne240np4">
      <nx>3110402</nx> <ny>1</ny>
      <file grid="atm|lnd" mask="gx1v6">$DIN_LOC_ROOT/share/domains/domain.lnd.ne240np4_gx1v6.111226.nc</file>
      <file grid="ocnice"  mask="gx1v6">$DIN_LOC_ROOT/share/domains/domain.ocn.ne240np4_gx1v6.111226.nc</file>
      <desc>ne240np4 is Spectral Elem 1/8-deg grid:</desc>
      <support>Experimental for very high resolution experiments</support>
    </domain>

    <domain name="ne0np4TESTONLY.ne5x4">
      <nx>3863</nx> <ny>1</ny>
      <desc>ne0np4TESTONLY.ne5x4 is a low-resolution refined SE grid for testing:</desc>
      <support>Test support only</support>
    </domain>

    <domain name="ne0np4CONUS.ne30x8">
      <nx>174098</nx> <ny>1</ny>
      <file grid="atm|lnd" mask="gx1v7">$DIN_LOC_ROOT/share/domains/domain.lnd.ne0CONUSne30x8_gx1v7.190322.nc</file>
      <file grid="ocnice"  mask="gx1v7">$DIN_LOC_ROOT/share/domains/domain.ocn.ne0CONUSne30x8_gx1v7.190322.nc</file>
      <file grid="atm|lnd" mask="tx0.1v2">$DIN_LOC_ROOT/share/domains/domain.lnd.ne0CONUSne30x8_tx0.1v2.171010.nc</file>
      <file grid="ocnice"  mask="tx0.1v2">$DIN_LOC_ROOT/share/domains/domain.ocn.ne0CONUSne30x8_tx0.1v2.171010.nc</file>
      <desc>ne0np4CONUS.ne30x8 is a Spectral Elem 1-deg grid with a 1/8 deg refined region over the continental United States:</desc>
      <support>Test support only</support>
    </domain>

    <domain name="ne0np4.ARCTIC.ne30x4">
      <nx>117398</nx> <ny>1</ny>
      <file grid="atm|lnd" mask="tx0.1v2">$DIN_LOC_ROOT/share/domains/domain.lnd.ne0np4.ARCTIC.ne30x4_tx0.1v2.191023.nc</file>
      <file grid="ocnice"  mask="tx0.1v2">$DIN_LOC_ROOT/share/domains/domain.ocn.ne0np4.ARCTIC.ne30x4_tx0.1v2.191023.nc</file>
      <desc>ne0np4.ARCTIC.ne30x4 is a Spectral Elem 1-deg grid with a 1/4 deg refined region over Arctic:</desc>
      <support>Test support only</support>
    </domain>

    <domain name="ne0np4.ARCTICGRIS.ne30x8">
      <nx>152390</nx> <ny>1</ny>
      <file grid="atm|lnd" mask="tx0.1v2">$DIN_LOC_ROOT/share/domains/domain.lnd.ne0np4.ARCTICGRIS.ne30x8_tx0.1v2.191209.nc</file>
      <file grid="ocnice"  mask="tx0.1v2">$DIN_LOC_ROOT/share/domains/domain.ocn.ne0np4.ARCTICGRIS.ne30x8_tx0.1v2.191209.nc</file>
      <desc>ne0np4.ARCTICGRIS.ne30x8 is a Spectral Elem 1-deg grid with a 1/8 deg refined region over Greenland:</desc>
      <support>Test support only</support>
    </domain>

    <domain name="TL319">
      <nx>640</nx> <ny>320</ny>
      <file grid="atm|lnd" mask="gx1v7">$DIN_LOC_ROOT/share/domains/domain.lnd.TL319_gx1v7.170705.nc</file>
      <file grid="ocnice"  mask="gx1v7">$DIN_LOC_ROOT/share/domains/domain.ocn.TL319_gx1v7.170705.nc</file>
      <file grid="atm|lnd" mask="tx0.66v1">$DIN_LOC_ROOT/share/domains/domain.lnd.TL319_tx0.66v1.190425.nc</file>
      <file grid="ocnice"  mask="tx0.66v1">$DIN_LOC_ROOT/share/domains/domain.ocn.TL319_tx0.66v1.190425.nc</file>
      <file grid="atm|lnd" mask="tx0.1v2">$DIN_LOC_ROOT/share/domains/domain.lnd.TL319_tx0.1v2.161014.nc</file>
      <file grid="ocnice"  mask="tx0.1v2">$DIN_LOC_ROOT/share/domains/domain.ocn.tx0.1v2.161014.nc</file>
      <file grid="atm|lnd" mask="tx0.1v3">$DIN_LOC_ROOT/share/domains/domain.lnd.TL319_tx0.1v3.170730.nc</file>
      <file grid="ocnice"  mask="tx0.1v3">$DIN_LOC_ROOT/share/domains/domain.ocn.tx0.1v3.170730.nc</file>
      <mesh driver="nuopc">$DIN_LOC_ROOT/share/meshes/TL319_151007_ESMFmesh.nc</mesh>
      <desc>TL319 grid for JRA55</desc>
    </domain>

    <domain name="ne240np4.pg2">
      <nx>1382400</nx> <ny>1</ny>
      <file grid="atm|lnd" mask="gx1v7">$DIN_LOC_ROOT/share/domains/domain.lnd.ne240np4.pg2_gx1v7.170629.nc</file>
      <file grid="ocnice"  mask="gx1v7">$DIN_LOC_ROOT/share/domains/domain.ocn.ne240np4.pg2_gx1v7.170629.nc</file>
      <desc>ne240np4.pg2 is a Spectral Elem 0.125-deg grid with a 2x2 FVM physics grid:</desc>
      <support>EXPERIMENTAL FVM physics grid</support>
    </domain>

    <domain name="ne240np4.pg3">
      <nx>3110400</nx> <ny>1</ny>
      <file grid="atm|lnd" mask="gx1v7">$DIN_LOC_ROOT/share/domains/domain.lnd.ne240np4.pg3_gx1v7.170629.nc</file>
      <file grid="ocnice"  mask="gx1v7">$DIN_LOC_ROOT/share/domains/domain.ocn.ne240np4.pg3_gx1v7.170629.nc</file>
      <desc>ne240np4.pg3 is a Spectral Elem 0.125-deg grid with a 3x3 FVM physics grid:</desc>
      <support>EXPERIMENTAL FVM physics grid</support>
    </domain>

    <!-- ======================================================== -->
    <!-- OCN/ICE domains -->
    <!-- ======================================================== -->

    <domain name="gx1v6">
      <nx>320</nx>  <ny>384</ny>
      <file grid="atm|lnd">$DIN_LOC_ROOT/share/domains/domain.ocn.gx1v6.090206.nc</file>
      <file grid="ocnice">$DIN_LOC_ROOT/share/domains/domain.ocn.gx1v6.090206.nc</file>
      <mesh driver="nuopc">$DIN_LOC_ROOT/share/meshes/gx1v6_090205_ESMFmesh.nc</mesh>
      <desc>gx1v6 is displaced Greenland pole v6 1-deg grid:</desc>
    </domain>

    <domain name="gx1v7">
      <nx>320</nx>  <ny>384</ny>
      <file grid="atm|lnd">$DIN_LOC_ROOT/share/domains/domain.ocn.gx1v7.151008.nc</file>
      <file grid="ocnice">$DIN_LOC_ROOT/share/domains/domain.ocn.gx1v7.151008.nc</file>
      <mesh driver="nuopc">$DIN_LOC_ROOT/share/meshes/gx1v7_151008_ESMFmesh.nc</mesh>
      <desc>gx1v7 is displaced Greenland pole 1-deg grid with Caspian as a land feature:</desc>
    </domain>

    <domain name="gx3v7">
      <nx>100</nx> <ny>116</ny>
      <file grid="ocnice">$DIN_LOC_ROOT/share/domains/domain.ocn.gx3v7.120323.nc</file>
      <mesh driver="nuopc">$DIN_LOC_ROOT/share/meshes/gx3v7_120309_ESMFmesh.nc</mesh>
      <desc>gx3v7 is displaced Greenland pole v7 3-deg grid:</desc>
    </domain>

    <domain name="tx0.66v1">
      <nx>540</nx> <ny>458</ny>
      <file grid="ocnice">$DIN_LOC_ROOT/share/domains/domain.ocn.tx0.66v1.190425.nc</file>
      <mesh driver="nuopc">$DIN_LOC_ROOT/share/meshes/tx0.66v1_190314_ESMFmesh.nc</mesh>
      <desc>tx0.66v1 is tripole v1 0.66-deg MOM6 grid:</desc>
      <support>Experimental for MOM6 experiments</support>
    </domain>

    <domain name="tx0.25v1">
      <nx>1440</nx> <ny>1080</ny>
      <file grid="ocnice">$DIN_LOC_ROOT/share/domains/domain.ocn.tx0.25v1.190207.nc</file>
      <mesh driver="nuopc">$DIN_LOC_ROOT/share/meshes/tx0.25v1_190204_ESMFmesh.nc</mesh>
      <desc>tx0.25v1 is tripole v1 0.25-deg MOM6 grid:</desc>
      <support>Experimental for MOM6 experiments</support>
    </domain>

    <domain name="tx0.1v2">
      <nx>3600</nx> <ny>2400</ny>
      <file grid="ocnice">$DIN_LOC_ROOT/share/domains/domain.ocn.tx0.1v2.161014.nc</file>
      <desc>tx0.1v2 is tripole v2 1/10-deg grid:</desc>
      <support>Experimental for high resolution experiments</support>
    </domain>

    <domain name="tx0.1v3">
      <nx>3600</nx> <ny>2400</ny>
      <file grid="ocnice">$DIN_LOC_ROOT/share/domains/domain.ocn.tx0.1v3.170730.nc</file>
      <desc>tx0.1v3 is tripole v3 1/10-deg grid:</desc>
      <support>Experimental for high resolution experiments</support>
    </domain>

    <domain name="tx1v1">
      <nx>360</nx> <ny>240</ny>
      <file grid="ocnice">$DIN_LOC_ROOT/share/domains/domain.ocn.tx1v1.090122.nc</file>
      <desc>tripole v1 1-deg grid: testing proxy for high-res tripole ocean grids- do not use for scientific experiments</desc>
      <support>Experimental tripole ocean grid</support>
    </domain>

    <domain name="oQU120">
      <nx>28574</nx>  <ny>1</ny>
      <file mask="oQU120">$DIN_LOC_ROOT/share/domains/domain.ocn.oQU120.160325.nc</file>
      <desc>oQU120 is a MPAS ocean grid that is roughly 1 degree resolution:</desc>
      <support>Experimental, under development</support>
    </domain>

    <!-- ======================================================== -->
    <!-- ROF domains -->
    <!-- ======================================================== -->

    <domain name="tn1v3">
      <nx>360</nx> <ny>291</ny>
      <file grid="ocnice">$DIN_LOC_ROOT/share/domains/domain.ocn.tn1v3.160414.nc</file>
      <desc>tn1v3 is NEMO ORCA1 tripole grid at 1 deg (reduced eORCA):</desc>
      <support>NEMO ORCA1 tripole ocean grid</support>
    </domain>

    <domain name="tn0.25v3">
      <nx>1440</nx> <ny>1050</ny>
      <file grid="ocnice">$DIN_LOC_ROOT/share/domains/domain.ocn.tn0.25v3.160721.nc</file>
      <desc>tn0.25v3 is NEMO ORCA1 tripole grid at 1/4 deg (reduced eORCA):</desc>
      <support>NEMO ORCA1 tripole ocean grid</support>
    </domain>

    <domain name="rx1">
      <nx>360</nx> <ny>180</ny>
      <mesh driver="nuopc">$DIN_LOC_ROOT/share/meshes/rx1_nomask_181022_ESMFmesh.nc</mesh>
      <desc>rx1 is 1 degree river routing grid (only valid for DROF):</desc>
      <support>Can only be used by DROF</support>
    </domain>

    <domain name="r05">
      <nx>720</nx> <ny>360</ny>
      <mesh driver="nuopc">$DIN_LOC_ROOT/share/meshes/r05_nomask_c110308_ESMFmesh.nc</mesh>
      <desc>r05 is 1/2 degree river routing grid:</desc>
    </domain>

    <domain name="r05_amazon">
      <nx>816</nx> <ny>1</ny>
      <mesh driver="nuopc">$DIN_LOC_ROOT/rof/mizuRoute/meshes/r05_amazon_360_c110308_cdf5_ESMFmesh_c20200507.nc</mesh>
      <desc>r05_amazon is the regular 1/2 degree river routing grid, but just over a region in the Amazon (corresponds to the 5x5_amazon region for CTSM):</desc>
    </domain>

    <domain name="HDMA">
      <nx>295335</nx> <ny>1</ny>
      <mesh driver="nuopc">$DIN_LOC_ROOT/rof/mizuRoute/meshes/HDMA_global_ESMFmesh_c20191209.nc</mesh>
      <desc>HDMA is a medium resolution river routing grid for mizuRoute:</desc>
    </domain>

    <domain name="r01">
      <nx>3600</nx> <ny>1800</ny>
      <!-- TODO (mvertens, 2018-12-02): create a domain file for this  -->
      <desc>r01 is 1/10 degree river routing grid:</desc>
      <support>For experimental use by high resolution grids</support>
    </domain>

    <domain name="JRA025v2">
      <nx>1440</nx> <ny>720</ny>
      <desc>JRA 0.25 degree runoff grid for use with JRA-55 runoff data</desc>
    </domain>

    <domain name="JRA025">
      <nx>1440</nx> <ny>720</ny>
      <!-- TODO (mvertens, 2018-12-02): create a domain file for this  -->
      <mesh driver="nuopc">$DIN_LOC_ROOT/share/meshes/JRA025m.170209_ESMFmesh.nc</mesh>
      <desc>JRA is 0.25 degree runoff grid for use with JRA-55 runoff data</desc>
    </domain>

    <!-- GLC domains -->

    <domain name="gland20">
      <nx>76</nx> <ny>141</ny>
      <mesh driver="nuopc">$DIN_LOC_ROOT/share/meshes/gland_20km_c150511_ESMFmesh.nc</mesh>
      <desc>20-km Greenland grid</desc>
    </domain>

    <domain name="gland5UM">
      <nx>301</nx> <ny>561</ny>
      <desc>5-km Greenland grid (new version from U. Montana)</desc>
    </domain>

    <domain name="gland4">
      <nx>416</nx> <ny>704</ny>
      <mesh driver="nuopc">$DIN_LOC_ROOT/share/meshes/greenland_4km_epsg3413_c170414_ESMFmesh_c20190729.nc</mesh>
      <desc>4-km Greenland grid, for use with the glissade dycore</desc>
    </domain>

    <!-- WW3 domains-->

    <domain name="ww3a">
      <nx>90</nx>  <ny>50</ny>
      <file mask="ww3a">$DIN_LOC_ROOT/share/domains/domain.lnd.ww3a_ww3a.120222.nc</file>
      <file mask="ww3a">$DIN_LOC_ROOT/share/domains/domain.ocn.ww3a_ww3a.120222.nc</file>
      <mesh driver="nuopc">$DIN_LOC_ROOT/share/meshes/ww3a_120222_ESMFmesh.nc</mesh>
      <desc>WW3 90 x 50 global grid</desc>
      <support>For testing of the WAV model</support>
    </domain>

    <!-- fvcubed domains-->

    <domain name="C24">
      <nx>3456</nx> <ny>1</ny>
      <file grid="atm|lnd" mask="gx1v6">$DIN_LOC_ROOT/share/domains/domain.lnd.C24_gx1v6.181018.nc</file>
      <file grid="ocnice" mask="gx1v6">$DIN_LOC_ROOT/share/domains/domain.ocn.C24_gx1v6.181018.nc</file>
      <file grid="atm|lnd" mask="gx1v7">$DIN_LOC_ROOT/share/domains/domain.lnd.C24_gx1v7.181018.nc</file>
      <file grid="ocnice" mask="gx1v7">$DIN_LOC_ROOT/share/domains/domain.ocn.C24_gx1v7.181018.nc</file>
      <mesh driver="nuopc">$DIN_LOC_ROOT/share/meshes/C24_181018_ESMFmesh.nc</mesh>
      <desc>C24 is a fvcubed xx-deg grid:</desc>
      <support>Experimental for fv3 dycore</support>
    </domain>

    <domain name="C48">
      <nx>13824</nx> <ny>1</ny>
      <file grid="atm|lnd" mask="gx1v6">$DIN_LOC_ROOT/share/domains/domain.lnd.C48_gx1v6.181018.nc</file>
      <file grid="ocnice" mask="gx1v6">$DIN_LOC_ROOT/share/domains/domain.ocn.C48_gx1v6.181018.nc</file>
      <file grid="atm|lnd" mask="gx1v7">$DIN_LOC_ROOT/share/domains/domain.lnd.C48_gx1v7.181018.nc</file>
      <file grid="ocnice" mask="gx1v7">$DIN_LOC_ROOT/share/domains/domain.ocn.C48_gx1v7.181018.nc</file>
      <mesh driver="nuopc">$DIN_LOC_ROOT/share/meshes/C48_181018_ESMFmesh.nc</mesh>
      <desc>C48 is a fvcubed xx-deg grid:</desc>
      <support>Experimental for fv3 dycore</support>
    </domain>

    <domain name="C96">
      <nx>55296</nx> <ny>1</ny>
      <file grid="atm|lnd" mask="gx1v6">$DIN_LOC_ROOT/share/domains/domain.lnd.C96_gx1v6.181018.nc</file>
      <file grid="ocnice"  mask="gx1v6">$DIN_LOC_ROOT/share/domains/domain.ocn.C96_gx1v6.181018.nc</file>
      <file grid="atm|lnd" mask="gx1v7">$DIN_LOC_ROOT/share/domains/domain.lnd.C96_gx1v7.181018.nc</file>
      <file grid="ocnice" mask="gx1v7">$DIN_LOC_ROOT/share/domains/domain.ocn.C96_gx1v7.181018.nc</file>
      <file grid="atm|lnd" mask="tx0.66v1">$DIN_LOC_ROOT/share/domains/domain.lnd.C96_tx0.66v1.181210.nc</file>
      <file grid="ocnice"  mask="tx0.66v1">$DIN_LOC_ROOT/share/domains/domain.ocn.C96_tx0.66v1.181210.nc</file>
      <mesh driver="nuopc">$DIN_LOC_ROOT/share/meshes/C96_181018_ESMFmesh.nc</mesh>
      <desc>C96 is a fvcubed xx-deg grid:</desc>
      <support>Experimental for fv3 dycore</support>
    </domain>

    <domain name="C192">
      <nx>221184</nx> <ny>1</ny>
      <file grid="atm|lnd" mask="gx1v6">$DIN_LOC_ROOT/share/domains/domain.lnd.C192_gx1v6.181018..nc</file>
      <file grid="ocnice" mask="gx1v6">$DIN_LOC_ROOT/share/domains/domain.ocn.C192_gx1v6.181018.nc</file>
      <file grid="atm|lnd" mask="gx1v7">$DIN_LOC_ROOT/share/domains/domain.lnd.C192_gx1v7.181018..nc</file>
      <file grid="ocnice" mask="gx1v7">$DIN_LOC_ROOT/share/domains/domain.ocn.C192_gx1v7.181018.nc</file>
      <mesh driver="nuopc">$DIN_LOC_ROOT/share/meshes/C192_181018_ESMFmesh.nc</mesh>
      <desc>C192 is a fvcubed xx-deg grid:</desc>
      <support>Experimental for fv3 dycore</support>
    </domain>

    <domain name="C384">
      <nx>884736</nx> <ny>1</ny>
      <file grid="atm|lnd" mask="gx1v6">$DIN_LOC_ROOT/share/domains/domain.lnd.C384_gx1v6.181018.nc</file>
      <file grid="ocnice" mask="gx1v6">$DIN_LOC_ROOT/share/domains/domain.ocn.C384_gx1v6.181018.nc</file>
      <file grid="atm|lnd" mask="gx1v7">$DIN_LOC_ROOT/share/domains/domain.lnd.C384_gx1v7.181018.nc</file>
      <file grid="ocnice" mask="gx1v7">$DIN_LOC_ROOT/share/domains/domain.ocn.C384_gx1v7.181018.nc</file>
      <mesh driver="nuopc">$DIN_LOC_ROOT/share/meshes/C384_181018_ESMFmesh.nc</mesh>
      <desc>C384 is a fvcubed xx-deg grid:</desc>
      <support>Experimental for fv3 dycore</support>
    </domain>

  </domains>

  <!-- ======================================================== -->
  <!-- Mapping -->
  <!-- ======================================================== -->

  <!-- The following are the required grid maps that must not be idmap if the   -->
  <!-- attributes grid1 and grid2 are not equal -->

  <required_gridmaps>
    <required_gridmap grid1="atm_grid" grid2="ocn_grid">ATM2OCN_FMAPNAME</required_gridmap>
    <required_gridmap grid1="atm_grid" grid2="ocn_grid">ATM2OCN_SMAPNAME</required_gridmap>
    <required_gridmap grid1="atm_grid" grid2="ocn_grid">ATM2OCN_VMAPNAME</required_gridmap>
    <required_gridmap grid1="atm_grid" grid2="ocn_grid">OCN2ATM_FMAPNAME</required_gridmap>
    <required_gridmap grid1="atm_grid" grid2="ocn_grid">OCN2ATM_SMAPNAME</required_gridmap>
    <required_gridmap grid1="atm_grid" grid2="lnd_grid">ATM2LND_FMAPNAME</required_gridmap>
    <required_gridmap grid1="atm_grid" grid2="lnd_grid">ATM2LND_SMAPNAME</required_gridmap>
    <required_gridmap grid1="atm_grid" grid2="lnd_grid">LND2ATM_FMAPNAME</required_gridmap>
    <required_gridmap grid1="atm_grid" grid2="lnd_grid">LND2ATM_SMAPNAME</required_gridmap>
    <required_gridmap grid1="atm_grid" grid2="wav_grid">ATM2WAV_SMAPNAME</required_gridmap>
    <required_gridmap grid1="ocn_grid" grid2="wav_grid">OCN2WAV_SMAPNAME</required_gridmap>
    <required_gridmap grid1="ocn_grid" grid2="wav_grid">ICE2WAV_SMAPNAME</required_gridmap> <!-- ??? -->
    <!-- <required_gridmap grid1="ocn_grid" grid2="rof_grid" not_compset="_POP">ROF2OCN_FMAPNAME</required_gridmap> ?? -->
    <required_gridmap grid1="ocn_grid" grid2="rof_grid">ROF2OCN_LIQ_RMAPNAME</required_gridmap>
    <required_gridmap grid1="ocn_grid" grid2="rof_grid">ROF2OCN_ICE_RMAPNAME</required_gridmap>
    <required_gridmap grid1="lnd_grid" grid2="rof_grid">LND2ROF_FMAPNAME</required_gridmap>
    <required_gridmap grid1="lnd_grid" grid2="rof_grid">ROF2LND_FMAPNAME</required_gridmap>
  </required_gridmaps>

  <xi:include href="config_grids_mct.xml"/>
  <xi:include href="config_grids_nuopc.xml"/>
  <xi:include href="config_grids_common.xml"/>

</grid_data><|MERGE_RESOLUTION|>--- conflicted
+++ resolved
@@ -68,97 +68,61 @@
       <support>Non-standard grid for running POP in true 1D mode</support>
     </model_grid>
 
-<<<<<<< HEAD
-    <model_grid alias="CLM_USRDAT" compset="DATM.+CLM|DATM.+CTSM">
-=======
-    <model_grid alias="CLM_USRDAT" compset="DATM.+CLM|DATM.+SLND">
->>>>>>> 1dcf2db6
+    <model_grid alias="CLM_USRDAT" compset="DATM.+CLM|DATM.+SLND|DATM.+CTSM">
       <grid name="atm">CLM_USRDAT</grid>
       <grid name="lnd">CLM_USRDAT</grid>
       <grid name="rof">null</grid>
     </model_grid>
 
-<<<<<<< HEAD
-    <model_grid alias="1x1_numaIA" compset="DATM.+CLM|DATM.+CTSM">
-=======
-    <model_grid alias="1x1_numaIA" compset="DATM.+CLM|DATM.+SLND">
->>>>>>> 1dcf2db6
+    <model_grid alias="1x1_numaIA" compset="DATM.+CLM|DATM.+SLND|DATM.+CTSM">
       <grid name="atm">1x1_numaIA</grid>
       <grid name="lnd">1x1_numaIA</grid>
       <grid name="rof">null</grid>
     </model_grid>
 
-<<<<<<< HEAD
-    <model_grid alias="1x1_brazil" compset="DATM.+CLM|DATM.+CTSM">
-=======
-    <model_grid alias="1x1_brazil" compset="DATM.+CLM|DATM.+SLND">
->>>>>>> 1dcf2db6
+    <model_grid alias="1x1_brazil" compset="DATM.+CLM|DATM.+SLND|DATM.+CTSM">
       <grid name="atm">1x1_brazil</grid>
       <grid name="lnd">1x1_brazil</grid>
       <grid name="rof">null</grid>
     </model_grid>
 
-<<<<<<< HEAD
-    <model_grid alias="1x1_smallvilleIA" compset="DATM.+CLM|DATM.+CTSM">
-=======
-    <model_grid alias="1x1_smallvilleIA" compset="DATM.+CLM|DATM.+SLND">
->>>>>>> 1dcf2db6
+    <model_grid alias="1x1_smallvilleIA" compset="DATM.+CLM|DATM.+SLND|DATM.+CTSM">
       <grid name="atm">1x1_smallvilleIA</grid>
       <grid name="lnd">1x1_smallvilleIA</grid>
       <grid name="rof">null</grid>
     </model_grid>
 
-<<<<<<< HEAD
-    <model_grid alias="1x1_camdenNJ" compset="DATM.+CLM|DATM.+CTSM">
-=======
-    <model_grid alias="1x1_camdenNJ" compset="DATM.+CLM|DATM.+SLND">
->>>>>>> 1dcf2db6
+    <model_grid alias="1x1_camdenNJ" compset="DATM.+CLM|DATM.+SLND|DATM.+CTSM">
       <grid name="atm">1x1_camdenNJ</grid>
       <grid name="lnd">1x1_camdenNJ</grid>
       <grid name="rof">null</grid>
     </model_grid>
 
-<<<<<<< HEAD
-    <model_grid alias="1x1_mexicocityMEX" compset="DATM.+CLM|DATM.+CTSM">
-=======
-    <model_grid alias="1x1_mexicocityMEX" compset="DATM.+CLM|DATM.+SLND">
->>>>>>> 1dcf2db6
+    <model_grid alias="1x1_mexicocityMEX" compset="DATM.+CLM|DATM.+SLND|DATM.+CTSM">
       <grid name="atm">1x1_mexicocityMEX</grid>
       <grid name="lnd">1x1_mexicocityMEX</grid>
       <grid name="rof">null</grid>
     </model_grid>
 
-<<<<<<< HEAD
-    <model_grid alias="1x1_vancouverCAN" compset="DATM.+CLM|DATM.+CTSM">
-=======
-    <model_grid alias="1x1_vancouverCAN" compset="DATM.+CLM|DATM.+SLND">
->>>>>>> 1dcf2db6
+    <model_grid alias="1x1_vancouverCAN" compset="DATM.+CLM|DATM.+SLND|DATM.+CTSM">
       <grid name="atm">1x1_vancouverCAN</grid>
       <grid name="lnd">1x1_vancouverCAN</grid>
       <grid name="rof">null</grid>
     </model_grid>
 
-<<<<<<< HEAD
-    <model_grid alias="1x1_urbanc_alpha" compset="DATM.+CLM|DATM.+CTSM">
-=======
-    <model_grid alias="1x1_urbanc_alpha" compset="DATM.+CLM|DATM.+SLND">
->>>>>>> 1dcf2db6
+    <model_grid alias="1x1_urbanc_alpha" compset="DATM.+CLM|DATM.+SLND|DATM.+CTSM">
       <grid name="atm">1x1_urbanc_alpha</grid>
       <grid name="lnd">1x1_urbanc_alpha</grid>
       <grid name="rof">null</grid>
     </model_grid>
 
-<<<<<<< HEAD
-    <model_grid alias="5x5_amazon" compset="DATM.+CLM|DATM.+CTSM">
-=======
-    <model_grid alias="5x5_amazon" compset="DATM.+CLM|DATM.+SLND">
->>>>>>> 1dcf2db6
+    <model_grid alias="5x5_amazon" compset="DATM.+CLM|DATM.+SLND|DATM.+CTSM">
       <grid name="atm">5x5_amazon</grid>
       <grid name="lnd">5x5_amazon</grid>
       <grid name="rof">null</grid>
     </model_grid>
 
-    <model_grid alias="5x5_amazon_r05" compset="DATM.+CLM.+MIZUROUTE">
+    <model_grid alias="5x5_amazon_r05" compset="DATM.+CLM.+MIZUROUTEDATM.+CTSM.+MIZUROUTE">
       <grid name="atm">5x5_amazon</grid>
       <grid name="lnd">5x5_amazon</grid>
       <grid name="rof">r05_amazon</grid>
