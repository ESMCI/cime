--- conflicted
+++ resolved
@@ -300,15 +300,12 @@
       <mask>oQU120</mask>
     </model_grid>
 
-<<<<<<< HEAD
     <model_grid alias="T62_tn21" not_compset="_CAM">
       <grid name="atm">T62</grid>
       <grid name="lnd">T62</grid>
       <grid name="ocnice">tnx2v1</grid>
     </model_grid>
 
-=======
->>>>>>> a812b87a
     <model_grid alias="T62_tn11" not_compset="_CAM">
       <grid name="atm">T62</grid>
       <grid name="lnd">T62</grid>
@@ -1281,10 +1278,7 @@
       <file grid="ocnice" mask="gx1v6">$DIN_LOC_ROOT/share/domains/domain.ocn.T62_gx1v6.130409.nc</file>
       <file grid="ocnice" mask="gx1v7">$DIN_LOC_ROOT/share/domains/domain.ocn.T62_gx1v7.151008.nc</file>
       <file grid="ocnice" mask="gx3v7">$DIN_LOC_ROOT/share/domains/domain.ocn.T62_gx3v7.130409.nc</file>
-<<<<<<< HEAD
       <file grid="atm|lnd" mask="tnx2v1">$DIN_LOC_ROOT/share/domains/domain.lnd.T62_tnx2v1.130206.nc</file>
-=======
->>>>>>> a812b87a
       <file grid="atm|lnd" mask="tnx1v1">$DIN_LOC_ROOT/share/domains/domain.lnd.T62_tnx1v1.120120.nc</file>
       <file grid="atm|lnd" mask="tnx1v3">$DIN_LOC_ROOT/share/domains/domain.lnd.T62_tnx1v3.170621.nc</file>
       <file grid="atm|lnd" mask="tnx1v4">$DIN_LOC_ROOT/share/domains/domain.lnd.T62_tnx1v4.170606.nc</file>
@@ -1526,7 +1520,6 @@
       <support>Experimental tripole ocean grid</support>
     </domain>
 
-<<<<<<< HEAD
     <domain name="tnx2v1">
       <nx>180</nx> <ny>192</ny>
       <file grid="ocnice">$DIN_LOC_ROOT/share/domains/domain.ocn.tnx2v1.130206.nc</file>
@@ -1534,8 +1527,6 @@
       <support>tripole ocean grid</support>
     </domain>
 
-=======
->>>>>>> a812b87a
     <domain name="tnx1v1">
       <nx>360</nx> <ny>384</ny>
       <file grid="ocnice">$DIN_LOC_ROOT/share/domains/domain.ocn.tnx1v1.120120.nc</file>
@@ -2352,13 +2343,10 @@
       <map name="ROF2OCN_LIQ_RMAPNAME">cpl/cpl6/map_rx1_to_tx0.1v3_nnsm_e1000r200_170914.nc</map>
       <map name="ROF2OCN_ICE_RMAPNAME">cpl/cpl6/map_rx1_to_tx0.1v3_nnsm_e1000r200_170914.nc</map>
     </gridmap>
-<<<<<<< HEAD
     <gridmap rof_grid="rx1" ocn_grid="tnx2v1" >
       <map name="ROF2OCN_LIQ_RMAPNAME">cpl/cpl6/map_rx1_to_tnx2v1_e1000r300_130206.nc</map>
       <map name="ROF2OCN_ICE_RMAPNAME">cpl/cpl6/map_rx1_to_tnx2v1_e1000r300_130206.nc</map>
     </gridmap>
-=======
->>>>>>> a812b87a
     <gridmap rof_grid="rx1" ocn_grid="tnx1v1" >
       <map name="ROF2OCN_LIQ_RMAPNAME">cpl/cpl6/map_rx1_to_tnx1v1_e1000r300_120120.nc</map>
       <map name="ROF2OCN_ICE_RMAPNAME">cpl/cpl6/map_rx1_to_tnx1v1_e1000r300_120120.nc</map>
@@ -2408,13 +2396,10 @@
       <map name="ROF2OCN_LIQ_RMAPNAME">cpl/cpl6/map_r05_to_tx0.1v2_r500e1000_080620.nc</map>
       <map name="ROF2OCN_ICE_RMAPNAME">cpl/cpl6/map_r05_to_tx0.1v2_r500e1000_080620.nc</map>
     </gridmap>
-<<<<<<< HEAD
     <gridmap rof_grid="r05" ocn_grid="tnx2v1" >
       <map name="ROF2OCN_LIQ_RMAPNAME">cpl/cpl6/map_r05_to_tnx2v1_e1000r300_130206.nc</map>
       <map name="ROF2OCN_ICE_RMAPNAME">cpl/cpl6/map_r05_to_tnx2v1_e1000r300_130206.nc</map>
     </gridmap>
-=======
->>>>>>> a812b87a
     <gridmap rof_grid="r05" ocn_grid="tnx1v1" >
       <map name="ROF2OCN_LIQ_RMAPNAME">cpl/cpl6/map_r05_to_tnx1v1_e1000r300_120120.nc</map>
       <map name="ROF2OCN_ICE_RMAPNAME">cpl/cpl6/map_r05_to_tnx1v1_e1000r300_120120.nc</map>
