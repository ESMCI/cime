<?xml version="1.0"?>

<grid_data version="2.1" xmlns:xi="http://www.w3.org/2001/XInclude">

  <help>
    =========================================
    GRID naming convention
    =========================================
    The notation for the grid longname is
        a%name_l%name_oi%name_r%name_m%mask_g%name_w%name
    where
        a% => atm, l% => lnd, oi% => ocn/ice, r% => river, m% => mask, g% => glc, w% => wav

    Supported out of the box grid configurations are given via alias specification in
    the file "config_grids.xml". Each grid alias can also be associated  with the
    following optional attributes

    compset       (Regular expression for compset matches that are required for this grid)
    not_compset   (Regular expression for compset matches that are not permitted this grid)

    Using the alias and the optional "compset" and "not_compset" attributes a grid longname is created
    Note that the mask is for information only - and is not an attribute of the grid
    By default, if the mask is not specified below, it will be set to the ocnice grid
    And if there is no ocnice grid (such as for single column, the mask is null since it does not mean anything)
  </help>

  <grids>
    <model_grid_defaults>
      <grid name="atm"    compset="SATM"  >null</grid>
      <grid name="lnd"    compset="SLND"  >null</grid>
      <grid name="ocnice" compset="SOCN"  >null</grid>
      <grid name="rof"    compset="SROF"  >null</grid>
      <grid name="rof"    compset="DWAV"  >rx1</grid>
      <grid name="rof"    compset="RTM"	  >r05</grid>
      <grid name="rof"    compset="MOSART">r05</grid>
      <grid name="rof"    compset="DROF"  >rx1</grid>
      <grid name="rof"    compset="DROF%CPLHIST">r05</grid>
      <grid name="rof"    compset="XROF"  >r05</grid>
      <grid name="glc"	  compset="SGLC"  >null</grid>
      <grid name="glc"	  compset="CISM1" >gland5UM</grid>
      <grid name="glc"	  compset="CISM2" >gland4</grid>
      <grid name="glc"    compset="XGLC"  >gland4</grid>
      <grid name="wav"	  compset="SWAV"  >null</grid>
      <grid name="wav"	  compset="DWAV"  >ww3a</grid>
      <grid name="wav"	  compset="WW3"	  >ww3a</grid>
      <grid name="wav"    compset="XWAV"  >ww3a</grid>
      <grid name="iac"    compset="SIAC"  >null</grid>
    </model_grid_defaults>

    <model_grid alias="g16_g16" compset="DATM.+DROF">
      <grid name="atm">gx1v6</grid>
      <grid name="lnd">gx1v6</grid>
      <grid name="ocnice">gx1v6</grid>
      <support>Non-standard grid for testing of the interpolation in DATM rather than coupler</support>
    </model_grid>

    <model_grid alias="g17_g17" compset="DATM.+DROF">
      <grid name="atm">gx1v7</grid>
      <grid name="lnd">gx1v7</grid>
      <grid name="ocnice">gx1v7</grid>
      <support>Non-standard grid for testing of the interpolation in DATM rather than coupler</support>
    </model_grid>

    <model_grid alias="1D_1D" compset="DATM.+DROF">
      <grid name="atm">01col</grid>
      <grid name="lnd">01col</grid>
      <support>Non-standard grid for running POP in true 1D mode</support>
    </model_grid>

    <model_grid alias="CLM_USRDAT" compset="DATM.+CLM">
      <grid name="atm">CLM_USRDAT</grid>
      <grid name="lnd">CLM_USRDAT</grid>
      <grid name="rof">null</grid>
    </model_grid>

    <model_grid alias="1x1_numaIA" compset="DATM.+CLM">
      <grid name="atm">1x1_numaIA</grid>
      <grid name="lnd">1x1_numaIA</grid>
      <grid name="rof">null</grid>
    </model_grid>

    <model_grid alias="1x1_brazil" compset="DATM.+CLM">
      <grid name="atm">1x1_brazil</grid>
      <grid name="lnd">1x1_brazil</grid>
      <grid name="rof">null</grid>
    </model_grid>

    <model_grid alias="1x1_smallvilleIA" compset="DATM.+CLM">
      <grid name="atm">1x1_smallvilleIA</grid>
      <grid name="lnd">1x1_smallvilleIA</grid>
      <grid name="rof">null</grid>
    </model_grid>

    <model_grid alias="1x1_camdenNJ" compset="DATM.+CLM">
      <grid name="atm">1x1_camdenNJ</grid>
      <grid name="lnd">1x1_camdenNJ</grid>
      <grid name="rof">null</grid>
    </model_grid>

    <model_grid alias="1x1_mexicocityMEX" compset="DATM.+CLM">
      <grid name="atm">1x1_mexicocityMEX</grid>
      <grid name="lnd">1x1_mexicocityMEX</grid>
      <grid name="rof">null</grid>
    </model_grid>

    <model_grid alias="1x1_vancouverCAN" compset="DATM.+CLM">
      <grid name="atm">1x1_vancouverCAN</grid>
      <grid name="lnd">1x1_vancouverCAN</grid>
      <grid name="rof">null</grid>
    </model_grid>

    <model_grid alias="1x1_urbanc_alpha" compset="DATM.+CLM">
      <grid name="atm">1x1_urbanc_alpha</grid>
      <grid name="lnd">1x1_urbanc_alpha</grid>
      <grid name="rof">null</grid>
    </model_grid>

    <model_grid alias="5x5_amazon" compset="DATM.+CLM">
      <grid name="atm">5x5_amazon</grid>
      <grid name="lnd">5x5_amazon</grid>
      <grid name="rof">null</grid>
    </model_grid>

    <!-- Regional NLDAS-2 grid over the U.S. (0.125 degree resolution;
         25-53N, 235-293E), with mask from NLDAS-2 atmospheric drivers -->
    <model_grid alias="nldas2_rnldas2_mnldas2" compset="DATM.+CLM">
      <grid name="atm">0.125nldas2</grid>
      <grid name="lnd">0.125nldas2</grid>
      <grid name="ocnice">0.125nldas2</grid>
      <grid name="rof">0.125nldas2</grid>
      <mask>nldas2</mask>
    </model_grid>

    <model_grid alias="hcru_hcru" compset="DATM.+CLM">
      <grid name="atm">360x720cru</grid>
      <grid name="lnd">360x720cru</grid>
    </model_grid>

    <!-- eulerian grids -->

    <model_grid alias="T31_g37">
      <grid name="atm">T31</grid>
      <grid name="lnd">T31</grid>
      <grid name="ocnice">gx3v7</grid>
      <mask>gx3v7</mask>
    </model_grid>

    <model_grid alias="T31_g37_gl4" compset="_CISM">
      <grid name="atm">T31</grid>
      <grid name="lnd">T31</grid>
      <grid name="ocnice">gx3v7</grid>
      <grid name="glc">gland4</grid>
      <mask>gx3v7</mask>
    </model_grid>

    <model_grid alias="T31_g37_gl20" compset="_CISM">
      <grid name="atm">T31</grid>
      <grid name="lnd">T31</grid>
      <grid name="ocnice">gx3v7</grid>
      <grid name="glc">gland20</grid>
      <mask>gx3v7</mask>
    </model_grid>

    <model_grid alias="T31_g37_gl5" compset="_CISM">
      <grid name="atm">T31</grid>
      <grid name="lnd">T31</grid>
      <grid name="ocnice">gx3v7</grid>
      <grid name="glc">gland5UM</grid>
      <mask>gx3v7</mask>
    </model_grid>

    <model_grid alias="T42_T42_musgs" not_compset="_POP">
      <grid name="atm">T42</grid>
      <grid name="lnd">T42</grid>
      <grid name="ocnice">T42</grid>
      <mask>usgs</mask>
    </model_grid>

    <model_grid alias="T42_T42" not_compset="_POP">
      <grid name="atm">T42</grid>
      <grid name="lnd">T42</grid>
      <grid name="ocnice">T42</grid>
      <mask>gx1v7</mask>
    </model_grid>

    <model_grid alias="T42_T42_mg16" not_compset="_POP">
      <grid name="atm">T42</grid>
      <grid name="lnd">T42</grid>
      <grid name="ocnice">T42</grid>
      <mask>gx1v6</mask>
    </model_grid>

    <model_grid alias="T42_T42_mg17" not_compset="_POP">
      <grid name="atm">T42</grid>
      <grid name="lnd">T42</grid>
      <grid name="ocnice">T42</grid>
      <mask>gx1v7</mask>
    </model_grid>

    <model_grid alias="T85_T85_mg16" not_compset="_POP">
      <grid name="atm">T85</grid>
      <grid name="lnd">T85</grid>
      <grid name="ocnice">T85</grid>
      <mask>gx1v6</mask>
    </model_grid>

    <model_grid alias="T85_T85_mg17" not_compset="_POP">
      <grid name="atm">T85</grid>
      <grid name="lnd">T85</grid>
      <grid name="ocnice">T85</grid>
      <mask>gx1v7</mask>
    </model_grid>

    <model_grid alias="T85_T85_musgs" not_compset="_POP">
      <grid name="atm">T85</grid>
      <grid name="lnd">T85</grid>
      <grid name="ocnice">T85</grid>
      <mask>usgs</mask>
    </model_grid>

    <model_grid alias="T85_f09_t12">
      <grid name="atm">T85</grid>
      <grid name="lnd">0.9x1.25</grid>
      <grid name="ocnice">tx0.1v2</grid>
      <mask>tx0.1v2</mask>
    </model_grid>

    <model_grid alias="T341_f02_t12">
      <grid name="atm">T341</grid>
      <grid name="lnd">0.23x0.31</grid>
      <grid name="ocnice">tx0.1v2</grid>
      <mask>tx0.1v2</mask>
    </model_grid>

    <model_grid alias="T62_g37" not_compset="_CAM">
      <grid name="atm">T62</grid>
      <grid name="lnd">T62</grid>
      <grid name="ocnice">gx3v7</grid>
      <mask>gx3v7</mask>
    </model_grid>

    <model_grid alias="T62_s11" not_compset="_CAM">
      <grid name="atm">T62</grid>
      <grid name="lnd">T62</grid>
      <grid name="ocnice">tx1v1</grid>
      <mask>tx1v1</mask>
    </model_grid>

    <model_grid alias="T62_n13" not_compset="_CAM">
      <grid name="atm">T62</grid>
      <grid name="lnd">T62</grid>
      <grid name="ocnice">tn1v3</grid>
      <mask>tn1v3</mask>
    </model_grid>

    <model_grid alias="T62_n0253" not_compset="_CAM">
      <grid name="atm">T62</grid>
      <grid name="lnd">T62</grid>
      <grid name="ocnice">tn0.25v3</grid>
      <mask>tn0.25v3</mask>
    </model_grid>

    <model_grid alias="T62_t12" not_compset="_CAM">
      <grid name="atm">T62</grid>
      <grid name="lnd">T62</grid>
      <grid name="ocnice">tx0.1v2</grid>
      <mask>tx0.1v2</mask>
    </model_grid>

    <model_grid alias="T62_t13" not_compset="_CAM">
      <grid name="atm">T62</grid>
      <grid name="lnd">T62</grid>
      <grid name="ocnice">tx0.1v3</grid>
      <mask>tx0.1v3</mask>
    </model_grid>

    <model_grid alias="TL319_g17" not_compset="_CAM">
      <grid name="atm">TL319</grid>
      <grid name="lnd">TL319</grid>
      <grid name="ocnice">gx1v7</grid>
      <grid name="rof">JRA025</grid>
      <mask>gx1v7</mask>
    </model_grid>

    <model_grid alias="TL319_t061" not_compset="_CAM">
      <grid name="atm">TL319</grid>
      <grid name="lnd">TL319</grid>
      <grid name="ocnice">tx0.66v1</grid>
      <grid name="rof">JRA025</grid>
    </model_grid>

    <model_grid alias="TL319_t12" not_compset="_CAM">
      <grid name="atm">TL319</grid>
      <grid name="lnd">TL319</grid>
      <grid name="ocnice">tx0.1v2</grid>
      <grid name="rof">JRA025</grid>
    </model_grid>

    <model_grid alias="TL319_t13" not_compset="_CAM">
      <grid name="atm">TL319</grid>
      <grid name="lnd">TL319</grid>
      <grid name="ocnice">tx0.1v3</grid>
      <grid name="rof">JRA025</grid>
    </model_grid>

    <model_grid alias="T62_t061" not_compset="_CAM">
      <grid name="atm">T62</grid>
      <grid name="lnd">T62</grid>
      <grid name="ocnice">tx0.66v1</grid>
    </model_grid>

    <model_grid alias="T62_t025" not_compset="_CAM">
      <grid name="atm">T62</grid>
      <grid name="lnd">T62</grid>
      <grid name="ocnice">tx0.25v1</grid>
    </model_grid>
    <model_grid alias="f09_t061">
      <grid name="atm">0.9x1.25</grid>
      <grid name="lnd">0.9x1.25</grid>
      <grid name="ocnice">tx0.66v1</grid>
    </model_grid>

    <model_grid alias="T62_g16" not_compset="_CAM">
      <grid name="atm">T62</grid>
      <grid name="lnd">T62</grid>
      <grid name="ocnice">gx1v6</grid>
      <mask>gx1v6</mask>
    </model_grid>

    <model_grid alias="T62_g17" not_compset="_CAM">
      <grid name="atm">T62</grid>
      <grid name="lnd">T62</grid>
      <grid name="ocnice">gx1v7</grid>
      <mask>gx1v7</mask>
    </model_grid>

    <model_grid alias="T62_oQU120" not_compset="_CAM">
      <grid name="atm">T62</grid>
      <grid name="lnd">T62</grid>
      <grid name="ocnice">oQU120</grid>
      <mask>oQU120</mask>
    </model_grid>

    <!-- finite volume grids -->

    <model_grid alias="f02_g16">
      <grid name="atm">0.23x0.31</grid>
      <grid name="lnd">0.23x0.31</grid>
      <grid name="ocnice">gx1v6</grid>
      <mask>gx1v6</mask>
    </model_grid>

    <model_grid alias="f02_g17">
      <grid name="atm">0.23x0.31</grid>
      <grid name="lnd">0.23x0.31</grid>
      <grid name="ocnice">gx1v7</grid>
      <mask>gx1v7</mask>
    </model_grid>

    <model_grid alias="f02_n13">
      <grid name="atm">0.23x0.31</grid>
      <grid name="lnd">0.23x0.31</grid>
      <grid name="ocnice">tn1v3</grid>
      <mask>tn1v3</mask>
    </model_grid>

    <model_grid alias="f02_n0253">
      <grid name="atm">0.23x0.31</grid>
      <grid name="lnd">0.23x0.31</grid>
      <grid name="ocnice">tn0.25v3</grid>
      <mask>tn0.25v3</mask>
    </model_grid>

    <model_grid alias="f02_t12">
      <grid name="atm">0.23x0.31</grid>
      <grid name="lnd">0.23x0.31</grid>
      <grid name="ocnice">tx0.1v2</grid>
      <mask>tx0.1v2</mask>
    </model_grid>

    <model_grid alias="f05_g16">
      <grid name="atm">0.47x0.63</grid>
      <grid name="lnd">0.47x0.63</grid>
      <grid name="ocnice">gx1v6</grid>
      <mask>gx1v6</mask>
    </model_grid>

    <model_grid alias="f05_g17">
      <grid name="atm">0.47x0.63</grid>
      <grid name="lnd">0.47x0.63</grid>
      <grid name="ocnice">gx1v7</grid>
      <mask>gx1v7</mask>
    </model_grid>

    <model_grid alias="f05_t12">
      <grid name="atm">0.47x0.63</grid>
      <grid name="lnd">0.47x0.63</grid>
      <grid name="ocnice">tx0.1v2</grid>
      <mask>tx0.1v2</mask>
    </model_grid>

    <model_grid alias="f09_g16">
      <grid name="atm">0.9x1.25</grid>
      <grid name="lnd">0.9x1.25</grid>
      <grid name="ocnice">gx1v6</grid>
      <mask>gx1v6</mask>
    </model_grid>

    <model_grid alias="f09_g17">
      <grid name="atm">0.9x1.25</grid>
      <grid name="lnd">0.9x1.25</grid>
      <grid name="ocnice">gx1v7</grid>
      <mask>gx1v7</mask>
    </model_grid>

    <model_grid alias="f09_n13">
      <grid name="atm">0.9x1.25</grid>
      <grid name="lnd">0.9x1.25</grid>
      <grid name="ocnice">tn1v3</grid>
      <mask>tn1v3</mask>
    </model_grid>

    <model_grid alias="f09_n0253">
      <grid name="atm">0.9x1.25</grid>
      <grid name="lnd">0.9x1.25</grid>
      <grid name="ocnice">tn0.25v3</grid>
      <mask>tn0.25v3</mask>
    </model_grid>

    <model_grid alias="f09_g16_gl4" compset="_CISM">
      <grid name="atm">0.9x1.25</grid>
      <grid name="lnd">0.9x1.25</grid>
      <grid name="ocnice">gx1v6</grid>
      <grid name="glc">gland4</grid>
      <mask>gx1v6</mask>
    </model_grid>

    <model_grid alias="f09_g17_gl4" compset="_CISM">
      <grid name="atm">0.9x1.25</grid>
      <grid name="lnd">0.9x1.25</grid>
      <grid name="ocnice">gx1v7</grid>
      <grid name="glc">gland4</grid>
      <mask>gx1v7</mask>
    </model_grid>

    <model_grid alias="f09_g16_gl20" compset="_CISM">
      <grid name="atm">0.9x1.25</grid>
      <grid name="lnd">0.9x1.25</grid>
      <grid name="ocnice">gx1v6</grid>
      <grid name="glc">gland20</grid>
      <mask>gx1v6</mask>
    </model_grid>

    <model_grid alias="f09_g17_gl20" compset="_CISM">
      <grid name="atm">0.9x1.25</grid>
      <grid name="lnd">0.9x1.25</grid>
      <grid name="ocnice">gx1v7</grid>
      <grid name="glc">gland20</grid>
      <mask>gx1v7</mask>
    </model_grid>

    <model_grid alias="f09_g16_gl5" compset="_CISM">
      <grid name="atm">0.9x1.25</grid>
      <grid name="lnd">0.9x1.25</grid>
      <grid name="ocnice">gx1v6</grid>
      <grid name="glc">gland5UM</grid>
      <mask>gx1v6</mask>
    </model_grid>

    <model_grid alias="f09_g17_gl5" compset="_CISM">
      <grid name="atm">0.9x1.25</grid>
      <grid name="lnd">0.9x1.25</grid>
      <grid name="ocnice">gx1v7</grid>
      <grid name="glc">gland5UM</grid>
      <mask>gx1v7</mask>
    </model_grid>

    <model_grid alias="f09_f09_mnull" compset="_DOCN%SAQUAP|DOCN%DAQUAP" >
      <grid name="atm">0.9x1.25</grid>
      <grid name="lnd">0.9x1.25</grid>
      <grid name="ocnice">0.9x1.25</grid>
      <mask>null</mask>
    </model_grid>

    <model_grid alias="f09_f09_mg16" not_compset="_POP" >
      <grid name="atm">0.9x1.25</grid>
      <grid name="lnd">0.9x1.25</grid>
      <grid name="ocnice">0.9x1.25</grid>
      <mask>gx1v6</mask>
    </model_grid>

    <model_grid alias="f09_f09_mg17" not_compset="_POP" >
      <grid name="atm">0.9x1.25</grid>
      <grid name="lnd">0.9x1.25</grid>
      <grid name="ocnice">0.9x1.25</grid>
      <mask>gx1v7</mask>
    </model_grid>

    <model_grid alias="f05_f05_mg17" not_compset="_POP" >
      <grid name="atm">0.47x0.63</grid>
      <grid name="lnd">0.47x0.63</grid>
      <grid name="ocnice">0.47x0.63</grid>
      <mask>gx1v7</mask>
    </model_grid>

    <model_grid alias="f09_f09_gl5" compset="_CISM" not_compset="_POP">
      <grid name="atm">0.9x1.25</grid>
      <grid name="lnd">0.9x1.25</grid>
      <grid name="ocnice">0.9x1.25</grid>
      <grid name="glc">gland5UM</grid>
      <mask>gx1v6</mask>
    </model_grid>

    <model_grid alias="f09_f09_gl5_mg16" compset="_CISM" not_compset="_POP">
      <grid name="atm">0.9x1.25</grid>
      <grid name="lnd">0.9x1.25</grid>
      <grid name="ocnice">0.9x1.25</grid>
      <grid name="glc">gland5UM</grid>
      <mask>gx1v6</mask>
    </model_grid>

    <model_grid alias="f09_f09_gl5_mg17" compset="_CISM" not_compset="_POP">
      <grid name="atm">0.9x1.25</grid>
      <grid name="lnd">0.9x1.25</grid>
      <grid name="ocnice">0.9x1.25</grid>
      <grid name="glc">gland5UM</grid>
      <mask>gx1v7</mask>
    </model_grid>

    <model_grid alias="f19_g16">
      <grid name="atm">1.9x2.5</grid>
      <grid name="lnd">1.9x2.5</grid>
      <grid name="ocnice">gx1v6</grid>
      <mask>gx1v6</mask>
    </model_grid>

    <model_grid alias="f19_g17">
      <grid name="atm">1.9x2.5</grid>
      <grid name="lnd">1.9x2.5</grid>
      <grid name="ocnice">gx1v7</grid>
      <mask>gx1v7</mask>
    </model_grid>

    <model_grid alias="f19_g16_r01">
      <grid name="atm">1.9x2.5</grid>
      <grid name="lnd">1.9x2.5</grid>
      <grid name="ocnice">gx1v6</grid>
      <grid name="rof">r01</grid>
      <mask>gx1v6</mask>
    </model_grid>

    <model_grid alias="f19_g17_r01">
      <grid name="atm">1.9x2.5</grid>
      <grid name="lnd">1.9x2.5</grid>
      <grid name="ocnice">gx1v7</grid>
      <grid name="rof">r01</grid>
      <mask>gx1v7</mask>
    </model_grid>

    <model_grid alias="f19_g16_gl4" compset="_CISM">
      <grid name="atm">1.9x2.5</grid>
      <grid name="lnd">1.9x2.5</grid>
      <grid name="ocnice">gx1v6</grid>
      <grid name="glc">gland4</grid>
      <mask>gx1v6</mask>
    </model_grid>

    <model_grid alias="f19_g17_gl4" compset="_CISM">
      <grid name="atm">1.9x2.5</grid>
      <grid name="lnd">1.9x2.5</grid>
      <grid name="ocnice">gx1v7</grid>
      <grid name="glc">gland4</grid>
      <mask>gx1v7</mask>
    </model_grid>

    <model_grid alias="f19_g16_gl5" compset="_CISM">
      <grid name="atm">1.9x2.5</grid>
      <grid name="lnd">1.9x2.5</grid>
      <grid name="ocnice">gx1v6</grid>
      <grid name="glc">gland5UM</grid>
      <mask>gx1v6</mask>
    </model_grid>

    <model_grid alias="f19_g17_gl5" compset="_CISM">
      <grid name="atm">1.9x2.5</grid>
      <grid name="lnd">1.9x2.5</grid>
      <grid name="ocnice">gx1v7</grid>
      <grid name="glc">gland5UM</grid>
      <mask>gx1v7</mask>
    </model_grid>

    <model_grid alias="f19_f19_gl5" compset="_CISM" not_compset="_POP">
      <grid name="atm">1.9x2.5</grid>
      <grid name="lnd">1.9x2.5</grid>
      <grid name="ocnice">1.9x2.5</grid>
      <grid name="glc">gland5UM</grid>
      <mask>gx1v6</mask>
    </model_grid>

    <model_grid alias="f19_f19_gl5_mg16" compset="_CISM" not_compset="_POP">
      <grid name="atm">1.9x2.5</grid>
      <grid name="lnd">1.9x2.5</grid>
      <grid name="ocnice">1.9x2.5</grid>
      <grid name="glc">gland5UM</grid>
      <mask>gx1v6</mask>
    </model_grid>

    <model_grid alias="f19_f19_gl5_mg17" compset="_CISM" not_compset="_POP">
      <grid name="atm">1.9x2.5</grid>
      <grid name="lnd">1.9x2.5</grid>
      <grid name="ocnice">1.9x2.5</grid>
      <grid name="glc">gland5UM</grid>
      <mask>gx1v7</mask>
    </model_grid>

    <model_grid alias="f19_f19_mg16" not_compset="_POP">
      <grid name="atm">1.9x2.5</grid>
      <grid name="lnd">1.9x2.5</grid>
      <grid name="ocnice">1.9x2.5</grid>
      <mask>gx1v6</mask>
    </model_grid>

    <model_grid alias="f19_f19" not_compset="_POP">
      <grid name="atm">1.9x2.5</grid>
      <grid name="lnd">1.9x2.5</grid>
      <grid name="ocnice">1.9x2.5</grid>
      <mask>gx1v6</mask>
    </model_grid>

    <model_grid alias="f19_f19_mnull" compset="_DOCN%SAQUAP|DOCN%DAQUAP" >
      <grid name="atm">1.9x2.5</grid>
      <grid name="lnd">1.9x2.5</grid>
      <grid name="ocnice">1.9x2.5</grid>
      <mask>null</mask>
    </model_grid>

    <model_grid alias="f19_f19_mg17" not_compset="_POP">
      <grid name="atm">1.9x2.5</grid>
      <grid name="lnd">1.9x2.5</grid>
      <grid name="ocnice">1.9x2.5</grid>
      <mask>gx1v7</mask>
    </model_grid>

    <model_grid alias="f45_g37">
      <grid name="atm">4x5</grid>
      <grid name="lnd">4x5</grid>
      <grid name="ocnice">gx3v7</grid>
      <mask>gx3v7</mask>
    </model_grid>

    <model_grid alias="f02_f02_mg16" not_compset="_POP">
      <grid name="atm">0.23x0.31</grid>
      <grid name="lnd">0.23x0.31</grid>
      <grid name="ocnice">0.23x0.31</grid>
      <mask>gx1v6</mask>
    </model_grid>

    <model_grid alias="f02_f02_mg17" not_compset="_POP">
      <grid name="atm">0.23x0.31</grid>
      <grid name="lnd">0.23x0.31</grid>
      <grid name="ocnice">0.23x0.31</grid>
      <mask>gx1v7</mask>
    </model_grid>

    <model_grid alias="f25_f25_mg16" not_compset="_POP">
      <grid name="atm">2.5x3.33</grid>
      <grid name="lnd">2.5x3.33</grid>
      <grid name="ocnice">2.5x3.33</grid>
      <mask>gx1v6</mask>
    </model_grid>

    <model_grid alias="f25_f25_mg17" not_compset="_POP">
      <grid name="atm">2.5x3.33</grid>
      <grid name="lnd">2.5x3.33</grid>
      <grid name="ocnice">2.5x3.33</grid>
      <mask>gx1v7</mask>
    </model_grid>

    <model_grid alias="f45_f45_mg37" not_compset="_POP">
      <grid name="atm">4x5</grid>
      <grid name="lnd">4x5</grid>
      <grid name="ocnice">4x5</grid>
      <mask>gx3v7</mask>
    </model_grid>

    <model_grid alias="f10_f10_mg37" not_compset="_POP">
      <grid name="atm">10x15</grid>
      <grid name="lnd">10x15</grid>
      <grid name="ocnice">10x15</grid>
      <mask>gx3v7</mask>
    </model_grid>

    <model_grid alias="f10_f10_musgs" not_compset="_POP">
      <grid name="atm">10x15</grid>
      <grid name="lnd">10x15</grid>
      <grid name="ocnice">10x15</grid>
      <mask>usgs</mask>
    </model_grid>

    <model_grid alias="f10_g37">
      <grid name="atm">10x15</grid>
      <grid name="lnd">10x15</grid>
      <grid name="ocnice">gx3v7</grid>
      <mask>gx3v7</mask>
    </model_grid>

    <!--  spectral element grids -->

    <model_grid alias="ne5_ne5_mg37" not_compset="_POP">
      <grid name="atm">ne5np4</grid>
      <grid name="lnd">ne5np4</grid>
      <grid name="ocnice">ne5np4</grid>
      <mask>gx3v7</mask>
    </model_grid>

    <model_grid alias="ne16_g17">
      <grid name="atm">ne16np4</grid>
      <grid name="lnd">ne16np4</grid>
      <grid name="ocnice">gx1v7</grid>
      <mask>gx1v7</mask>
    </model_grid>

    <model_grid alias="ne16_ne16_mg17" not_compset="_POP">
      <grid name="atm">ne16np4</grid>
      <grid name="lnd">ne16np4</grid>
      <grid name="ocnice">ne16np4</grid>
      <mask>gx1v7</mask>
    </model_grid>

    <model_grid alias="ne30_g16">
      <grid name="atm">ne30np4</grid>
      <grid name="lnd">ne30np4</grid>
      <grid name="ocnice">gx1v6</grid>
      <mask>gx1v6</mask>
    </model_grid>

    <model_grid alias="ne30_g17">
      <grid name="atm">ne30np4</grid>
      <grid name="lnd">ne30np4</grid>
      <grid name="ocnice">gx1v7</grid>
      <mask>gx1v7</mask>
    </model_grid>

    <model_grid alias="ne30pg3_g17">
      <grid name="atm">ne30pg3</grid>
      <grid name="lnd">ne30pg3</grid>
      <grid name="ocnice">gx1v7</grid>
      <mask>gx1v7</mask>
    </model_grid>

    <model_grid alias="ne30_f19_g16">
      <grid name="atm">ne30np4</grid>
      <grid name="lnd">1.9x2.5</grid>
      <grid name="ocnice">gx1v6</grid>
      <support>For testing tri-grid</support>
      <mask>gx1v6</mask>
    </model_grid>

    <model_grid alias="ne30_f19_g17">
      <grid name="atm">ne30np4</grid>
      <grid name="lnd">1.9x2.5</grid>
      <grid name="ocnice">gx1v7</grid>
      <support>For testing tri-grid</support>
      <mask>gx1v7</mask>
    </model_grid>

    <model_grid alias="ne30_f09_g16">
      <grid name="atm">ne30np4</grid>
      <grid name="lnd">0.9x1.25</grid>
      <grid name="ocnice">gx1v6</grid>
      <support>For testing tri-grid</support>
      <mask>gx1v6</mask>
    </model_grid>

    <model_grid alias="ne30_f09_g17">
      <grid name="atm">ne30np4</grid>
      <grid name="lnd">0.9x1.25</grid>
      <grid name="ocnice">gx1v7</grid>
      <support>For testing tri-grid</support>
      <mask>gx1v7</mask>
    </model_grid>

    <model_grid alias="ne30_ne30_mg16" not_compset="_POP">
      <grid name="atm">ne30np4</grid>
      <grid name="lnd">ne30np4</grid>
      <grid name="ocnice">ne30np4</grid>
      <mask>gx1v6</mask>
    </model_grid>

    <model_grid alias="ne30_ne30_mg17" not_compset="_POP">
      <grid name="atm">ne30np4</grid>
      <grid name="lnd">ne30np4</grid>
      <grid name="ocnice">ne30np4</grid>
      <mask>gx1v7</mask>
    </model_grid>

    <model_grid alias="ne60_g16">
      <grid name="atm">ne60np4</grid>
      <grid name="lnd">ne60np4</grid>
      <grid name="ocnice">gx1v6</grid>
      <mask>gx1v6</mask>
    </model_grid>

    <model_grid alias="ne60_g17">
      <grid name="atm">ne60np4</grid>
      <grid name="lnd">ne60np4</grid>
      <grid name="ocnice">gx1v7</grid>
      <mask>gx1v7</mask>
    </model_grid>

    <model_grid alias="ne60_ne60_mg16" not_compset="_POP">
      <grid name="atm">ne60np4</grid>
      <grid name="lnd">ne60np4</grid>
      <grid name="ocnice">ne60np4</grid>
      <mask>gx1v6</mask>
    </model_grid>

    <model_grid alias="ne120_g16">
      <grid name="atm">ne120np4</grid>
      <grid name="lnd">ne120np4</grid>
      <grid name="ocnice">gx1v6</grid>
      <mask>gx1v6</mask>
    </model_grid>

    <model_grid alias="ne120_g17">
      <grid name="atm">ne120np4</grid>
      <grid name="lnd">ne120np4</grid>
      <grid name="ocnice">gx1v7</grid>
      <mask>gx1v7</mask>
    </model_grid>

    <model_grid alias="ne120_t12">
      <grid name="atm">ne120np4</grid>
      <grid name="lnd">ne120np4</grid>
      <grid name="ocnice">tx0.1v2</grid>
      <mask>tx0.1v2</mask>
    </model_grid>

    <model_grid alias="ne120_ne120_mg16" not_compset="_POP">
      <grid name="atm">ne120np4</grid>
      <grid name="lnd">ne120np4</grid>
      <grid name="ocnice">ne120np4</grid>
      <mask>gx1v6</mask>
    </model_grid>

    <model_grid alias="ne120_ne120_mg17" not_compset="_POP">
      <grid name="atm">ne120np4</grid>
      <grid name="lnd">ne120np4</grid>
      <grid name="ocnice">ne120np4</grid>
      <mask>gx1v7</mask>
    </model_grid>

    <model_grid alias="ne240_f02_g16">
      <grid name="atm">ne240np4</grid>
      <grid name="lnd">0.23x0.31</grid>
      <grid name="ocnice">gx1v6</grid>
      <support>For testing high resolution tri-grid</support>
      <mask>gx1v6</mask>
    </model_grid>

    <model_grid alias="ne240_f02_g17">
      <grid name="atm">ne240np4</grid>
      <grid name="lnd">0.23x0.31</grid>
      <grid name="ocnice">gx1v7</grid>
      <support>For testing high resolution tri-grid</support>
      <mask>gx1v7</mask>
    </model_grid>

    <model_grid alias="ne240_t12">
      <grid name="atm">ne240np4</grid>
      <grid name="lnd">ne240np4</grid>
      <grid name="ocnice">tx0.1v2</grid>
      <mask>tx0.1v2</mask>
    </model_grid>

    <model_grid alias="ne240_ne240_mg16" not_compset="_POP">
      <grid name="atm">ne240np4</grid>
      <grid name="lnd">ne240np4</grid>
      <grid name="ocnice">ne240np4</grid>
      <mask>gx1v6</mask>
    </model_grid>

    <model_grid alias="ne240_ne240_mg17" not_compset="_POP">
      <grid name="atm">ne240np4</grid>
      <grid name="lnd">ne240np4</grid>
      <grid name="ocnice">ne240np4</grid>
      <mask>gx1v7</mask>
    </model_grid>

    <!--  spectral element grids with 2x2 FVM physics grid -->

    <model_grid alias="ne30pg2_ne30pg2_mg17" not_compset="_POP|_CLM">
      <grid name="atm">ne30np4.pg2</grid>
      <grid name="lnd">ne30np4.pg2</grid>
      <grid name="ocnice">ne30np4.pg2</grid>
      <mask>gx1v7</mask>
    </model_grid>

    <model_grid alias="ne60pg2_ne60pg2_mg17" not_compset="_POP|_CLM">
      <grid name="atm">ne60np4.pg2</grid>
      <grid name="lnd">ne60np4.pg2</grid>
      <grid name="ocnice">ne60np4.pg2</grid>
      <mask>gx1v7</mask>
    </model_grid>

    <model_grid alias="ne120pg2_ne120pg2_mg17" not_compset="_POP|_CLM">
      <grid name="atm">ne120np4.pg2</grid>
      <grid name="lnd">ne120np4.pg2</grid>
      <grid name="ocnice">ne120np4.pg2</grid>
      <mask>gx1v7</mask>
    </model_grid>

    <model_grid alias="ne240pg2_ne240pg2_mg17" not_compset="_POP|_CLM">
      <grid name="atm">ne240np4.pg2</grid>
      <grid name="lnd">ne240np4.pg2</grid>
      <grid name="ocnice">ne240np4.pg2</grid>
      <mask>gx1v7</mask>
    </model_grid>

    <!--  spectral element grids with 3x3 FVM physics grid -->

    <model_grid alias="ne5pg3_ne5pg3_mg37" not_compset="_POP">
      <grid name="atm">ne5np4.pg3</grid>
      <grid name="lnd">ne5np4.pg3</grid>
      <grid name="ocnice">ne5np4.pg3</grid>
      <mask>gx3v7</mask>
    </model_grid>

    <model_grid alias="ne16pg3_ne16pg3_mg37" not_compset="_POP|_CLM">
      <grid name="atm">ne16np4.pg3</grid>
      <grid name="lnd">ne16np4.pg3</grid>
      <grid name="ocnice">ne16np4.pg3</grid>
      <mask>gx3v7</mask>
    </model_grid>

    <model_grid alias="ne30pg3_ne30pg3_mg17" not_compset="_POP">
      <grid name="atm">ne30pg3</grid>
      <grid name="lnd">ne30pg3</grid>
      <grid name="ocnice">ne30pg3</grid>
      <mask>gx1v7</mask>
    </model_grid>

    <model_grid alias="ne60pg3_ne60pg3_mg17" not_compset="_POP|_CLM">
      <grid name="atm">ne60np4.pg3</grid>
      <grid name="lnd">ne60np4.pg3</grid>
      <grid name="ocnice">ne60np4.pg3</grid>
      <mask>gx1v7</mask>
    </model_grid>

    <model_grid alias="ne120pg3_ne120pg3_mg17" not_compset="_POP">
      <grid name="atm">ne120np4.pg3</grid>
      <grid name="lnd">ne120np4.pg3</grid>
      <grid name="ocnice">ne120np4.pg3</grid>
      <mask>gx1v7</mask>
    </model_grid>

    <model_grid alias="ne240pg3_ne240pg3_mg17" not_compset="_POP|_CLM">
      <grid name="atm">ne240np4.pg3</grid>
      <grid name="lnd">ne240np4.pg3</grid>
      <grid name="ocnice">ne240np4.pg3</grid>
      <mask>gx1v7</mask>
    </model_grid>

    <model_grid alias="ne120pg3_g17">
      <grid name="atm">ne120np4.pg3</grid>
      <grid name="lnd">ne120np4.pg3</grid>
      <grid name="ocnice">gx1v7</grid>
      <mask>gx1v7</mask>
    </model_grid>

    <!--  spectral element grids with 4x4 FVM physics grid -->

    <model_grid alias="ne30pg4_ne30pg4_mg17" not_compset="_POP|_CLM">
      <grid name="atm">ne30np4.pg4</grid>
      <grid name="lnd">ne30np4.pg4</grid>
      <grid name="ocnice">ne30np4.pg4</grid>
      <mask>gx1v7</mask>
    </model_grid>

    <model_grid alias="ne60pg4_ne60pg4_mg17" not_compset="_POP|_CLM">
      <grid name="atm">ne60np4.pg4</grid>
      <grid name="lnd">ne60np4.pg4</grid>
      <grid name="ocnice">ne60np4.pg4</grid>
      <mask>gx1v7</mask>
    </model_grid>

    <model_grid alias="ne120pg4_ne120pg4_mg17" not_compset="_POP|_CLM">
      <grid name="atm">ne120np4.pg4</grid>
      <grid name="lnd">ne120np4.pg4</grid>
      <grid name="ocnice">ne120np4.pg4</grid>
      <mask>gx1v7</mask>
    </model_grid>

   <!-- VR-CESM grids with CAM-SE -->

    <model_grid alias="ne0CONUSne30x8_g17">
      <grid name="atm">ne0np4CONUS.ne30x8</grid>
      <grid name="lnd">ne0np4CONUS.ne30x8</grid>
      <grid name="ocnice">gx1v7</grid>
      <mask>gx1v7</mask>
    </model_grid>

    <model_grid alias="ne0CONUSne30x8_ne0CONUSne30x8_mg17" not_compset="_POP">
      <grid name="atm">ne0np4CONUS.ne30x8</grid>
      <grid name="lnd">ne0np4CONUS.ne30x8</grid>
      <grid name="ocnice">ne0np4CONUS.ne30x8</grid>
      <mask>gx1v7</mask>
    </model_grid>

    <model_grid alias="ne0TESTONLYne5x4_ne0TESTONLYne5x4_mg37" not_compset="_POP">
      <grid name="atm">ne0np4TESTONLY.ne5x4</grid>
      <grid name="lnd">ne0np4TESTONLY.ne5x4</grid>
      <grid name="ocnice">ne0np4TESTONLY.ne5x4</grid>
      <mask>gx3v7</mask>
    </model_grid>

    <model_grid alias="ne0CONUSne30x8_ne0CONUSne30x8_mt12" not_compset="_POP">
      <grid name="atm">ne0np4CONUS.ne30x8</grid>
      <grid name="lnd">ne0np4CONUS.ne30x8</grid>
      <grid name="ocnice">ne0np4CONUS.ne30x8</grid>
      <mask>tx0.1v2</mask>
    </model_grid>

    <!-- new runoff grids for data runoff model DROF -->

    <model_grid alias="T31_g37_rx1" compset="_DROF">
      <grid name="atm">T31</grid>
      <grid name="lnd">T31</grid>
      <grid name="ocnice">gx3v7</grid>
      <mask>gx3v7</mask>
    </model_grid>

    <model_grid alias="f45_g37_rx1" compset="_DROF">
      <grid name="atm">4x5</grid>
      <grid name="lnd">4x5</grid>
      <grid name="ocnice">gx3v7</grid>
      <mask>gx3v7</mask>
    </model_grid>

    <model_grid alias="f19_g16_rx1" compset="_DROF">
      <grid name="atm">1.9x2.5</grid>
      <grid name="lnd">1.9x2.5</grid>
      <grid name="ocnice">gx1v6</grid>
      <mask>gx1v6</mask>
    </model_grid>

    <model_grid alias="f19_g17_rx1" compset="_DROF">
      <grid name="atm">1.9x2.5</grid>
      <grid name="lnd">1.9x2.5</grid>
      <grid name="ocnice">gx1v7</grid>
      <mask>gx1v7</mask>
    </model_grid>

    <model_grid alias="ne30_g16_rx1" compset="_DROF">
      <grid name="atm">ne30np4</grid>
      <grid name="lnd">ne30np4</grid>
      <grid name="ocnice">gx1v6</grid>
      <mask>gx1v6</mask>
    </model_grid>

    <model_grid alias="ne30_g17_rx1" compset="_DROF">
      <grid name="atm">ne30np4</grid>
      <grid name="lnd">ne30np4</grid>
      <grid name="ocnice">gx1v7</grid>
      <mask>gx1v7</mask>
    </model_grid>

    <model_grid alias="C96_C96_mg17" compset="_CISM" not_compset="_POP" >
      <grid name="atm">C96</grid>
      <grid name="lnd">C96</grid>
      <grid name="ocnice">gx1v7</grid>
      <grid name="glc">gland4</grid>
      <mask>gx1v7</mask>
    </model_grid>

    <model_grid alias="C96_C96_mt061" not_compset="_POP" >
      <grid name="atm">C96</grid>
      <grid name="lnd">C96</grid>
      <grid name="ocnice">C96</grid>
      <mask>tx0.66v1</mask>
    </model_grid>

    <model_grid alias="C96_t061" not_compset="_POP" >
      <grid name="atm">C96</grid>
      <grid name="lnd">C96</grid>
      <grid name="ocnice">tx0.66v1</grid>
      <mask>tx0.66v1</mask>
    </model_grid>

    <model_grid alias="C96_t025" not_compset="_POP" >
      <grid name="atm">C96</grid>
      <grid name="lnd">C96</grid>
      <grid name="ocnice">tx0.25v1</grid>
      <mask>tx0.25v1</mask>
    </model_grid>

    <model_grid alias="C384_t025" not_compset="_POP" >
      <grid name="atm">C384</grid>
      <grid name="lnd">C384</grid>
      <grid name="ocnice">tx0.25v1</grid>
      <mask>tx0.25v1</mask>
    </model_grid>

    <!-- The following grid is only used for ADWAV testing -->
    <model_grid alias="ww3a" compset="_WW3|DWAV">
      <grid name="wav">ww3a</grid>
    </model_grid>

  </grids>

  <!-- ======================================================== -->
  <!-- Component grid domain specifications -->
  <!-- ======================================================== -->

  <domains>

    <domain name="null">
      <!-- null grid -->
      <nx>0</nx> <ny>0</ny>
      <file>unset</file>
      <desc>null is no grid: </desc>
    </domain>

    <!-- LND domains for single column or regional -->


    <domain name="01col">
      <nx>1</nx> <ny>1</ny>
      <file>domain.ocn.01col.ArcticOcean.20150824.nc</file>
      <file>domain.ocn.01col.ArcticOcean.20150824.nc</file>
      <desc>01col is a single-column grid for datm and POP:</desc>
    </domain>

    <domain name="CLM_USRDAT">
      <nx>1</nx> <ny>1</ny>
      <file>$DIN_LOC_ROOT/share/domains/domain.clm/domain.lnd.${CLM_USRDAT_NAME}_navy.nc</file>
      <desc>user specified domain - only valid for DATM/CLM compset</desc>
    </domain>

    <domain name="1x1_numaIA">
      <nx>1</nx> <ny>1</ny>
      <file grid="atm|lnd">$DIN_LOC_ROOT/share/domains/domain.clm/domain.lnd.1x1pt-numaIA_navy.110106.nc</file>
      <desc>1x1 Numa Iowa -- only valid for DATM/CLM compset</desc>
    </domain>

    <domain name="1x1_brazil">
      <nx>1</nx> <ny>1</ny>
      <file grid="atm|lnd">$DIN_LOC_ROOT/share/domains/domain.clm/domain.lnd.1x1pt-brazil_navy.090715.nc</file>
      <desc>1x1 Brazil -- only valid for DATM/CLM compset</desc>
    </domain>

    <domain name="1x1_smallvilleIA">
      <nx>1</nx> <ny>1</ny>
      <file grid="atm|lnd">$DIN_LOC_ROOT/share/domains/domain.clm/domain.lnd.1x1pt-smallvilleIA_test.110106.nc</file>
      <desc>1x1 Smallville Iowa Crop Test Case -- only valid for DATM/CLM compset</desc>
    </domain>

    <domain name="1x1_camdenNJ">
      <nx>1</nx> <ny>1</ny>
      <file grid="atm|lnd">$DIN_LOC_ROOT/share/domains/domain.clm/domain.lnd.1x1pt-camdenNJ_navy.111004.nc</file>
      <desc>1x1 Camden New Jersey -- only valid for DATM/CLM compset</desc>
    </domain>

    <domain name="1x1_mexicocityMEX">
      <nx>1</nx> <ny>1</ny>
      <file grid="atm|lnd">$DIN_LOC_ROOT/share/domains/domain.clm/domain.lnd.1x1pt-mexicocityMEX_navy.090715.nc</file>
      <desc>1x1 Mexico City Mexico -- only valid for DATM/CLM compset</desc>
    </domain>

    <domain name="1x1_vancouverCAN">
      <nx>1</nx> <ny>1</ny>
      <file grid="atm|lnd">$DIN_LOC_ROOT/share/domains/domain.clm/domain.lnd.1x1pt-vancouverCAN_navy.090715.nc</file>
      <desc>1x1 Vancouver Canada -- only valid for DATM/CLM compset</desc>
    </domain>

    <domain name="1x1_urbanc_alpha">
      <nx>1</nx> <ny>1</ny>
      <file grid="atm|lnd">$DIN_LOC_ROOT/share/domains/domain.clm/domain.lnd.1x1pt-urbanc_alpha_test.110201.nc</file>
      <desc>1x1 Urban C Alpha Test Case -- only valid for DATM/CLM compset</desc>
    </domain>

    <domain name="5x5_amazon">
      <nx>1</nx> <ny>1</ny>
      <file grid="atm|lnd">$DIN_LOC_ROOT/share/domains/domain.clm/domain.lnd.5x5pt-amazon_navy.090715.nc</file>
      <desc>5x5 Amazon regional case -- only valid for DATM/CLM compset</desc>
    </domain>

    <!-- This grid is also used by ROF -->
    <domain name="0.125nldas2">
      <nx>464</nx> <ny>224</ny>
      <file grid="atm|lnd" mask="nldas2">$DIN_LOC_ROOT/share/domains/domain.clm/domain.lnd.0.125nldas2_0.125nldas2.190410.nc</file>
      <file grid="ocnice"  mask="nldas2">$DIN_LOC_ROOT/share/domains/domain.clm/domain.ocn.0.125nldas2.190410.nc</file>
      <desc>Regional NLDAS-2 grid over the U.S. (0.125 degree resolution; 25-53N, 235-293E)</desc>
    </domain>

    <!-- ATM/LND domains global -->

    <domain name="360x720cru">
      <nx>720</nx> <ny>360</ny>
      <file grid="atm|lnd">$DIN_LOC_ROOT/share/domains/domain.clm/domain.lnd.360x720_cruncep.100429.nc</file>
      <desc>Exact half-degree CRUNCEP datm forcing grid with CRUNCEP land-mask -- only valid for DATM/CLM compset</desc>
    </domain>

    <domain name="0.23x0.31">
      <nx>1152</nx> <ny>768</ny>
      <file grid="atm|lnd" mask="gx1v6">domain.lnd.fv0.23x0.31_gx1v6.100517.nc</file>
      <file grid="ocnice"  mask="gx1v6">domain.ocn.0.23x0.31_gx1v6_101108.nc</file>
      <file grid="atm|lnd" mask="tn1v3">domain.lnd.fv0.23x0.31_tn1v3.160414.nc</file>
      <file grid="ocnice"  mask="tn1v3">domain.ocn.fv0.23x0.31_tn1v3.160414.nc</file>
      <file grid="atm|lnd" mask="tn0.25v3">domain.lnd.fv0.23x0.31_tn0.25v3.160721.nc</file>
      <file grid="ocnice"  mask="tn0.25v3">domain.ocn.fv0.23x0.31_tn0.25v3.160721.nc</file>
      <desc>0.23x0.31 is FV 1/4-deg grid:</desc>
    </domain>

    <domain name="0.47x0.63">
      <nx>576</nx>  <ny>384</ny>
      <file grid="atm|lnd" mask="gx1v6">domain.lnd.fv0.47x0.63_gx1v6.090407.nc</file>
      <file grid="ocnice"  mask="gx1v6">domain.ocn.0.47x0.63_gx1v6_090408.nc</file>
      <file grid="atm|lnd" mask="gx1v7">domain.lnd.fv0.47x0.63_gx1v7.180521.nc</file>
      <file grid="ocnice"  mask="gx1v7">domain.ocn.fv0.47x0.63_gx1v7.180521.nc</file>
      <mesh driver="nuopc">$DIN_LOC_ROOT/share/meshes/fv0.47x0.63_141008_ESMFmesh.nc</mesh>
      <desc>0.47x0.63 is FV 1/2-deg grid:</desc>
    </domain>

    <domain name="0.9x1.25">
      <nx>288</nx>  <ny>192</ny>
      <file grid="atm|lnd" mask="gx1v6">domain.lnd.fv0.9x1.25_gx1v6.090309.nc</file>
      <file grid="ocnice"  mask="gx1v6">domain.ocn.0.9x1.25_gx1v6_090403.nc</file>
      <file grid="atm|lnd" mask="gx1v7">domain.lnd.fv0.9x1.25_gx1v7.151020.nc</file>
      <file grid="ocnice"  mask="gx1v7">domain.ocn.fv0.9x1.25_gx1v7.151020.nc</file>
<<<<<<< HEAD
      <file grid="atm|lnd" mask="tx0.66v1">domain.lnd.fv0.9x1.25_tx0.66v1.190314.nc</file>
      <file grid="ocnice"  mask="tx0.66v1">domain.ocn.fv0.9x1.25_tx0.66v1.190314.nc</file>
      <mesh driver="nuopc">$DIN_LOC_ROOT/share/meshes/fv0.9x1.25_141008_polemod_ESMFmesh.nc</mesh>
=======
      <file grid="atm|lnd" mask="tn1v3">domain.lnd.fv0.9x1.25_tn1v3.160414.nc</file>
      <file grid="ocnice"  mask="tn1v3">domain.ocn.fv0.9x1.25_tn1v3.160414.nc</file>
      <file grid="atm|lnd" mask="tn0.25v3">domain.lnd.fv0.9x1.25_tn0.25v3.160721.nc</file>
      <file grid="ocnice"  mask="tn0.25v3">domain.ocn.fv0.9x1.25_tn0.25v3.160721.nc</file>
      <file grid="atm|lnd" mask="null">/glade/u/home/benedict/ys/datain/domain.aqua.fv0.9x1.25.nc</file>
      <file grid="ocnice"  mask="null">/glade/u/home/benedict/ys/datain/domain.aqua.fv0.9x1.25.nc</file>
>>>>>>> c5bd8567
      <desc>0.9x1.25 is FV 1-deg grid:</desc>
    </domain>

    <!-- TODO: the lats for the gx1v7 and gx1v6 mask are different at
         the poles- the 141008 should be used for both but would change answers -->
    <domain name="1.9x2.5">
      <nx>144</nx>  <ny>96</ny>
      <file grid="atm|lnd" mask="gx1v6">domain.lnd.fv1.9x2.5_gx1v6.090206.nc</file>
      <file grid="ocnice"  mask="gx1v6">domain.ocn.1.9x2.5_gx1v6_090403.nc</file>
      <file grid="atm|lnd" mask="gx1v7">domain.lnd.fv1.9x2.5_gx1v7.181205.nc</file>
      <file grid="ocnice"  mask="gx1v7">domain.ocn.fv1.9x2.5_gx1v7.181205.nc</file>
      <file grid="ocnice"  mask="null">domain.aqua.fv1.9x2.5.nc</file>
      <mesh driver="nuopc">$DIN_LOC_ROOT/share/meshes/fv1.9x2.5_141008_ESMFmesh.nc</mesh>
      <desc>1.9x2.5 is FV 2-deg grid:</desc>
    </domain>

    <domain name="4x5">
      <nx>72</nx> <ny>46</ny>
      <file grid="atm|lnd" mask="gx3v7">domain.lnd.fv4x5_gx3v7.091218.nc</file>
      <file grid="ocnice">domain.ocn.4x5_gx3v7_100120.nc</file>
      <mesh driver="nuopc">$DIN_LOC_ROOT/share/meshes/fv4x5_050615_polemod_ESMFmesh.nc</mesh>
      <desc>4x5 is FV 4-deg grid:</desc>
    </domain>

    <domain name="2.5x3.33">
      <nx>108</nx>  <ny>72</ny>
      <file grid="atm|lnd">domain.lnd.fv2.5x3.33_gx3v7.110223.nc</file>
      <file grid="ocnice">domain.ocn.fv2.5x3.33_gx3v7_110223.nc</file>
      <desc>2.5x3.33 is FV 3-deg grid:</desc>
    </domain>

    <domain name="10x15">
      <nx>24</nx>   <ny>19</ny>
      <file grid="atm|lnd" mask="usgs">$DIN_LOC_ROOT/share/domains/domain.clm/domain.lnd.fv10x15_USGS.110713.nc</file>
      <file grid="ocnice"  mask="usgs">$DIN_LOC_ROOT/share/domains/domain.clm/domain.ocn.fv10x15_USGS_070807.nc</file>
      <file grid="atm|lnd" mask="gx3v7">$DIN_LOC_ROOT/share/domains/domain.lnd.fv10x15_gx3v7.180321.nc</file>
      <file grid="ocnice"  mask="gx3v7">$DIN_LOC_ROOT/share/domains/domain.ocn.fv10x15_gx3v7.180321.nc</file>
      <mesh driver="nuopc">$DIN_LOC_ROOT/share/meshes/10x15_nomask_c110308_ESMFmesh.nc</mesh>
      <desc>10x15 is FV 10-deg grid:</desc>
      <support>For low resolution testing</support>
    </domain>

    <domain name="T341">
      <nx>1024</nx> <ny>512</ny>
      <!-- global spectral (eulerian dycore) grids-->
      <!--- mask for atm is irrelevant -->
      <file grid="atm|lnd" mask="gx1v6">domain.lnd.T341_gx1v6.111226.nc</file>
      <desc>T341 is Gaussian grid:</desc>
      <support>Backward compatible for very high resolution Spectral-dycore experiments</support>
    </domain>

    <domain name="T85">
      <!-- global spectral (eulerian dycore) grids-->
      <nx>256</nx>  <ny>128</ny>
      <file grid="atm|lnd">domain.lnd.T85_gx1v4.060403.nc</file>
      <file grid="ocnice">domain.lnd.T85_gx1v4.060403.nc</file>
      <desc>T85 is Gaussian grid:</desc>
      <support>Backward compatible for high resolution Spectral-dycore experiments</support>
    </domain>

    <domain name="T62">
      <nx>192</nx>  <ny>96</ny>
<<<<<<< HEAD
      <file grid="atm|lnd" mask="gx1v7"   >$DIN_LOC_ROOT/share/domains/domain.lnd.T62_gx1v7.151008.nc</file>
      <file grid="atm|lnd" mask="gx1v6"   >$DIN_LOC_ROOT/share/domains/domain.lnd.T62_gx1v6.090320.nc</file>
      <file grid="atm|lnd" mask="gx3v7"   >$DIN_LOC_ROOT/share/domains/domain.lnd.T62_gx3v7.090911.nc</file>
      <file grid="atm|lnd" mask="tx0.66v1">$DIN_LOC_ROOT/share/domains/domain.lnd.T62_tx0.66v1.190425.nc</file>
      <file grid="atm|lnd" mask="tx1v1"   >$DIN_LOC_ROOT/share/domains/domain.lnd.T62_tx1v1.090122.nc</file>
      <file grid="atm|lnd" mask="tx0.1v2" >$DIN_LOC_ROOT/share/domains/domain.lnd.T62_tx0.1v2_090623.nc</file>
      <file grid="atm|lnd" mask="tx0.1v3" >$DIN_LOC_ROOT/share/domains/domain.lnd.T62_tx0.1v3.170929.nc</file>
      <file grid="atm|lnd" mask="oQU120"  >$DIN_LOC_ROOT/share/domains/domain.lnd.T62_oQU120.160325.nc</file>
      <file grid="ocnice"  mask="gx1v6"   >$DIN_LOC_ROOT/share/domains/domain.ocn.T62_gx1v6.130409.nc</file>
      <file grid="ocnice"  mask="gx1v7"   >$DIN_LOC_ROOT/share/domains/domain.ocn.T62_gx1v7.151008.nc</file>
      <file grid="ocnice"  mask="gx3v7"   >$DIN_LOC_ROOT/share/domains/domain.ocn.T62_gx3v7.130409.nc</file>
      <file grid="ocnice"  mask="tx0.66v1">$DIN_LOC_ROOT/share/domains/domain.ocn.T62_tx0.66v1.190425.nc</file>
      <mesh driver="nuopc">$DIN_LOC_ROOT/share/meshes/T62_040121_ESMFmesh.nc</mesh>
=======
      <file grid="atm|lnd" mask="gx1v7">$DIN_LOC_ROOT/share/domains/domain.lnd.T62_gx1v7.151008.nc</file>
      <file grid="atm|lnd" mask="gx1v6">$DIN_LOC_ROOT/share/domains/domain.lnd.T62_gx1v6.090320.nc</file>
      <file grid="atm|lnd" mask="gx3v7">$DIN_LOC_ROOT/share/domains/domain.lnd.T62_gx3v7.090911.nc</file>
      <file grid="atm|lnd" mask="tx1v1">$DIN_LOC_ROOT/share/domains/domain.lnd.T62_tx1v1.090122.nc</file>
      <file grid="atm|lnd" mask="tn1v3">$DIN_LOC_ROOT/share/domains/domain.lnd.T62_tn1v3.160414.nc</file>
      <file grid="atm|lnd" mask="tn0.25v3">$DIN_LOC_ROOT/share/domains/domain.lnd.T62_tn0.25v3.160721.nc</file>
      <file grid="atm|lnd" mask="tx0.1v2">$DIN_LOC_ROOT/share/domains/domain.lnd.T62_tx0.1v2_090623.nc</file>
      <file grid="atm|lnd" mask="tx0.1v3">$DIN_LOC_ROOT/share/domains/domain.lnd.T62_tx0.1v3.170929.nc</file>
      <file grid="atm|lnd" mask="oQU120">$DIN_LOC_ROOT/share/domains/domain.lnd.T62_oQU120.160325.nc</file>
      <file grid="ocnice" mask="gx1v6">$DIN_LOC_ROOT/share/domains/domain.ocn.T62_gx1v6.130409.nc</file>
      <file grid="ocnice" mask="gx1v7">$DIN_LOC_ROOT/share/domains/domain.ocn.T62_gx1v7.151008.nc</file>
      <file grid="ocnice" mask="gx3v7">$DIN_LOC_ROOT/share/domains/domain.ocn.T62_gx3v7.130409.nc</file>
>>>>>>> c5bd8567
      <desc>T62 is Gaussian grid:</desc>
    </domain>

    <domain name="T31">
      <nx>96</nx> <ny>48</ny>
      <file grid="atm|lnd" mask="gx3v7">$DIN_LOC_ROOT/share/domains/domain.lnd.T31_gx3v7.130409.nc</file>
      <file grid="ocnice"  mask="gx3v7">$DIN_LOC_ROOT/share/domains/domain.ocn.T31_gx3v7.130409.nc</file>
      <mesh driver="nuopc">$DIN_LOC_ROOT/share/meshes/T31_040122_ESMFmesh.nc</mesh>
      <desc>T31 is Gaussian grid:</desc>
    </domain>

    <domain name="T42">
      <nx>128</nx> <ny>64</ny>
      <file grid="atm|lnd" mask="usgs" >$DIN_LOC_ROOT/share/domains/domain.clm/domain.lnd.T42_USGS.111004.nc</file>
      <file grid="ocnice"  mask="usgs" >$DIN_LOC_ROOT/atm/cam/ocnfrac/domain.camocn.64x128_USGS_070807.nc</file>
      <file grid="atm|lnd" mask="gx1v7">$DIN_LOC_ROOT/share/domains/domain.lnd.T42_gx1v7.180727.nc</file>
      <file grid="ocnice"  mask="gx1v7">$DIN_LOC_ROOT/share/domains/domain.ocn.T42_gx1v7.180727.nc</file>
      <desc>T42 is Gaussian grid:</desc>
    </domain>

    <domain name="ne5np4">
      <nx>1352</nx> <ny>1</ny>
      <file grid="atm|lnd" mask="gx3v7">$DIN_LOC_ROOT/share/domains/domain.lnd.ne5np4_gx3v7.140810.nc</file>
      <file grid="ocnice"  mask="gx3v7">$DIN_LOC_ROOT/share/domains/domain.ocn.ne5np4_gx3v7.140810.nc</file>
      <desc>ne5np4 is Spectral Elem 6-deg grid:</desc>
      <support>For ultra-low resolution spectral element grid testing</support>
    </domain>

    <domain name="ne5np4.pg3">
      <nx>1350</nx> <ny>1</ny>
      <file grid="atm|lnd" mask="gx3v7">$DIN_LOC_ROOT/share/domains/domain.lnd.ne5np4.pg3_gx3v7.170605.nc</file>
      <file grid="ocnice"  mask="gx3v7">$DIN_LOC_ROOT/share/domains/domain.ocn.ne5np4.pg3_gx3v7.170605.nc</file>
      <desc>ne5np4 is Spectral Elem 6-deg grid with a 3x3 FVM physics grid:</desc>
      <support>EXPERIMENTAL FVM physics grid</support>
    </domain>

    <domain name="ne16np4">
      <nx>13826</nx> <ny>1</ny>
      <file grid="atm|lnd" mask="gx1v7">$DIN_LOC_ROOT/share/domains/domain.lnd.ne16np4_gx1v7.171018.nc</file>
      <file grid="ocnice"  mask="gx1v7">$DIN_LOC_ROOT/share/domains/domain.ocn.ne16np4_gx1v7.171018.nc</file>
      <mesh driver="nuopc">$DIN_LOC_ROOT/share/meshes/ne16np4_scrip_171002_ESMFmesh.nc</mesh>
      <desc>ne16np4 is Spectral Elem 2-deg grid:</desc>
      <support>For low resolution spectral element grid testing</support>
    </domain>

    <domain name="ne16np4.pg3">
      <nx>13824</nx> <ny>1</ny>
      <file grid="atm|lnd" mask="gx1v7">$DIN_LOC_ROOT/share/domains/domain.lnd.ne16pg3_gx1v7.171003.nc</file>
      <file grid="ocnice"  mask="gx1v7">$DIN_LOC_ROOT/share/domains/domain.ocn.ne16pg3_gx1v7.171003.nc</file>
      <desc>ne16np4.pg3 is a Spectral Elem 2-deg grid with a 3x3 FVM physics grid:</desc>
      <support>EXPERIMENTAL FVM physics grid</support>
    </domain>

    <domain name="ne30np4">
      <nx>48602</nx> <ny>1</ny>
      <file grid="atm|lnd" mask="gx1v6">$DIN_LOC_ROOT/share/domains/domain.lnd.ne30np4_gx1v6.110905.nc</file>
      <file grid="ocnice"  mask="gx1v6">$DIN_LOC_ROOT/share/domains/domain.ocn.ne30np4_gx1v6_110217.nc</file>
      <file grid="atm|lnd" mask="gx1v7">$DIN_LOC_ROOT/share/domains/domain.lnd.ne30_gx1v7.171003.nc</file>
      <file grid="ocnice"  mask="gx1v7">$DIN_LOC_ROOT/share/domains/domain.ocn.ne30_gx1v7.171003.nc</file>
      <mesh driver="nuopc">$DIN_LOC_ROOT/share/meshes/ne30np4_091226_pentagons_ESMFmesh.nc</mesh>
      <desc>ne30np4 is Spectral Elem 1-deg grid:</desc>
    </domain>

    <domain name="ne30np4.pg2">
      <nx>21600</nx> <ny>1</ny>
      <file grid="atm|lnd" mask="gx1v7">$DIN_LOC_ROOT/share/domains/domain.lnd.ne30np4.pg2_gx1v7.170628.nc</file>
      <file grid="ocnice"  mask="gx1v7">$DIN_LOC_ROOT/share/domains/domain.ocn.ne30np4.pg2_gx1v7.170628.nc</file>
      <desc>ne30np4.pg2 is a Spectral Elem 1-deg grid with a 2x2 FVM physics grid:</desc>
      <support>EXPERIMENTAL FVM physics grid</support>
    </domain>

    <domain name="ne30pg3">
      <nx>48600</nx> <ny>1</ny>
      <file grid="atm|lnd" mask="gx1v7">$DIN_LOC_ROOT/share/domains/domain.lnd.ne30np4.pg3_gx1v7.170605.nc</file>
      <file grid="ocnice"  mask="gx1v7">$DIN_LOC_ROOT/share/domains/domain.ocn.ne30np4.pg3_gx1v7_170605.nc</file>
      <desc>ne30pg3 is a Spectral Elem ne30 grid with a 3x3 FVM physics grid:</desc>
      <support>EXPERIMENTAL FVM physics grid</support>
    </domain>

    <domain name="ne30np4.pg4">
      <nx>86400</nx> <ny>1</ny>
      <file grid="atm|lnd" mask="gx1v7">$DIN_LOC_ROOT/share/domains/domain.lnd.ne30np4.pg4_gx1v7.170628.nc</file>
      <file grid="ocnice"  mask="gx1v7">$DIN_LOC_ROOT/share/domains/domain.ocn.ne30np4.pg4_gx1v7.170628.nc</file>
      <desc>ne30np4.pg4 is a Spectral Elem 1-deg grid with a 4x4 FVM physics grid:</desc>
      <support>EXPERIMENTAL FVM physics grid</support>
    </domain>

    <domain name="ne60np4">
      <nx>194402</nx> <ny>1</ny>
      <file grid="atm|lnd" mask="gx1v6">$DIN_LOC_ROOT/share/domains/domain.lnd.ne60np4_gx1v6.120406.nc</file>
      <file grid="ocnice"  mask="gx1v6">$DIN_LOC_ROOT/share/domains/domain.ocn.ne60np4_gx1v6.121113.nc</file>
      <mesh driver="nuopc">$DIN_LOC_ROOT/share/meshes/ne60np4_pentagons_100408_ESMFmesh.nc</mesh>
      <desc>ne60np4 is Spectral Elem 1/2-deg grid:</desc>
    </domain>

    <domain name="ne60np4.pg2">
      <nx>86400</nx> <ny>1</ny>
      <file grid="atm|lnd" mask="gx1v7">$DIN_LOC_ROOT/share/domains/domain.lnd.ne60np4.pg2_gx1v7.170628.nc</file>
      <file grid="ocnice"  mask="gx1v7">$DIN_LOC_ROOT/share/domains/domain.ocn.ne60np4.pg2_gx1v7.170628.nc</file>
      <desc>ne60np4.pg2 is a Spectral Elem 0.5-deg grid with a 2x2 FVM physics grid:</desc>
      <support>EXPERIMENTAL FVM physics grid</support>
    </domain>

    <domain name="ne60np4.pg3">
      <nx>194400</nx> <ny>1</ny>
      <file grid="atm|lnd" mask="gx1v7">$DIN_LOC_ROOT/share/domains/domain.lnd.ne60np4.pg3_gx1v7.170628.nc</file>
      <file grid="ocnice"  mask="gx1v7">$DIN_LOC_ROOT/share/domains/domain.ocn.ne60np4.pg3_gx1v7.170628.nc</file>
      <desc>ne60np4.pg3 is a Spectral Elem 0.5-deg grid with a 3x3 FVM physics grid:</desc>
      <support>EXPERIMENTAL FVM physics grid</support>
    </domain>

    <domain name="ne60np4.pg4">
      <nx>345600</nx> <ny>1</ny>
      <file grid="atm|lnd" mask="gx1v7">$DIN_LOC_ROOT/share/domains/domain.lnd.ne60np4.pg4_gx1v7.170628.nc</file>
      <file grid="ocnice"  mask="gx1v7">$DIN_LOC_ROOT/share/domains/domain.ocn.ne60np4.pg4_gx1v7.170628.nc</file>
      <desc>ne60np4.pg4 is a Spectral Elem 0.5-deg grid with a 4x4 FVM physics grid:</desc>
      <support>EXPERIMENTAL FVM physics grid</support>
    </domain>

    <domain name="ne120np4">
      <nx>777602</nx> <ny>1</ny>
      <file grid="atm|lnd" mask="gx1v6">$DIN_LOC_ROOT/share/domains/domain.lnd.ne120np4_gx1v6.110502.nc</file>
      <file grid="ocnice"  mask="gx1v6">$DIN_LOC_ROOT/share/domains/domain.ocn.ne120np4_gx1v6.121113.nc</file>
      <file grid="atm|lnd" mask="gx1v7">$DIN_LOC_ROOT/share/domains/domain.lnd.ne120np4_gx1v7.190502.nc</file>
      <file grid="ocnice"  mask="gx1v7">$DIN_LOC_ROOT/share/domains/domain.ocn.ne120np4_gx1v7.190502.nc</file>
      <desc>ne120np4 is Spectral Elem 1/4-deg grid:</desc>
    </domain>

    <domain name="ne120np4.pg2">
      <nx>345600</nx> <ny>1</ny>
      <file grid="atm|lnd" mask="gx1v7">$DIN_LOC_ROOT/share/domains/domain.lnd.ne120np4.pg2_gx1v7.170629.nc</file>
      <file grid="ocnice"  mask="gx1v7">$DIN_LOC_ROOT/share/domains/domain.ocn.ne120np4.pg2_gx1v7.170629.nc</file>
      <mesh driver="nuopc">$DIN_LOC_ROOT/share/meshes/ne120np4_pentagons_100310_ESMFmesh.nc</mesh>
      <desc>ne120np4.pg2 is a Spectral Elem 0.25-deg grid with a 2x2 FVM physics grid:</desc>
      <support>EXPERIMENTAL FVM physics grid</support>
    </domain>

    <domain name="ne120np4.pg3">
      <nx>777600</nx> <ny>1</ny>
      <file grid="atm|lnd" mask="gx1v7">$DIN_LOC_ROOT/share/domains/domain.lnd.ne120np4.pg3_gx1v7.190503.nc</file>
      <file grid="ocnice"  mask="gx1v7">$DIN_LOC_ROOT/share/domains/domain.ocn.ne120np4.pg3_gx1v7.190503.nc</file>
      <desc>ne120np4.pg3 is a Spectral Elem 0.25-deg grid with a 3x3 FVM physics grid:</desc>
      <support>EXPERIMENTAL FVM physics grid</support>
    </domain>

    <domain name="ne120np4.pg4">
      <nx>1382400</nx> <ny>1</ny>
      <file grid="atm|lnd" mask="gx1v7">$DIN_LOC_ROOT/share/domains/domain.lnd.ne120np4.pg4_gx1v7.170629.nc</file>
      <file grid="ocnice"  mask="gx1v7">$DIN_LOC_ROOT/share/domains/domain.ocn.ne120np4.pg4_gx1v7.170629.nc</file>
      <desc>ne120np4.pg4 is a Spectral Elem 0.25-deg grid with a 4x4 FVM physics grid:</desc>
      <support>EXPERIMENTAL FVM physics grid</support>
    </domain>

    <domain name="ne240np4">
      <nx>3110402</nx> <ny>1</ny>
      <file grid="atm|lnd" mask="gx1v6">$DIN_LOC_ROOT/share/domains/domain.lnd.ne240np4_gx1v6.111226.nc</file>
      <file grid="ocnice"  mask="gx1v6">$DIN_LOC_ROOT/share/domains/domain.ocn.ne240np4_gx1v6.111226.nc</file>
      <desc>ne240np4 is Spectral Elem 1/8-deg grid:</desc>
      <support>Experimental for very high resolution experiments</support>
    </domain>

    <domain name="ne0np4TESTONLY.ne5x4">
      <nx>3863</nx> <ny>1</ny>
      <desc>ne0np4TESTONLY.ne5x4 is a low-resolution refined SE grid for testing:</desc>
      <support>Test support only</support>
    </domain>

    <domain name="ne0np4CONUS.ne30x8">
      <nx>174098</nx> <ny>1</ny>
      <file grid="atm|lnd" mask="gx1v7">$DIN_LOC_ROOT/share/domains/domain.lnd.ne0CONUSne30x8_gx1v7.190322.nc</file>
      <file grid="ocnice"  mask="gx1v7">$DIN_LOC_ROOT/share/domains/domain.ocn.ne0CONUSne30x8_gx1v7.190322.nc</file>
      <file grid="atm|lnd" mask="tx0.1v2">$DIN_LOC_ROOT/share/domains/domain.lnd.ne0CONUSne30x8_tx0.1v2.171010.nc</file>
      <file grid="ocnice"  mask="tx0.1v2">$DIN_LOC_ROOT/share/domains/domain.ocn.ne0CONUSne30x8_tx0.1v2.171010.nc</file>
      <desc>ne0np4CONUS.ne30x8 is a Spectral Elem 1-deg grid with a 1/8 deg refined region over the continental United States:</desc>
      <support>Test support only</support>
    </domain>

    <domain name="TL319">
      <nx>640</nx> <ny>320</ny>
      <file grid="atm|lnd" mask="gx1v7">$DIN_LOC_ROOT/share/domains/domain.lnd.TL319_gx1v7.170705.nc</file>
      <file grid="ocnice"  mask="gx1v7">$DIN_LOC_ROOT/share/domains/domain.ocn.TL319_gx1v7.170705.nc</file>
      <file grid="atm|lnd" mask="tx0.66v1">$DIN_LOC_ROOT/share/domains/domain.lnd.TL319_tx0.66v1.190425.nc</file>
      <file grid="ocnice"  mask="tx0.66v1">$DIN_LOC_ROOT/share/domains/domain.ocn.TL319_tx0.66v1.190425.nc</file>
      <file grid="atm|lnd" mask="tx0.1v2">$DIN_LOC_ROOT/share/domains/domain.lnd.TL319_tx0.1v2.161014.nc</file>
      <file grid="ocnice"  mask="tx0.1v2">$DIN_LOC_ROOT/share/domains/domain.ocn.tx0.1v2.161014.nc</file>
      <file grid="atm|lnd" mask="tx0.1v3">$DIN_LOC_ROOT/share/domains/domain.lnd.TL319_tx0.1v3.170730.nc</file>
      <file grid="ocnice"  mask="tx0.1v3">$DIN_LOC_ROOT/share/domains/domain.ocn.tx0.1v3.170730.nc</file>
      <mesh driver="nuopc">$DIN_LOC_ROOT/share/meshes/TL319_151007_ESMFmesh.nc</mesh>
      <desc>TL319 grid for JRA55</desc>
    </domain>

    <domain name="ne240np4.pg2">
      <nx>1382400</nx> <ny>1</ny>
      <file grid="atm|lnd" mask="gx1v7">$DIN_LOC_ROOT/share/domains/domain.lnd.ne240np4.pg2_gx1v7.170629.nc</file>
      <file grid="ocnice"  mask="gx1v7">$DIN_LOC_ROOT/share/domains/domain.ocn.ne240np4.pg2_gx1v7.170629.nc</file>
      <desc>ne240np4.pg2 is a Spectral Elem 0.125-deg grid with a 2x2 FVM physics grid:</desc>
      <support>EXPERIMENTAL FVM physics grid</support>
    </domain>

    <domain name="ne240np4.pg3">
      <nx>3110400</nx> <ny>1</ny>
      <file grid="atm|lnd" mask="gx1v7">$DIN_LOC_ROOT/share/domains/domain.lnd.ne240np4.pg3_gx1v7.170629.nc</file>
      <file grid="ocnice"  mask="gx1v7">$DIN_LOC_ROOT/share/domains/domain.ocn.ne240np4.pg3_gx1v7.170629.nc</file>
      <desc>ne240np4.pg3 is a Spectral Elem 0.125-deg grid with a 3x3 FVM physics grid:</desc>
      <support>EXPERIMENTAL FVM physics grid</support>
    </domain>

    <!-- ======================================================== -->
    <!-- OCN/ICE domains -->
    <!-- ======================================================== -->

    <domain name="gx1v6">
      <nx>320</nx>  <ny>384</ny>
      <file grid="atm|lnd">$DIN_LOC_ROOT/share/domains/domain.ocn.gx1v6.090206.nc</file>
      <file grid="ocnice">$DIN_LOC_ROOT/share/domains/domain.ocn.gx1v6.090206.nc</file>
      <mesh driver="nuopc">$DIN_LOC_ROOT/share/meshes/gx1v6_090205_ESMFmesh.nc</mesh>
      <desc>gx1v6 is displaced Greenland pole v6 1-deg grid:</desc>
    </domain>

    <domain name="gx1v7">
      <nx>320</nx>  <ny>384</ny>
      <file grid="atm|lnd">$DIN_LOC_ROOT/share/domains/domain.ocn.gx1v7.151008.nc</file>
      <file grid="ocnice">$DIN_LOC_ROOT/share/domains/domain.ocn.gx1v7.151008.nc</file>
      <mesh driver="nuopc">$DIN_LOC_ROOT/share/meshes/gx1v7_151008_ESMFmesh.nc</mesh>
      <desc>gx1v7 is displaced Greenland pole 1-deg grid with Caspian as a land feature:</desc>
    </domain>

    <domain name="gx3v7">
      <nx>100</nx> <ny>116</ny>
      <file grid="ocnice">$DIN_LOC_ROOT/share/domains/domain.ocn.gx3v7.120323.nc</file>
      <mesh driver="nuopc">$DIN_LOC_ROOT/share/meshes/gx3v7_120309_ESMFmesh.nc</mesh>
      <desc>gx3v7 is displaced Greenland pole v7 3-deg grid:</desc>
    </domain>

    <domain name="tx0.66v1">
      <nx>540</nx> <ny>458</ny>
      <file grid="ocnice">$DIN_LOC_ROOT/share/domains/domain.ocn.tx0.66v1.190425.nc</file>
      <mesh driver="nuopc">$DIN_LOC_ROOT/share/meshes/tx0.66v1_190314_ESMFmesh.nc</mesh>
      <desc>tx0.66v1 is tripole v1 0.66-deg MOM6 grid:</desc>
      <support>Experimental for MOM6 experiments</support>
    </domain>

    <domain name="tx0.25v1">
      <nx>1440</nx> <ny>1080</ny>
      <file grid="ocnice">$DIN_LOC_ROOT/share/domains/domain.ocn.tx0.25v1.190207.nc</file>
      <mesh driver="nuopc">$DIN_LOC_ROOT/share/meshes/tx0.25v1_190204_ESMFmesh.nc</mesh>
      <desc>tx0.25v1 is tripole v1 0.25-deg MOM6 grid:</desc>
      <support>Experimental for MOM6 experiments</support>
    </domain>

    <domain name="tx0.1v2">
      <nx>3600</nx> <ny>2400</ny>
      <file grid="ocnice">$DIN_LOC_ROOT/share/domains/domain.ocn.tx0.1v2.161014.nc</file>
      <desc>tx0.1v2 is tripole v2 1/10-deg grid:</desc>
      <support>Experimental for high resolution experiments</support>
    </domain>

    <domain name="tx0.1v3">
      <nx>3600</nx> <ny>2400</ny>
      <file grid="ocnice">$DIN_LOC_ROOT/share/domains/domain.ocn.tx0.1v3.170730.nc</file>
      <desc>tx0.1v3 is tripole v3 1/10-deg grid:</desc>
      <support>Experimental for high resolution experiments</support>
    </domain>

    <domain name="tx1v1">
      <nx>360</nx> <ny>240</ny>
      <file grid="ocnice">$DIN_LOC_ROOT/share/domains/domain.ocn.tx1v1.090122.nc</file>
      <desc>tripole v1 1-deg grid: testing proxy for high-res tripole ocean grids- do not use for scientific experiments</desc>
      <support>Experimental tripole ocean grid</support>
    </domain>

<<<<<<< HEAD
    <domain name="oQU120">
      <nx>28574</nx>  <ny>1</ny>
      <file mask="oQU120">$DIN_LOC_ROOT/share/domains/domain.ocn.oQU120.160325.nc</file>
      <desc>oQU120 is a MPAS ocean grid that is roughly 1 degree resolution:</desc>
      <support>Experimental, under development</support>
    </domain>

    <!-- ======================================================== -->
    <!-- ROF domains -->
    <!-- ======================================================== -->
=======
    <domain name="tn1v3">
      <nx>360</nx> <ny>291</ny>
      <file grid="ocnice">$DIN_LOC_ROOT/share/domains/domain.ocn.tn1v3.160414.nc</file>
      <desc>tn1v3 is NEMO ORCA1 tripole grid at 1 deg (reduced eORCA):</desc>
      <support>NEMO ORCA1 tripole ocean grid</support>
    </domain>

    <domain name="tn0.25v3">
      <nx>1440</nx> <ny>1050</ny>
      <file grid="ocnice">$DIN_LOC_ROOT/share/domains/domain.ocn.tn0.25v3.160721.nc</file>
      <desc>tn0.25v3 is NEMO ORCA1 tripole grid at 1/4 deg (reduced eORCA):</desc>
      <support>NEMO ORCA1 tripole ocean grid</support>
    </domain>
>>>>>>> c5bd8567

    <domain name="rx1">
      <nx>360</nx> <ny>180</ny>
      <mesh driver="nuopc">$DIN_LOC_ROOT/share/meshes/rx1_nomask_181022_ESMFmesh.nc</mesh>
      <desc>rx1 is 1 degree river routing grid (only valid for DROF):</desc>
      <support>Can only be used by DROF</support>
    </domain>

    <domain name="r05">
      <nx>720</nx> <ny>360</ny>
      <mesh driver="nuopc">$DIN_LOC_ROOT/share/meshes/r05_nomask_c110308_ESMFmesh.nc</mesh>
      <desc>r05 is 1/2 degree river routing grid:</desc>
    </domain>

    <domain name="r01">
      <nx>3600</nx> <ny>1800</ny>
      <!-- TODO (mvertens, 2018-12-02): create a domain file for this  -->
      <desc>r01 is 1/10 degree river routing grid:</desc>
      <support>For experimental use by high resolution grids</support>
    </domain>

    <domain name="JRA025">
      <nx>1440</nx> <ny>720</ny>
      <!-- TODO (mvertens, 2018-12-02): create a domain file for this  -->
      <mesh driver="nuopc">$DIN_LOC_ROOT/share/meshes/JRA025m.170209_ESMFmesh.nc</mesh>
      <desc>JRA is 0.25 degree runoff grid for use with JRA-55 runoff data</desc>
    </domain>

    <!-- GLC domains -->

    <domain name="gland20">
      <nx>76</nx> <ny>141</ny>
      <mesh driver="nuopc">$DIN_LOC_ROOT/share/meshes/gland_20km_c150511_ESMFmesh.nc</mesh>
      <desc>20-km Greenland grid</desc>
    </domain>

    <domain name="gland5UM">
      <nx>301</nx> <ny>561</ny>
      <desc>5-km Greenland grid (new version from U. Montana)</desc>
    </domain>

    <domain name="gland4">
      <nx>416</nx> <ny>704</ny>
      <desc>4-km Greenland grid, for use with the glissade dycore</desc>
    </domain>

    <!-- WW3 domains-->

    <domain name="ww3a">
      <nx>90</nx>  <ny>50</ny>
      <file mask="ww3a">$DIN_LOC_ROOT/share/domains/domain.lnd.ww3a_ww3a.120222.nc</file>
      <file mask="ww3a">$DIN_LOC_ROOT/share/domains/domain.ocn.ww3a_ww3a.120222.nc</file>
      <mesh driver="nuopc">$DIN_LOC_ROOT/share/meshes/ww3a_120222_ESMFmesh.nc</mesh>
      <desc>WW3 90 x 50 global grid</desc>
      <support>For testing of the WAV model</support>
    </domain>

    <!-- fvcubed domains-->

    <domain name="C96">
      <nx>55296</nx> <ny>1</ny>
      <file grid="atm|lnd" mask="gx1v6">$DIN_LOC_ROOT/share/domains/domain.lnd.C96_gx1v6.181018.nc</file>
      <file grid="ocnice"  mask="gx1v6">$DIN_LOC_ROOT/share/domains/domain.ocn.C96_gx1v6.181018.nc</file>
      <file grid="atm|lnd" mask="tx0.66v1">$DIN_LOC_ROOT/share/domains/domain.lnd.C96_tx0.66v1.181210.nc</file>
      <file grid="ocnice"  mask="tx0.66v1">$DIN_LOC_ROOT/share/domains/domain.ocn.C96_tx0.66v1.181210.nc</file>
      <mesh driver="nuopc">$DIN_LOC_ROOT/share/meshes/C96_181018_ESMFmesh.nc</mesh>
      <desc>C96 is a fvcubed xx-deg grid:</desc>
      <support>Experimental for fv3 dycore</support>
    </domain>

    <domain name="C384">
      <!-- The following nx is incorrect -->
      <nx>100000</nx> <ny>1</ny>
      <desc>C384 is a fvcubed xx-deg grid:</desc>
      <support>Experimental for fv3 dycore</support>
    </domain>

  </domains>

  <!-- ======================================================== -->
  <!-- Mapping -->
  <!-- ======================================================== -->

  <!-- The following are the required grid maps that must not be idmap if the   -->
  <!-- attributes grid1 and grid2 are not equal -->

  <required_gridmaps>
    <required_gridmap grid1="atm_grid" grid2="ocn_grid">ATM2OCN_FMAPNAME</required_gridmap>
    <required_gridmap grid1="atm_grid" grid2="ocn_grid">ATM2OCN_SMAPNAME</required_gridmap>
    <required_gridmap grid1="atm_grid" grid2="ocn_grid">ATM2OCN_VMAPNAME</required_gridmap>
    <required_gridmap grid1="atm_grid" grid2="ocn_grid">OCN2ATM_FMAPNAME</required_gridmap>
    <required_gridmap grid1="atm_grid" grid2="ocn_grid">OCN2ATM_SMAPNAME</required_gridmap>
    <required_gridmap grid1="atm_grid" grid2="lnd_grid">ATM2LND_FMAPNAME</required_gridmap>
    <required_gridmap grid1="atm_grid" grid2="lnd_grid">ATM2LND_SMAPNAME</required_gridmap>
    <required_gridmap grid1="atm_grid" grid2="lnd_grid">LND2ATM_FMAPNAME</required_gridmap>
    <required_gridmap grid1="atm_grid" grid2="lnd_grid">LND2ATM_SMAPNAME</required_gridmap>
    <required_gridmap grid1="atm_grid" grid2="wav_grid">ATM2WAV_SMAPNAME</required_gridmap>
    <required_gridmap grid1="ocn_grid" grid2="wav_grid">OCN2WAV_SMAPNAME</required_gridmap>
    <required_gridmap grid1="ocn_grid" grid2="wav_grid">ICE2WAV_SMAPNAME</required_gridmap> <!-- ??? -->
    <!-- <required_gridmap grid1="ocn_grid" grid2="rof_grid" not_compset="_POP">ROF2OCN_FMAPNAME</required_gridmap> ?? -->
    <required_gridmap grid1="ocn_grid" grid2="rof_grid">ROF2OCN_LIQ_RMAPNAME</required_gridmap>
    <required_gridmap grid1="ocn_grid" grid2="rof_grid">ROF2OCN_ICE_RMAPNAME</required_gridmap>
    <required_gridmap grid1="lnd_grid" grid2="rof_grid">LND2ROF_FMAPNAME</required_gridmap>
    <required_gridmap grid1="lnd_grid" grid2="rof_grid">ROF2LND_FMAPNAME</required_gridmap>
  </required_gridmaps>

<<<<<<< HEAD
  <xi:include href="config_grids_mct.xml"/>
  <xi:include href="config_grids_nuopc.xml"/>
  <xi:include href="config_grids_common.xml"/>
=======
  <gridmaps>

    <!--- atm to ocean and ocean to atm mapping files -->

    <gridmap atm_grid="0.23x0.31" ocn_grid="gx1v6">
      <map name="ATM2OCN_FMAPNAME">cpl/cpl6/map_fv0.23x0.31_to_gx1v6_aave_da_100423.nc</map>
      <map name="ATM2OCN_SMAPNAME">cpl/cpl6/map_fv0.23x0.31_to_gx1v6_bilin_da_100423.nc</map>
      <map name="ATM2OCN_VMAPNAME">cpl/cpl6/map_fv0.23x0.31_to_gx1v6_bilin_da_100423.nc</map>
      <map name="OCN2ATM_FMAPNAME">cpl/cpl6/map_gx1v6_to_fv0.23x0.31_aave_da_100423.nc</map>
      <map name="OCN2ATM_SMAPNAME">cpl/cpl6/map_gx1v6_to_fv0.23x0.31_aave_da_100423.nc</map>
    </gridmap>

    <gridmap atm_grid="0.23x0.31" ocn_grid="tn1v3">
      <map name="ATM2OCN_FMAPNAME">cpl/cpl6/map_fv0.23x0.31_TO_tn1v3_aave.160414.nc</map>
      <map name="ATM2OCN_SMAPNAME">cpl/cpl6/map_fv0.23x0.31_TO_tn1v3_blin.160414.nc</map>
      <map name="ATM2OCN_VMAPNAME">cpl/cpl6/map_fv0.23x0.31_TO_tn1v3_blin.160414.nc</map>
      <map name="OCN2ATM_FMAPNAME">cpl/cpl6/map_tn1v3_TO_fv0.23x0.31_aave.160414.nc</map>
      <map name="OCN2ATM_SMAPNAME">cpl/cpl6/map_tn1v3_TO_fv0.23x0.31_aave.160414.nc</map>
    </gridmap>

    <gridmap atm_grid="0.23x0.31" ocn_grid="tn0.25v3">
      <map name="ATM2OCN_FMAPNAME">cpl/cpl6/map_fv0.23x0.31_TO_tn0.25v3_aave.160721.nc</map>
      <map name="ATM2OCN_SMAPNAME">cpl/cpl6/map_fv0.23x0.31_TO_tn0.25v3_blin.160721.nc</map>
      <map name="ATM2OCN_VMAPNAME">cpl/cpl6/map_fv0.23x0.31_TO_tn0.25v3_blin.160721.nc</map>
      <map name="OCN2ATM_FMAPNAME">cpl/cpl6/map_tn0.25v3_TO_fv0.23x0.31_aave.160721.nc</map>
      <map name="OCN2ATM_SMAPNAME">cpl/cpl6/map_tn0.25v3_TO_fv0.23x0.31_aave.160721.nc</map>
    </gridmap>

    <gridmap atm_grid="0.23x0.31" ocn_grid="tx0.1v2">
      <map name="ATM2OCN_FMAPNAME">cpl/cpl6/map_fv0.23x0.31_to_tx0.1v2_aave_da_090127.nc</map>
      <map name="ATM2OCN_SMAPNAME">cpl/cpl6/map_fv0.23x0.31_to_tx0.1v2_bilin_da_090127.nc</map>
      <map name="ATM2OCN_VMAPNAME">cpl/cpl6/map_fv0.23x0.31_to_tx0.1v2_bilin_da_090127.nc</map>
      <map name="OCN2ATM_FMAPNAME">cpl/cpl6/map_tx0.1v2_to_fv0.23x0.31_aave_da_090127.nc</map>
      <map name="OCN2ATM_SMAPNAME">cpl/cpl6/map_tx0.1v2_to_fv0.23x0.31_aave_da_090127.nc</map>
    </gridmap>

    <gridmap atm_grid="0.47x0.63" ocn_grid="gx1v6">
      <map name="ATM2OCN_FMAPNAME">cpl/cpl6/map_fv0.47x0.63_to_gx1v6_aave_da_090407.nc</map>
      <map name="ATM2OCN_SMAPNAME">cpl/cpl6/map_fv0.47x0.63_to_gx1v6_patch_090401.nc</map>
      <map name="ATM2OCN_VMAPNAME">cpl/cpl6/map_fv0.47x0.63_to_gx1v6_patch_090401.nc</map>
      <map name="OCN2ATM_FMAPNAME">cpl/cpl6/map_gx1v6_to_fv0.47x0.63_aave_da_090407.nc</map>
      <map name="OCN2ATM_SMAPNAME">cpl/cpl6/map_gx1v6_to_fv0.47x0.63_aave_da_090407.nc</map>
    </gridmap>

    <gridmap atm_grid="0.47x0.63" ocn_grid="tx0.1v2">
      <map name="ATM2OCN_FMAPNAME">cpl/cpl6/map_fv0.47x0.63_to_tx0.1v2_aave_da_090218.nc</map>
      <map name="ATM2OCN_SMAPNAME">cpl/cpl6/map_fv0.47x0.63_to_tx0.1v2_bilin_da_090218.nc</map>
      <map name="ATM2OCN_VMAPNAME">cpl/cpl6/map_fv0.47x0.63_to_tx0.1v2_bilin_da_090218.nc</map>
      <map name="OCN2ATM_FMAPNAME">cpl/cpl6/map_tx0.1v2_to_fv0.47x0.63_aave_da_090218.nc</map>
      <map name="OCN2ATM_SMAPNAME">cpl/cpl6/map_tx0.1v2_to_fv0.47x0.63_aave_da_090218.nc</map>
    </gridmap>

    <gridmap atm_grid="0.9x1.25" ocn_grid="gx1v6">
      <map name="ATM2OCN_FMAPNAME">cpl/gridmaps/fv0.9x1.25/map_fv0.9x1.25_TO_gx1v6_aave.130322.nc</map>
      <map name="ATM2OCN_SMAPNAME">cpl/gridmaps/fv0.9x1.25/map_fv0.9x1.25_TO_gx1v6_blin.130322.nc</map>
      <map name="ATM2OCN_VMAPNAME">cpl/gridmaps/fv0.9x1.25/map_fv0.9x1.25_TO_gx1v6_patc.130322.nc</map>
      <map name="OCN2ATM_FMAPNAME">cpl/gridmaps/gx1v6/map_gx1v6_TO_fv0.9x1.25_aave.130322.nc</map>
      <map name="OCN2ATM_SMAPNAME">cpl/gridmaps/gx1v6/map_gx1v6_TO_fv0.9x1.25_aave.130322.nc</map>
    </gridmap>

    <gridmap atm_grid="0.9x1.25" ocn_grid="gx1v7">
      <map name="ATM2OCN_FMAPNAME">cpl/gridmaps/fv0.9x1.25/map_fv0.9x1.25_TO_gx1v7_aave.151008.nc</map>
      <map name="ATM2OCN_SMAPNAME">cpl/gridmaps/fv0.9x1.25/map_fv0.9x1.25_TO_gx1v7_blin.151008.nc</map>
      <map name="ATM2OCN_VMAPNAME">cpl/gridmaps/fv0.9x1.25/map_fv0.9x1.25_TO_gx1v7_patc.151008.nc</map>
      <map name="OCN2ATM_FMAPNAME">cpl/gridmaps/gx1v7/map_gx1v7_TO_fv0.9x1.25_aave.151008.nc</map>
      <map name="OCN2ATM_SMAPNAME">cpl/gridmaps/gx1v7/map_gx1v7_TO_fv0.9x1.25_aave.151008.nc</map>
    </gridmap>

    <gridmap atm_grid="0.9x1.25" ocn_grid="tn1v3">
      <map name="ATM2OCN_FMAPNAME">cpl/cpl6/map_fv0.9x1.25_TO_tn1v3_aave.160414.nc</map>
      <map name="ATM2OCN_SMAPNAME">cpl/cpl6/map_fv0.9x1.25_TO_tn1v3_blin.160414.nc</map>
      <map name="ATM2OCN_VMAPNAME">cpl/cpl6/map_fv0.9x1.25_TO_tn1v3_patc.160414.nc</map>
      <map name="OCN2ATM_FMAPNAME">cpl/cpl6/map_tn1v3_TO_fv0.9x1.25_aave.160414.nc</map>
      <map name="OCN2ATM_SMAPNAME">cpl/cpl6/map_tn1v3_TO_fv0.9x1.25_aave.160414.nc</map>
    </gridmap>

    <gridmap atm_grid="0.9x1.25" ocn_grid="tn0.25v3">
      <map name="ATM2OCN_FMAPNAME">cpl/cpl6/map_fv0.9x1.25_TO_tn0.25v3_aave.160721.nc</map>
      <map name="ATM2OCN_SMAPNAME">cpl/cpl6/map_fv0.9x1.25_TO_tn0.25v3_blin.160721.nc</map>
      <map name="ATM2OCN_VMAPNAME">cpl/cpl6/map_fv0.9x1.25_TO_tn0.25v3_patc.160721.nc</map>
      <map name="OCN2ATM_FMAPNAME">cpl/cpl6/map_tn0.25v3_TO_fv0.9x1.25_aave.160721.nc</map>
      <map name="OCN2ATM_SMAPNAME">cpl/cpl6/map_tn0.25v3_TO_fv0.9x1.25_aave.160721.nc</map>
    </gridmap>

    <gridmap atm_grid="0.9x1.25" ocn_grid="mp120v1">
      <map name="ATM2OCN_FMAPNAME">cpl/cpl6/map_fv0.9x1.25_to_mp120v1_aave_da_111004.nc</map>
      <map name="ATM2OCN_SMAPNAME">cpl/cpl6/map_fv0.9x1.25_to_mp120v1_aave_da_111004.nc</map>
      <map name="ATM2OCN_VMAPNAME">cpl/cpl6/map_fv0.9x1.25_to_mp120v1_aave_da_111004.nc</map>
      <map name="OCN2ATM_FMAPNAME">cpl/cpl6/map_mp120v1_to_fv0.9x1.25_aave_da_111004.nc</map>
      <map name="OCN2ATM_SMAPNAME">cpl/cpl6/map_mp120v1_to_fv0.9x1.25_aave_da_111004.nc</map>
    </gridmap>

    <gridmap atm_grid="1.9x2.5" ocn_grid="gx1v6">
      <map name="ATM2OCN_FMAPNAME">cpl/gridmaps/fv1.9x2.5/map_fv1.9x2.5_TO_gx1v6_aave.130322.nc</map>
      <map name="ATM2OCN_SMAPNAME">cpl/gridmaps/fv1.9x2.5/map_fv1.9x2.5_TO_gx1v6_blin.130322.nc</map>
      <map name="ATM2OCN_VMAPNAME">cpl/gridmaps/fv1.9x2.5/map_fv1.9x2.5_TO_gx1v6_patc.130322.nc</map>
      <map name="OCN2ATM_FMAPNAME">cpl/gridmaps/gx1v6/map_gx1v6_TO_fv1.9x2.5_aave.130322.nc</map>
      <map name="OCN2ATM_SMAPNAME">cpl/gridmaps/gx1v6/map_gx1v6_TO_fv1.9x2.5_aave.130322.nc</map>
    </gridmap>
    <gridmap atm_grid="1.9x2.5" ocn_grid="gx1v7">
      <map name="ATM2OCN_FMAPNAME">cpl/gridmaps/fv1.9x2.5/map_fv1.9x2.5_TO_gx1v7_aave.181205.nc</map>
      <map name="ATM2OCN_SMAPNAME">cpl/gridmaps/fv1.9x2.5/map_fv1.9x2.5_TO_gx1v7_blin.181205.nc</map>
      <map name="ATM2OCN_VMAPNAME">cpl/gridmaps/fv1.9x2.5/map_fv1.9x2.5_TO_gx1v7_patc.181205.nc</map>
      <map name="OCN2ATM_FMAPNAME">cpl/gridmaps/gx1v7/map_gx1v7_TO_fv1.9x2.5_aave.181205.nc</map>
      <map name="OCN2ATM_SMAPNAME">cpl/gridmaps/gx1v7/map_gx1v7_TO_fv1.9x2.5_aave.181205.nc</map>
    </gridmap>
    <gridmap atm_grid="1.9x2.5" ocn_grid="tx1v1">
      <map name="ATM2OCN_FMAPNAME">cpl/cpl6/map_fv1.9x2.5_to_tx1v1_aave_da_090710.nc</map>
      <map name="ATM2OCN_SMAPNAME">cpl/cpl6/map_fv1.9x2.5_to_tx1v1_bilin_da_090710.nc</map>
      <map name="ATM2OCN_VMAPNAME">cpl/cpl6/map_fv1.9x2.5_to_tx1v1_bilin_da_090710.nc</map>
      <map name="OCN2ATM_FMAPNAME">cpl/cpl6/map_tx1v1_to_fv1.9x2.5_aave_da_090710.nc</map>
      <map name="OCN2ATM_SMAPNAME">cpl/cpl6/map_tx1v1_to_fv1.9x2.5_aave_da_090710.nc</map>
    </gridmap>

    <gridmap atm_grid="4x5" ocn_grid="gx3v7">
      <map name="ATM2OCN_FMAPNAME">cpl/cpl6/map_fv4x5_to_gx3v7_aave_da_091218.nc</map>
      <map name="ATM2OCN_SMAPNAME">cpl/cpl6/map_fv4x5_to_gx3v7_bilin_da_091218.nc</map>
      <map name="ATM2OCN_VMAPNAME">cpl/cpl6/map_fv4x5_to_gx3v7_bilin_da_091218.nc</map>
      <map name="OCN2ATM_FMAPNAME">cpl/cpl6/map_gx3v7_to_fv4x5_aave_da_091218.nc</map>
      <map name="OCN2ATM_SMAPNAME">cpl/cpl6/map_gx3v7_to_fv4x5_aave_da_091218.nc</map>
    </gridmap>

    <gridmap atm_grid="ne16np4" ocn_grid="gx1v7">
      <map name="ATM2OCN_FMAPNAME">cpl/gridmaps/ne16np4/map_ne16np4_TO_gx1v7_aave.171018.nc</map>
      <map name="ATM2OCN_SMAPNAME">cpl/gridmaps/ne16np4/map_ne16np4_TO_gx1v7_aave.171018.nc</map>
      <map name="ATM2OCN_VMAPNAME">cpl/gridmaps/ne16np4/map_ne16np4_TO_gx1v7_aave.171018.nc</map>
      <map name="OCN2ATM_FMAPNAME">cpl/gridmaps/gx1v7/map_gx1v7_TO_ne16np4_aave.171018.nc</map>
      <map name="OCN2ATM_SMAPNAME">cpl/gridmaps/gx1v7/map_gx1v7_TO_ne16np4_aave.171018.nc</map>
    </gridmap>

    <gridmap atm_grid="ne30np4" ocn_grid="gx1v6">
      <map name="ATM2OCN_FMAPNAME">cpl/cpl6/map_ne30np4_to_gx1v6_aave_110121.nc</map>
      <map name="ATM2OCN_SMAPNAME">cpl/cpl6/map_ne30np4_to_gx1v6_native_110328.nc</map>
      <map name="ATM2OCN_VMAPNAME">cpl/cpl6/map_ne30np4_to_gx1v6_native_110328.nc</map>
      <map name="OCN2ATM_FMAPNAME">cpl/cpl6/map_gx1v6_to_ne30np4_aave_110121.nc</map>
      <map name="OCN2ATM_SMAPNAME">cpl/cpl6/map_gx1v6_to_ne30np4_aave_110121.nc</map>
    </gridmap>
    <gridmap atm_grid="ne30np4" lnd_grid="0.9x1.25">
      <map name="ATM2LND_FMAPNAME">cpl/gridmaps/ne30np4/map_ne30np4_TO_fv0.9x1.25_aave.120712.nc</map>
      <map name="ATM2LND_SMAPNAME">cpl/gridmaps/ne30np4/map_ne30np4_TO_fv0.9x1.25_aave.120712.nc</map>
      <map name="LND2ATM_FMAPNAME">cpl/gridmaps/fv0.9x1.25/map_fv0.9x1.25_TO_ne30np4_aave.120712.nc</map>
      <map name="LND2ATM_SMAPNAME">cpl/gridmaps/fv0.9x1.25/map_fv0.9x1.25_TO_ne30np4_aave.120712.nc</map>
    </gridmap>
    <gridmap atm_grid="ne30np4" lnd_grid="1.9x2.5">
      <map name="ATM2LND_FMAPNAME">cpl/cpl6/map_ne30np4_to_fv1.9x2.5_aave_da_091230.nc</map>
      <map name="ATM2LND_SMAPNAME">cpl/cpl6/map_ne30np4_to_fv1.9x2.5_aave_da_091230.nc</map>
      <map name="LND2ATM_FMAPNAME">cpl/cpl6/map_fv1.9x2.5_to_ne30np4_aave_da_091230.nc</map>
      <map name="LND2ATM_SMAPNAME">cpl/cpl6/map_fv1.9x2.5_to_ne30np4_aave_da_091230.nc</map>
    </gridmap>

    <gridmap atm_grid="ne60np4" ocn_grid="gx1v6">
      <map name="ATM2OCN_FMAPNAME">cpl/gridmaps/ne60np4/map_ne60np4_TO_gx1v6_aave.120406.nc</map>
      <map name="ATM2OCN_SMAPNAME">cpl/gridmaps/ne60np4/map_ne60np4_TO_gx1v6_blin.120406.nc</map>
      <map name="OCN2ATM_FMAPNAME">cpl/gridmaps/gx1v6/map_gx1v6_TO_ne60np4_aave.120406.nc</map>
      <map name="OCN2ATM_SMAPNAME">cpl/gridmaps/gx1v6/map_gx1v6_TO_ne60np4_aave.120406.nc</map>
    </gridmap>

    <gridmap atm_grid="ne120np4" ocn_grid="gx1v6">
      <map name="ATM2OCN_FMAPNAME">cpl/gridmaps/ne120np4/map_ne120np4_to_gx1v6_aave_110428.nc</map>
      <map name="ATM2OCN_SMAPNAME">cpl/gridmaps/ne120np4/map_ne120np4_to_gx1v6_bilin_110428.nc</map>
      <map name="ATM2OCN_VMAPNAME">cpl/gridmaps/ne120np4/map_ne120np4_to_gx1v6_bilin_110428.nc</map>
      <map name="OCN2ATM_FMAPNAME">cpl/gridmaps/gx1v6/map_gx1v6_to_ne120np4_aave_110428.nc</map>
      <map name="OCN2ATM_SMAPNAME">cpl/gridmaps/gx1v6/map_gx1v6_to_ne120np4_aave_110428.nc</map>
    </gridmap>
    <gridmap atm_grid="ne120np4" ocn_grid="tx0.1v2">
      <map name="ATM2OCN_FMAPNAME">cpl/gridmaps/ne120np4/map_ne120np4_to_tx0.1v2_aave_110331.nc</map>
      <map name="ATM2OCN_SMAPNAME">cpl/gridmaps/ne120np4/map_ne120np4_to_tx0.1v2_090127_bilin_110331.nc</map>
      <map name="ATM2OCN_VMAPNAME">cpl/gridmaps/ne120np4/map_ne120np4_to_tx0.1v2_090127_bilin_110331.nc</map>
      <map name="OCN2ATM_FMAPNAME">cpl/gridmaps/tx0.1v2/map_tx0.1v2_to_ne120np4_aave_110331.nc</map>
      <map name="OCN2ATM_SMAPNAME">cpl/gridmaps/tx0.1v2/map_tx0.1v2_to_ne120np4_aave_110331.nc</map>
    </gridmap>
    <gridmap atm_grid="ne120np4" lnd_grid="0.9x1.25">
      <map name="ATM2LND_FMAPNAME">cpl/gridmaps/ne120np4/map_ne120np4_TO_fv0.9x1.25_aave.120712.nc</map>
      <map name="ATM2LND_SMAPNAME">cpl/gridmaps/ne120np4/map_ne120np4_TO_fv0.9x1.25_aave.120712.nc</map>
      <map name="LND2ATM_FMAPNAME">cpl/gridmaps/fv0.9x1.25/map_fv0.9x1.25_TO_ne120np4_aave.120712.nc</map>
      <map name="LND2ATM_SMAPNAME">cpl/gridmaps/fv0.9x1.25/map_fv0.9x1.25_TO_ne120np4_aave.120712.nc</map>
    </gridmap>
    <gridmap atm_grid="ne120np4" lnd_grid="0.23x0.31">
      <map name="ATM2LND_FMAPNAME">cpl/gridmaps/ne120np4/map_ne120np4_to_fv0.23x0.31_aave_110331.nc</map>
      <map name="ATM2LND_SMAPNAME">cpl/gridmaps/ne120np4/map_ne120np4_to_fv0.23x0.31_aave_110331.nc</map>
      <map name="LND2ATM_FMAPNAME">cpl/gridmaps/fv0.23x0.31/map_fv0.23x0.31_to_ne120np4_aave_110331.nc</map>
      <map name="LND2ATM_SMAPNAME">cpl/gridmaps/fv0.23x0.31/map_fv0.23x0.31_to_ne120np4_aave_110331.nc</map>
    </gridmap>

    <gridmap atm_grid="ne240np4" ocn_grid="gx1v6">
      <map name="ATM2OCN_FMAPNAME">cpl/gridmaps/ne240np4/map_ne240np4_to_gx1v6_aave_110428.nc</map>
      <map name="ATM2OCN_SMAPNAME">cpl/gridmaps/ne240np4/map_ne240np4_to_gx1v6_aave_110428.nc</map>
      <map name="ATM2OCN_VMAPNAME">cpl/gridmaps/ne240np4/map_ne240np4_to_gx1v6_aave_110428.nc</map>
      <map name="OCN2ATM_FMAPNAME">cpl/gridmaps/gx1v6/map_gx1v6_to_ne240np4_aave_110428.nc</map>
      <map name="OCN2ATM_SMAPNAME">cpl/gridmaps/gx1v6/map_gx1v6_to_ne240np4_aave_110428.nc</map>
    </gridmap>
    <gridmap atm_grid="ne240np4" ocn_grid="tx0.1v2">
      <map name="ATM2OCN_FMAPNAME">cpl/gridmaps/ne240np4/map_ne240np4_to_tx0.1v2_aave_110419.nc</map>
      <map name="ATM2OCN_SMAPNAME">cpl/gridmaps/ne240np4/map_ne240np4_to_tx0.1v2_aave_110419.nc</map>
      <map name="ATM2OCN_VMAPNAME">cpl/gridmaps/ne240np4/map_ne240np4_to_tx0.1v2_aave_110419.nc</map>
      <map name="OCN2ATM_FMAPNAME">cpl/gridmaps/tx0.1v2/map_tx0.1v2_to_ne240np4_aave_110419.nc</map>
      <map name="OCN2ATM_SMAPNAME">cpl/gridmaps/tx0.1v2/map_tx0.1v2_to_ne240np4_aave_110419.nc</map>
    </gridmap>
    <gridmap atm_grid="ne240np4" lnd_grid="0.23x0.31">
      <map name="ATM2LND_FMAPNAME">cpl/gridmaps/ne240np4/map_ne240np4_to_fv0.23x0.31_aave_110428.nc</map>
      <map name="ATM2LND_SMAPNAME">cpl/gridmaps/ne240np4/map_ne240np4_to_fv0.23x0.31_aave_110428.nc</map>
      <map name="LND2ATM_FMAPNAME">cpl/gridmaps/fv0.23x0.31/map_fv0.23x0.31_to_ne240np4_aave_110428.nc</map>
      <map name="LND2ATM_SMAPNAME">cpl/gridmaps/fv0.23x0.31/map_fv0.23x0.31_to_ne240np4_aave_110428.nc</map>
    </gridmap>

    <gridmap atm_grid="TL319" ocn_grid="gx1v7">
      <map name="ATM2OCN_FMAPNAME">cpl/gridmaps/TL319/map_TL319_TO_gx1v7_aave.170705.nc</map>
      <map name="ATM2OCN_SMAPNAME">cpl/gridmaps/TL319/map_TL319_TO_gx1v7_blin.170705.nc</map>
      <map name="ATM2OCN_VMAPNAME">cpl/gridmaps/TL319/map_TL319_TO_gx1v7_patc.170705.nc</map>
      <map name="OCN2ATM_FMAPNAME">cpl/gridmaps/gx1v7/map_gx1v7_TO_TL319_aave.170705.nc</map>
      <map name="OCN2ATM_SMAPNAME">cpl/gridmaps/gx1v7/map_gx1v7_TO_TL319_aave.170705.nc</map>
    </gridmap>
    <gridmap atm_grid="TL319" ocn_grid="tx0.1v2">
      <map name="ATM2OCN_FMAPNAME">cpl/gridmaps/TL319/map_TL319_TO_tx0.1v2_patc.161014.nc</map>
      <map name="ATM2OCN_SMAPNAME">cpl/gridmaps/TL319/map_TL319_TO_tx0.1v2_patc.161014.nc</map>
      <map name="ATM2OCN_VMAPNAME">cpl/gridmaps/TL319/map_TL319_TO_tx0.1v2_patc.161014.nc</map>
      <map name="OCN2ATM_FMAPNAME">cpl/gridmaps/tx0.1v2/map_tx0.1v2_TO_TL319_aave.161014.nc</map>
      <map name="OCN2ATM_SMAPNAME">cpl/gridmaps/tx0.1v2/map_tx0.1v2_TO_TL319_aave.161014.nc</map>
    </gridmap>
    <gridmap atm_grid="TL319" ocn_grid="tx0.1v3">
      <map name="ATM2OCN_FMAPNAME">cpl/gridmaps/TL319/map_TL319_TO_tx0.1v3_patc.170730.nc</map>
      <map name="ATM2OCN_SMAPNAME">cpl/gridmaps/TL319/map_TL319_TO_tx0.1v3_patc.170730.nc</map>
      <map name="ATM2OCN_VMAPNAME">cpl/gridmaps/TL319/map_TL319_TO_tx0.1v3_patc.170730.nc</map>
      <map name="OCN2ATM_FMAPNAME">cpl/gridmaps/tx0.1v3/map_tx0.1v3_TO_TL319_aave.170730.nc</map>
      <map name="OCN2ATM_SMAPNAME">cpl/gridmaps/tx0.1v3/map_tx0.1v3_TO_TL319_aave.170730.nc</map>
    </gridmap>

    <gridmap atm_grid="T62" ocn_grid="gx3v7">
      <map name="ATM2OCN_FMAPNAME">cpl/gridmaps/T62/map_T62_TO_gx3v7_aave.130322.nc</map>
      <map name="ATM2OCN_SMAPNAME">cpl/gridmaps/T62/map_T62_TO_gx3v7_blin.130322.nc</map>
      <map name="ATM2OCN_VMAPNAME">cpl/gridmaps/T62/map_T62_TO_gx3v7_patc.130322.nc</map>
      <map name="OCN2ATM_FMAPNAME">cpl/gridmaps/gx3v7/map_gx3v7_TO_T62_aave.130322.nc</map>
      <map name="OCN2ATM_SMAPNAME">cpl/gridmaps/gx3v7/map_gx3v7_TO_T62_aave.130322.nc</map>
    </gridmap>
    <gridmap atm_grid="T62" ocn_grid="gx1v6">
      <map name="ATM2OCN_FMAPNAME">cpl/gridmaps/T62/map_T62_TO_gx1v6_aave.130322.nc</map>
      <map name="ATM2OCN_SMAPNAME">cpl/gridmaps/T62/map_T62_TO_gx1v6_blin.130322.nc</map>
      <map name="ATM2OCN_VMAPNAME">cpl/gridmaps/T62/map_T62_TO_gx1v6_patc.130322.nc</map>
      <map name="OCN2ATM_FMAPNAME">cpl/gridmaps/gx1v6/map_gx1v6_TO_T62_aave.130322.nc</map>
      <map name="OCN2ATM_SMAPNAME">cpl/gridmaps/gx1v6/map_gx1v6_TO_T62_aave.130322.nc</map>
    </gridmap>
    <gridmap atm_grid="T62" ocn_grid="gx1v7">
      <map name="ATM2OCN_FMAPNAME">cpl/gridmaps/T62/map_T62_TO_gx1v7_aave.151008.nc</map>
      <map name="ATM2OCN_SMAPNAME">cpl/gridmaps/T62/map_T62_TO_gx1v7_blin.151008.nc</map>
      <map name="ATM2OCN_VMAPNAME">cpl/gridmaps/T62/map_T62_TO_gx1v7_patc.151008.nc</map>
      <map name="OCN2ATM_FMAPNAME">cpl/gridmaps/gx1v7/map_gx1v7_TO_T62_aave.151008.nc</map>
      <map name="OCN2ATM_SMAPNAME">cpl/gridmaps/gx1v7/map_gx1v7_TO_T62_aave.151008.nc</map>
    </gridmap>
    <gridmap atm_grid="T62" ocn_grid="tx1v1">
      <map name="ATM2OCN_FMAPNAME">cpl/cpl6/map_T62_to_tx1v1_aave_da_090122.nc</map>
      <map name="ATM2OCN_SMAPNAME">cpl/cpl6/map_T62_to_tx1v1_bilin_da_090122.nc</map>
      <map name="ATM2OCN_VMAPNAME">cpl/cpl6/map_T62_to_tx1v1_bilin_da_090122.nc</map>
      <map name="OCN2ATM_FMAPNAME">cpl/cpl6/map_tx1v1_to_T62_aave_da_090122.nc</map>
      <map name="OCN2ATM_SMAPNAME">cpl/cpl6/map_tx1v1_to_T62_aave_da_090122.nc</map>
    </gridmap>
    <gridmap atm_grid="T62" ocn_grid="tn1v3">
      <map name="ATM2OCN_FMAPNAME">cpl/cpl6/map_T62_TO_tn1v3_aave.160414.nc</map>
      <map name="ATM2OCN_SMAPNAME">cpl/cpl6/map_T62_TO_tn1v3_blin.160414.nc</map>
      <map name="ATM2OCN_VMAPNAME">cpl/cpl6/map_T62_TO_tn1v3_patc.160414.nc</map>
      <map name="OCN2ATM_FMAPNAME">cpl/cpl6/map_tn1v3_TO_T62_aave.160414.nc</map>
      <map name="OCN2ATM_SMAPNAME">cpl/cpl6/map_tn1v3_TO_T62_aave.160414.nc</map>
    </gridmap>
    <gridmap atm_grid="T62" ocn_grid="tn0.25v3">
      <map name="ATM2OCN_FMAPNAME">cpl/cpl6/map_T62_TO_tn0.25v3_aave.160721.nc</map>
      <map name="ATM2OCN_SMAPNAME">cpl/cpl6/map_T62_TO_tn0.25v3_blin.160721.nc</map>
      <map name="ATM2OCN_VMAPNAME">cpl/cpl6/map_T62_TO_tn0.25v3_patc.160721.nc</map>
      <map name="OCN2ATM_FMAPNAME">cpl/cpl6/map_tn0.25v3_TO_T62_aave.160721.nc</map>
      <map name="OCN2ATM_SMAPNAME">cpl/cpl6/map_tn0.25v3_TO_T62_aave.160721.nc</map>
    </gridmap>
    <gridmap atm_grid="T62" ocn_grid="tx0.1v2">
      <map name="ATM2OCN_FMAPNAME">cpl/cpl6/map_T62_to_tx0.1v2_aave_da_090220.nc</map>
      <map name="ATM2OCN_SMAPNAME">cpl/cpl6/map_T62_to_tx0.1v2_bilin_da_090220.nc</map>
      <map name="ATM2OCN_VMAPNAME">cpl/cpl6/map_T62_to_tx0.1v2_bilin_da_090220.nc</map>
      <map name="OCN2ATM_FMAPNAME">cpl/cpl6/map_tx0.1v2_to_T62_aave_da_090220.nc</map>
      <map name="OCN2ATM_SMAPNAME">cpl/cpl6/map_tx0.1v2_to_T62_aave_da_090220.nc</map>
    </gridmap>
    <gridmap atm_grid="T62" ocn_grid="tx0.1v3">
      <map name="ATM2OCN_FMAPNAME">cpl/cpl6/map_T62_TO_tx0.1v3_aave.170928.nc</map>
      <map name="ATM2OCN_SMAPNAME">cpl/cpl6/map_T62_TO_tx0.1v3_blin.170928.nc</map>
      <map name="ATM2OCN_VMAPNAME">cpl/cpl6/map_T62_TO_tx0.1v3_blin.170928.nc</map>
      <map name="OCN2ATM_FMAPNAME">cpl/cpl6/map_tx0.1v3_TO_T62_aave.170928.nc</map>
      <map name="OCN2ATM_SMAPNAME">cpl/cpl6/map_tx0.1v3_TO_T62_aave.170928.nc</map>
    </gridmap>
    <gridmap atm_grid="T62" ocn_grid="oQU120">
      <map name="ATM2OCN_FMAPNAME">cpl/gridmaps/T62/map_T62_TO_oQU120_aave.151209.nc</map>
      <map name="ATM2OCN_SMAPNAME">cpl/gridmaps/T62/map_T62_TO_oQU120_aave.151209.nc</map>
      <map name="ATM2OCN_VMAPNAME">cpl/gridmaps/T62/map_T62_TO_oQU120_aave.151209.nc</map>
      <map name="OCN2ATM_FMAPNAME">cpl/gridmaps/oQU120/map_oQU120_TO_T62_aave.151209.nc</map>
      <map name="OCN2ATM_SMAPNAME">cpl/gridmaps/oQU120/map_oQU120_TO_T62_aave.151209.nc</map>
    </gridmap>

    <gridmap atm_grid="T31" ocn_grid="gx3v7">
      <!-- alias is used for gridname -->
      <map name="ATM2OCN_FMAPNAME">cpl/cpl6/map_T31_to_gx3v7_aave_da_090903.nc</map>
      <map name="ATM2OCN_SMAPNAME">cpl/cpl6/map_T31_to_gx3v7_patch_090903.nc</map>
      <map name="ATM2OCN_VMAPNAME">cpl/cpl6/map_T31_to_gx3v7_patch_090903.nc</map>
      <map name="OCN2ATM_FMAPNAME">cpl/cpl6/map_gx3v7_to_T31_aave_da_090903.nc</map>
      <map name="OCN2ATM_SMAPNAME">cpl/cpl6/map_gx3v7_to_T31_aave_da_090903.nc</map>
    </gridmap>

    <gridmap atm_grid="T85" ocn_grid="gx1v6">
      <map name="ATM2OCN_FMAPNAME">cpl/gridmaps/T85/map_T85_to_gx1v6_aave_110411.nc</map>
      <map name="ATM2OCN_SMAPNAME">cpl/gridmaps/T85/map_T85_to_gx1v6_bilin_110411.nc</map>
      <map name="ATM2OCN_VMAPNAME">cpl/gridmaps/T85/map_T85_to_gx1v6_bilin_110411.nc</map>
      <map name="OCN2ATM_FMAPNAME">cpl/gridmaps/gx1v6/map_gx1v6_to_T85_aave_110411.nc</map>
      <map name="OCN2ATM_SMAPNAME">cpl/gridmaps/gx1v6/map_gx1v6_to_T85_aave_110411.nc</map>
    </gridmap>
    <gridmap atm_grid="T85" lnd_grid="0.9x1.25">
      <map name="ATM2LND_FMAPNAME">cpl/gridmaps/T85/map_T85_to_fv0.9x1.25_aave_110411.nc</map>
      <map name="ATM2LND_SMAPNAME">cpl/gridmaps/T85/map_T85_to_fv0.9x1.25_bilin_110411.nc</map>
      <map name="LND2ATM_FMAPNAME">cpl/gridmaps/fv0.9x1.25/map_fv0.9x1.25_to_T85_aave_110411.nc</map>
      <map name="LND2ATM_SMAPNAME">cpl/gridmaps/fv0.9x1.25/map_fv0.9x1.25_to_T85_bilin_110411.nc</map>
    </gridmap>
    <gridmap atm_grid="T85" ocn_grid="tx0.1v2">
      <map name="ATM2OCN_FMAPNAME">cpl/gridmaps/T85/map_T85_to_tx0.1v2_aave_110411.nc</map>
      <map name="ATM2OCN_SMAPNAME">cpl/gridmaps/T85/map_T85_to_tx0.1v2_bilin_110411.nc</map>
      <map name="ATM2OCN_VMAPNAME">cpl/gridmaps/T85/map_T85_to_tx0.1v2_bilin_110411.nc</map>
      <map name="OCN2ATM_FMAPNAME">cpl/gridmaps/tx0.1v2/map_tx0.1v2_to_T85_bilin_110411.nc</map>
      <map name="OCN2ATM_SMAPNAME">cpl/gridmaps/tx0.1v2/map_tx0.1v2_to_T85_aave_110411.nc</map>
    </gridmap>
    <gridmap atm_grid="128x256" lnd_grid="0.9x1.25">
      <map name="ATM2LND_FMAPNAME">cpl/gridmaps/T85/map_T85_to_fv0.9x1.25_aave_110411.nc</map>
      <map name="ATM2LND_SMAPNAME">cpl/gridmaps/T85/map_T85_to_fv0.9x1.25_bilin_110411.nc</map>
      <map name="LND2ATM_FMAPNAME">cpl/gridmaps/fv0.9x1.25/map_fv0.9x1.25_to_T85_aave_110411.nc</map>
      <map name="LND2ATM_SMAPNAME">cpl/gridmaps/fv0.9x1.25/map_fv0.9x1.25_to_T85_aave_110411.nc</map>
    </gridmap>

    <gridmap atm_grid="512x1024" ocn_grid="tx0.1v2">
      <map name="ATM2OCN_FMAPNAME">cpl/gridmaps/T341/map_T341_to_tx0.1v2_aave_110413.nc</map>
      <map name="ATM2OCN_SMAPNAME">cpl/gridmaps/T341/map_T341_to_tx0.1v2_aave_110413.nc</map>
      <map name="ATM2OCN_VMAPNAME">cpl/gridmaps/T341/map_T341_to_tx0.1v2_aave_110413.nc</map>
      <map name="OCN2ATM_FMAPNAME">cpl/gridmaps/tx0.1v2/map_tx0.1v2_to_T341_aave_110413.nc</map>
      <map name="OCN2ATM_SMAPNAME">cpl/gridmaps/tx0.1v2/map_tx0.1v2_to_T341_aave_110413.nc</map>
    </gridmap>
    <gridmap atm_grid="512x1024" lnd_grid="0.23x0.31" >
      <map name="ATM2LND_FMAPNAME">cpl/gridmaps/T341/map_T341_to_fv0.23x0.31_aave_110413.nc</map>
      <map name="ATM2LND_SMAPNAME">cpl/gridmaps/T341/map_T341_to_fv0.23x0.31_aave_110413.nc</map>
      <map name="LND2ATM_FMAPNAME">cpl/gridmaps/fv0.23x0.31/map_fv0.23x0.31_to_T341_aave_110413.nc</map>
      <map name="LND2ATM_SMAPNAME">cpl/gridmaps/fv0.23x0.31/map_fv0.23x0.31_to_T341_aave_110413.nc</map>
    </gridmap>

    <!--  QL, 150525, wav to ocn, atm, ice mapping files  -->

    <gridmap ocn_grid="gx3v7" wav_grid="ww3a">
      <map name="WAV2OCN_SMAPNAME">cpl/gridmaps/ww3a/map_ww3a_TO_gx3v7_splice_150428.nc</map>
      <map name="OCN2WAV_SMAPNAME">cpl/gridmaps/gx3v7/map_gx3v7_TO_ww3a_splice_150428.nc</map>
      <map name="ICE2WAV_SMAPNAME">cpl/gridmaps/gx3v7/map_gx3v7_TO_ww3a_splice_150428.nc</map>
    </gridmap>

    <gridmap ocn_grid="gx1v6" wav_grid="ww3a">
      <map name="WAV2OCN_SMAPNAME">cpl/gridmaps/ww3a/map_ww3a_TO_gx1v6_splice_150428.nc</map>
      <map name="OCN2WAV_SMAPNAME">cpl/gridmaps/gx1v6/map_gx1v6_TO_ww3a_splice_150428.nc</map>
      <map name="ICE2WAV_SMAPNAME">cpl/gridmaps/gx1v6/map_gx1v6_TO_ww3a_splice_150428.nc</map>
    </gridmap>

    <gridmap ocn_grid="gx1v7" wav_grid="ww3a">
      <map name="WAV2OCN_SMAPNAME">cpl/gridmaps/ww3a/map_ww3a_TO_gx1v7_splice_170214.nc</map>
      <map name="OCN2WAV_SMAPNAME">cpl/gridmaps/gx1v7/map_gx1v7_TO_ww3a_splice_170214.nc</map>
      <map name="ICE2WAV_SMAPNAME">cpl/gridmaps/gx1v7/map_gx1v7_TO_ww3a_splice_170214.nc</map>
    </gridmap>

    <gridmap ocn_grid="tx1v1" wav_grid="ww3a">
      <map name="WAV2OCN_SMAPNAME">cpl/gridmaps/ww3a/map_ww3a_TO_tx1v1_blin.170523.nc</map>
      <map name="OCN2WAV_SMAPNAME">cpl/gridmaps/tx1v1/map_tx1v1_TO_ww3a_blin.170523.nc</map>
      <map name="ICE2WAV_SMAPNAME">cpl/gridmaps/tx1v1/map_tx1v1_TO_ww3a_blin.170523.nc</map>
    </gridmap>

    <gridmap atm_grid="T31" wav_grid="ww3a">
      <map name="ATM2WAV_SMAPNAME">cpl/gridmaps/T31/map_T31_TO_ww3a_bilin_131104.nc</map>
    </gridmap>

    <gridmap atm_grid="T62" wav_grid="ww3a">
      <map name="ATM2WAV_SMAPNAME">cpl/gridmaps/T62/map_T62_TO_ww3a_bilin.150617.nc</map>
    </gridmap>

    <gridmap atm_grid="TL319" wav_grid="ww3a">
          <map name="ATM2WAV_SMAPNAME">cpl/gridmaps/TL319/map_TL319_TO_ww3a_bilin.170707.nc</map>
    </gridmap>

    <gridmap atm_grid="1.9x2.5" wav_grid="ww3a">
      <map name="ATM2WAV_SMAPNAME">cpl/gridmaps/fv1.9x2.5/map_fv1.9x2.5_TO_ww3a_bilin_140702.nc</map>
    </gridmap>

    <gridmap atm_grid="0.9x1.25" wav_grid="ww3a">
      <map name="ATM2WAV_SMAPNAME">cpl/gridmaps/fv0.9x1.25/map_fv0.9x1.25_TO_ww3a_bilin.160324.nc</map>
    </gridmap>

    <!--- river to land and land to river mapping files    -->

    <gridmap lnd_grid="360x720cru" rof_grid="r01">
      <map name="LND2ROF_FMAPNAME">lnd/clm2/mappingdata/maps/0.1x0.1/map_360x720_nomask_to_0.1x0.1_nomask_aave_da_c130107.nc</map>
      <map name="ROF2LND_FMAPNAME">lnd/clm2/mappingdata/maps/360x720/map_0.1x0.1_nomask_to_360x720_nomask_aave_da_c130104.nc</map>
    </gridmap>

    <gridmap lnd_grid="1.9x2.5" rof_grid="r01">
      <map name="LND2ROF_FMAPNAME">lnd/clm2/mappingdata/maps/0.1x0.1/map_1.9x2.5_nomask_to_0.1x0.1_nomask_aave_da_c120709.nc</map>
      <map name="ROF2LND_FMAPNAME">lnd/clm2/mappingdata/maps/1.9x2.5/map_0.1x0.1_nomask_to_1.9x2.5_nomask_aave_da_c120709.nc</map>
    </gridmap>

    <gridmap lnd_grid="ne120np4" rof_grid="r01">
      <map name="LND2ROF_FMAPNAME">lnd/clm2/mappingdata/maps/0.1x0.1/map_ne120np4_nomask_to_0.1x0.1_nomask_aave_da_c120711.nc</map>
      <map name="ROF2LND_FMAPNAME">lnd/clm2/mappingdata/maps/ne120np4/map_0.1x0.1_nomask_to_ne120np4_nomask_aave_da_c120706.nc</map>
    </gridmap>

    <gridmap lnd_grid="ne240np4" rof_grid="r01">
      <map name="LND2ROF_FMAPNAME">lnd/clm2/mappingdata/maps/0.1x0.1/map_ne240np4_nomask_to_0.1x0.1_nomask_aave_da_c120711.nc</map>
      <map name="ROF2LND_FMAPNAME">lnd/clm2/mappingdata/maps/ne240np4/map_0.1x0.1_nomask_to_ne240np4_nomask_aave_da_c120706.nc</map>
    </gridmap>

    <gridmap lnd_grid="360x720cru" rof_grid="r05">
      <map name="LND2ROF_FMAPNAME">lnd/clm2/mappingdata/maps/0.5x0.5/map_360x720_nomask_to_0.5x0.5_nomask_aave_da_c130103.nc</map>
      <map name="ROF2LND_FMAPNAME">lnd/clm2/mappingdata/maps/360x720/map_0.5x0.5_nomask_to_360x720_nomask_aave_da_c120830.nc</map>
    </gridmap>

    <gridmap lnd_grid="ne16np4" rof_grid="r05">
      <map name="LND2ROF_FMAPNAME">lnd/clm2/mappingdata/maps/ne16np4/map_ne16np4_nomask_to_0.5x0.5_nomask_aave_da_c110922.nc</map>
      <map name="ROF2LND_FMAPNAME">lnd/clm2/mappingdata/maps/ne16np4/map_0.5x0.5_nomask_to_ne16np4_nomask_aave_da_c110922.nc</map>
    </gridmap>

    <gridmap lnd_grid="ne30np4" rof_grid="r05">
      <map name="LND2ROF_FMAPNAME">lnd/clm2/mappingdata/maps/ne30np4/map_ne30np4_to_0.5x0.5rtm_aave_da_110320.nc</map>
      <map name="ROF2LND_FMAPNAME">lnd/clm2/mappingdata/maps/ne30np4/map_0.5x0.5_nomask_to_ne30np4_nomask_aave_da_c121019.nc</map>
    </gridmap>

    <gridmap lnd_grid="ne60np4" rof_grid="r05">
      <map name="LND2ROF_FMAPNAME">lnd/clm2/mappingdata/maps/ne60np4/map_ne60np4_nomask_to_0.5x0.5_nomask_aave_da_c110922.nc</map>
      <map name="ROF2LND_FMAPNAME">lnd/clm2/mappingdata/maps/ne60np4/map_0.5x0.5_nomask_to_ne60np4_nomask_aave_da_c110922.nc</map>
    </gridmap>

    <gridmap lnd_grid="ne120np4" rof_grid="r05">
      <map name="LND2ROF_FMAPNAME">lnd/clm2/mappingdata/maps/ne120np4/map_ne120np4_to_0.5x0.5rtm_aave_da_110320.nc</map>
      <map name="ROF2LND_FMAPNAME">lnd/clm2/mappingdata/maps/ne120np4/map_0.5x0.5_nomask_to_ne120np4_nomask_aave_da_c121019.nc</map>
    </gridmap>

    <gridmap lnd_grid="ne240np4" rof_grid="r05">
      <map name="LND2ROF_FMAPNAME">lnd/clm2/mappingdata/maps/ne240np4/map_ne240np4_nomask_to_0.5x0.5_nomask_aave_da_c110922.nc</map>
      <map name="ROF2LND_FMAPNAME">lnd/clm2/mappingdata/maps/ne240np4/map_0.5x0.5_nomask_to_ne240np4_nomask_aave_da_c121019.nc</map>
    </gridmap>

    <gridmap lnd_grid="0.23x0.31" rof_grid="r05">
      <map name="LND2ROF_FMAPNAME">lnd/clm2/mappingdata/maps/0.23x0.31/map_0.23x0.31_nomask_to_0.5x0.5_nomask_aave_da_c110920.nc</map>
      <map name="ROF2LND_FMAPNAME">lnd/clm2/mappingdata/maps/0.23x0.31/map_0.5x0.5_nomask_to_0.23x0.31_nomask_aave_da_c110920.nc</map>
    </gridmap>

    <gridmap lnd_grid="0.47x0.63" rof_grid="r05">
      <map name="LND2ROF_FMAPNAME">lnd/clm2/mappingdata/maps/0.47x0.63/map_0.47x0.63_nomask_to_0.5x0.5_nomask_aave_da_c120306.nc</map>
      <map name="ROF2LND_FMAPNAME">lnd/clm2/mappingdata/maps/0.47x0.63/map_0.5x0.5_nomask_to_0.47x0.63_nomask_aave_da_c120306.nc</map>
    </gridmap>

    <gridmap lnd_grid="0.9x1.25" rof_grid="r05">
      <map name="LND2ROF_FMAPNAME">lnd/clm2/mappingdata/maps/0.9x1.25/map_0.9x1.25_nomask_to_0.5x0.5_nomask_aave_da_c120522.nc</map>
      <map name="ROF2LND_FMAPNAME">lnd/clm2/mappingdata/maps/0.9x1.25/map_0.5x0.5_nomask_to_0.9x1.25_nomask_aave_da_c121019.nc</map>
    </gridmap>

    <gridmap lnd_grid="1.9x2.5" rof_grid="r05">
      <map name="LND2ROF_FMAPNAME">lnd/clm2/mappingdata/maps/1.9x2.5/map_1.9x2.5_nomask_to_0.5x0.5_nomask_aave_da_c120522.nc</map>
      <map name="ROF2LND_FMAPNAME">lnd/clm2/mappingdata/maps/1.9x2.5/map_0.5x0.5_nomask_to_1.9x2.5_nomask_aave_da_c120709.nc</map>
    </gridmap>

    <gridmap lnd_grid="2.5x3.33" rof_grid="r05">
      <map name="LND2ROF_FMAPNAME">lnd/clm2/mappingdata/maps/2.5x3.33/map_2.5x3.33_nomask_to_0.5x0.5_nomask_aave_da_c110823.nc</map>
      <map name="ROF2LND_FMAPNAME">lnd/clm2/mappingdata/maps/2.5x3.33/map_0.5x0.5_nomask_to_2.5x3.33_nomask_aave_da_c110823.nc</map>
    </gridmap>

    <gridmap lnd_grid="10x15" rof_grid="r05">
      <map name="LND2ROF_FMAPNAME">lnd/clm2/mappingdata/maps/10x15/map_10x15_to_0.5x0.5rtm_aave_da_110307.nc</map>
      <map name="ROF2LND_FMAPNAME">lnd/clm2/mappingdata/maps/10x15/map_0.5x0.5_nomask_to_10x15_nomask_aave_da_c121019.nc</map>
    </gridmap>

    <gridmap lnd_grid="4x5" rof_grid="r05">
      <map name="LND2ROF_FMAPNAME">lnd/clm2/mappingdata/maps/4x5/map_4x5_nomask_to_0.5x0.5_nomask_aave_da_c110822.nc</map>
      <map name="ROF2LND_FMAPNAME">lnd/clm2/mappingdata/maps/4x5/map_0.5x0.5_nomask_to_4x5_nomask_aave_da_c110822.nc</map>
    </gridmap>

    <gridmap lnd_grid="T341" rof_grid="r05">
      <map name="LND2ROF_FMAPNAME">lnd/clm2/mappingdata/maps/512x1024/map_512x1024_nomask_to_0.5x0.5_nomask_aave_da_c110920.nc</map>
      <map name="ROF2LND_FMAPNAME">lnd/clm2/mappingdata/maps/512x1024/map_0.5x0.5_nomask_to_512x1024_nomask_aave_da_c110920.nc</map>
    </gridmap>

    <gridmap lnd_grid="T85" rof_grid="r05">
      <map name="LND2ROF_FMAPNAME">lnd/clm2/mappingdata/maps/128x256/map_128x256_nomask_to_0.5x0.5_nomask_aave_da_c110920.nc</map>
      <map name="ROF2LND_FMAPNAME">lnd/clm2/mappingdata/maps/128x256/map_0.5x0.5_nomask_to_128x256_nomask_aave_da_c110920.nc</map>
    </gridmap>

    <gridmap lnd_grid="T42" rof_grid="r05">
      <map name="LND2ROF_FMAPNAME">lnd/clm2/mappingdata/maps/64x128/map_64x128_nomask_to_0.5x0.5_nomask_aave_da_c110920.nc</map>
      <map name="ROF2LND_FMAPNAME">lnd/clm2/mappingdata/maps/64x128/map_0.5x0.5_nomask_to_64x128_nomask_aave_da_c110920.nc</map>
    </gridmap>

    <gridmap lnd_grid="T31" rof_grid="r05">
      <map name="LND2ROF_FMAPNAME">lnd/clm2/mappingdata/maps/48x96/map_48x96_nomask_to_0.5x0.5_nomask_aave_da_c110822.nc</map>
      <map name="ROF2LND_FMAPNAME">lnd/clm2/mappingdata/maps/48x96/map_0.5x0.5_nomask_to_48x96_nomask_aave_da_c110822.nc</map>
    </gridmap>

    <!--- river to ocn area overlap -->

    <gridmap rof_grid="r05" ocn_grid="gx1v6" >
      <map name="ROF2OCN_FMAPNAME">cpl/cpl6/map_r05_TO_g16_aave.120920.nc</map>
    </gridmap>

    <gridmap rof_grid="r05" ocn_grid="gx1v7" >
      <map name="ROF2OCN_FMAPNAME">cpl/gridmaps/r05/map_r05_TO_gx1v7_aave.161012.nc</map>
    </gridmap>

    <gridmap rof_grid="rx1" ocn_grid="gx3v7" >
      <map name="ROF2OCN_LIQ_RMAPNAME">cpl/gridmaps/rx1/map_rx1_to_gx3v7_nnsm_e1000r500_180430.nc</map>
      <map name="ROF2OCN_ICE_RMAPNAME">cpl/gridmaps/rx1/map_rx1_to_gx3v7_nnsm_e1000r500_180430.nc</map>
    </gridmap>
    <gridmap rof_grid="rx1" ocn_grid="gx1v6" >
      <map name="ROF2OCN_LIQ_RMAPNAME">cpl/gridmaps/rx1/map_rx1_to_gx1v6_nn_open_ocean_nnsm_e1000r300_marginal_sea_170503.nc</map>
      <map name="ROF2OCN_ICE_RMAPNAME">cpl/gridmaps/rx1/map_rx1_to_gx1v6_nnsm_e1000r300_170503.nc</map>
    </gridmap>
    <gridmap rof_grid="rx1" ocn_grid="gx1v7" >
      <map name="ROF2OCN_LIQ_RMAPNAME">cpl/gridmaps/rx1/map_rx1_to_gx1v7_nn_open_ocean_nnsm_e1000r300_marginal_sea_170413.nc</map>
      <map name="ROF2OCN_ICE_RMAPNAME">cpl/gridmaps/rx1/map_rx1_to_gx1v7_nnsm_e1000r300_170413.nc</map>
    </gridmap>
    <gridmap rof_grid="rx1" ocn_grid="tx1v1" >
      <map name="ROF2OCN_LIQ_RMAPNAME">cpl/gridmaps/rx1/map_rx1_to_tx1v1_e1000r300_161214.nc</map>
      <map name="ROF2OCN_ICE_RMAPNAME">cpl/gridmaps/rx1/map_rx1_to_tx1v1_e1000r300_161214.nc</map>
    </gridmap>
    <gridmap rof_grid="rx1" ocn_grid="tn1v3" >
      <map name="ROF2OCN_LIQ_RMAPNAME">cpl/cpl6/map_rx1_to_tn1v3_e1000r300_160414.nc</map>
      <map name="ROF2OCN_ICE_RMAPNAME">cpl/cpl6/map_rx1_to_tn1v3_e1000r300_160414.nc</map>
    </gridmap>
    <gridmap rof_grid="rx1" ocn_grid="tn0.25v3" >
      <map name="ROF2OCN_LIQ_RMAPNAME">cpl/cpl6/map_rx1_to_tn0.25v3_e1000r300_160721.nc</map>
      <map name="ROF2OCN_ICE_RMAPNAME">cpl/cpl6/map_rx1_to_tn0.25v3_e1000r300_160721.nc</map>
    </gridmap>
    <gridmap rof_grid="rx1" ocn_grid="tx0.1v2" >
      <map name="ROF2OCN_LIQ_RMAPNAME">cpl/cpl6/map_rx1_to_tx0.1v2_e1000r200_090624.nc</map>
      <map name="ROF2OCN_ICE_RMAPNAME">cpl/cpl6/map_rx1_to_tx0.1v2_e1000r200_090624.nc</map>
    </gridmap>
    <gridmap rof_grid="rx1" ocn_grid="tx0.1v3" >
      <map name="ROF2OCN_LIQ_RMAPNAME">cpl/cpl6/map_rx1_to_tx0.1v3_nnsm_e1000r200_170914.nc</map>
      <map name="ROF2OCN_ICE_RMAPNAME">cpl/cpl6/map_rx1_to_tx0.1v3_nnsm_e1000r200_170914.nc</map>
    </gridmap>
    <gridmap rof_grid="rx1" ocn_grid="oQU120" >
      <map name="ROF2OCN_LIQ_RMAPNAME">cpl/gridmaps/rx1/map_rx1_to_oQU120_nn.160527.nc</map>
      <map name="ROF2OCN_ICE_RMAPNAME">cpl/gridmaps/rx1/map_rx1_to_oQU120_nn.160527.nc</map>
    </gridmap>

    <gridmap rof_grid="r05" ocn_grid="gx3v7" >
      <map name="ROF2OCN_LIQ_RMAPNAME">cpl/gridmaps/r05/map_r05_to_gx3v7_nnsm_e1000r500_180430.nc</map>
      <map name="ROF2OCN_ICE_RMAPNAME">cpl/gridmaps/r05/map_r05_to_gx3v7_nnsm_e1000r500_180430.nc</map>
    </gridmap>
    <gridmap rof_grid="r05" ocn_grid="gx1v6" >
      <map name="ROF2OCN_LIQ_RMAPNAME">cpl/gridmaps/r05/map_r05_to_gx1v6_nn_open_ocean_nnsm_e1000r300_marginal_sea_170503.nc</map>
      <map name="ROF2OCN_ICE_RMAPNAME">cpl/gridmaps/r05/map_r05_to_gx1v6_nnsm_e1000r300_170503.nc</map>
    </gridmap>
    <gridmap rof_grid="r05" ocn_grid="gx1v7" >
      <map name="ROF2OCN_LIQ_RMAPNAME">cpl/gridmaps/r05/map_r05_to_gx1v7_nn_open_ocean_nnsm_e1000r300_marginal_sea_170413.nc</map>
      <map name="ROF2OCN_ICE_RMAPNAME">cpl/gridmaps/r05/map_r05_to_gx1v7_nnsm_e1000r300_170413.nc</map>
    </gridmap>
    <gridmap rof_grid="r05" ocn_grid="tx1v1" >
      <map name="ROF2OCN_LIQ_RMAPNAME">cpl/gridmaps/r05/map_r05_to_tx1v1_e1000r500_161214.nc</map>
      <map name="ROF2OCN_ICE_RMAPNAME">cpl/gridmaps/r05/map_r05_to_tx1v1_e1000r500_161214.nc</map>
    </gridmap>
    <gridmap rof_grid="r05" ocn_grid="tn1v3" >
      <map name="ROF2OCN_LIQ_RMAPNAME">cpl/cpl6/map_r05_to_tn1v3_e1000r300_160414.nc</map>
      <map name="ROF2OCN_ICE_RMAPNAME">cpl/cpl6/map_r05_to_tn1v3_e1000r300_160414.nc</map>
    </gridmap>
    <gridmap rof_grid="r05" ocn_grid="tn0.25v3" >
      <map name="ROF2OCN_LIQ_RMAPNAME">cpl/cpl6/map_r05_to_tn0.25v3_e1000r300_160721.nc</map>
      <map name="ROF2OCN_ICE_RMAPNAME">cpl/cpl6/map_r05_to_tn0.25v3_e1000r300_160721.nc</map>
    </gridmap>
    <gridmap rof_grid="r05" ocn_grid="tx0.1v2" >
      <map name="ROF2OCN_LIQ_RMAPNAME">cpl/cpl6/map_r05_to_tx0.1v2_r500e1000_080620.nc</map>
      <map name="ROF2OCN_ICE_RMAPNAME">cpl/cpl6/map_r05_to_tx0.1v2_r500e1000_080620.nc</map>
    </gridmap>

    <gridmap rof_grid="r01" ocn_grid="gx1v6" >
      <map name="ROF2OCN_LIQ_RMAPNAME">cpl/cpl6/map_r01_to_gx1v6_120711.nc</map>
      <map name="ROF2OCN_ICE_RMAPNAME">cpl/cpl6/map_r01_to_gx1v6_120711.nc</map>
    </gridmap>

    <gridmap rof_grid="JRA025" ocn_grid="gx1v7" >
      <map name="ROF2OCN_LIQ_RMAPNAME">cpl/gridmaps/rJRA025/map_JRA025m_to_gx1v7_nn_open_ocean_nnsm_e1000r300_marginal_sea_170801.nc</map>
      <map name="ROF2OCN_ICE_RMAPNAME">cpl/gridmaps/rJRA025/map_JRA025m_to_gx1v7_e1000r300_170801.nc</map>
    </gridmap>
    <gridmap rof_grid="JRA025" ocn_grid="tx0.1v2" >
      <map name="ROF2OCN_LIQ_RMAPNAME">cpl/gridmaps/rJRA025/map_JRA025m_to_tx0.1v2_e333r100_170619.nc</map>
      <map name="ROF2OCN_ICE_RMAPNAME">cpl/gridmaps/rJRA025/map_JRA025m_to_tx0.1v2_e333r100_170619.nc</map>
    </gridmap>
    <gridmap rof_grid="JRA025" ocn_grid="tx0.1v3" >
      <map name="ROF2OCN_LIQ_RMAPNAME">cpl/gridmaps/rJRA025/map_JRA025m_to_tx0.1v3_e333r100_170830.nc</map>
      <map name="ROF2OCN_ICE_RMAPNAME">cpl/gridmaps/rJRA025/map_JRA025m_to_tx0.1v3_e333r100_170830.nc</map>
    </gridmap>

    <!-- ======================================================== -->
    <!-- gridS: lnd to glc and glc to lnd mapping                 -->
    <!--                                                          -->
    <!-- Note that we use aave maps for GLC2LND_SMAPNAME, because -->
    <!-- glc is typically much higher resolution than lnd, which  -->
    <!-- means that area-conservative remapping is preferable.    -->
    <!-- ======================================================== -->

    <!-- ====================  -->
    <!-- GLC: gland4           -->
    <!-- ====================  -->

    <gridmap lnd_grid="0.47x0.63" glc_grid="gland4" >
      <map name="LND2GLC_FMAPNAME">cpl/gridmaps/fv0.47x0.63/map_fv0.47x0.63_TO_gland4km_aave.171105.nc</map>
      <map name="LND2GLC_SMAPNAME">cpl/gridmaps/fv0.47x0.63/map_fv0.47x0.63_TO_gland4km_blin.171105.nc</map>
      <map name="GLC2LND_FMAPNAME">cpl/gridmaps/gland4km/map_gland4km_TO_fv0.47x0.63_aave.171105.nc</map>
      <map name="GLC2LND_SMAPNAME">cpl/gridmaps/gland4km/map_gland4km_TO_fv0.47x0.63_aave.171105.nc</map>
    </gridmap>

    <gridmap lnd_grid="0.9x1.25" glc_grid="gland4" >
      <map name="LND2GLC_FMAPNAME">cpl/gridmaps/fv0.9x1.25/map_fv0.9x1.25_TO_gland4km_aave.170429.nc</map>
      <map name="LND2GLC_SMAPNAME">cpl/gridmaps/fv0.9x1.25/map_fv0.9x1.25_TO_gland4km_blin.170429.nc</map>
      <map name="GLC2LND_FMAPNAME">cpl/gridmaps/gland4km/map_gland4km_TO_fv0.9x1.25_aave.170429.nc</map>
      <map name="GLC2LND_SMAPNAME">cpl/gridmaps/gland4km/map_gland4km_TO_fv0.9x1.25_aave.170429.nc</map>
    </gridmap>

    <gridmap lnd_grid="1.9x2.5" glc_grid="gland4" >
      <map name="LND2GLC_FMAPNAME">cpl/gridmaps/fv1.9x2.5/map_fv1.9x2.5_TO_gland4km_aave.170429.nc</map>
      <map name="LND2GLC_SMAPNAME">cpl/gridmaps/fv1.9x2.5/map_fv1.9x2.5_TO_gland4km_blin.170429.nc</map>
      <map name="GLC2LND_FMAPNAME">cpl/gridmaps/gland4km/map_gland4km_TO_fv1.9x2.5_aave.170429.nc</map>
      <map name="GLC2LND_SMAPNAME">cpl/gridmaps/gland4km/map_gland4km_TO_fv1.9x2.5_aave.170429.nc</map>
    </gridmap>

    <gridmap lnd_grid="T31" glc_grid="gland4" >
      <map name="LND2GLC_FMAPNAME">cpl/gridmaps/T31/map_T31_TO_gland4km_aave.170429.nc</map>
      <map name="LND2GLC_SMAPNAME">cpl/gridmaps/T31/map_T31_TO_gland4km_blin.170429.nc</map>
      <map name="GLC2LND_FMAPNAME">cpl/gridmaps/gland4km/map_gland4km_TO_T31_aave.170429.nc</map>
      <map name="GLC2LND_SMAPNAME">cpl/gridmaps/gland4km/map_gland4km_TO_T31_aave.170429.nc</map>
    </gridmap>

    <gridmap lnd_grid="360x720cru" glc_grid="gland4" >
      <map name="LND2GLC_FMAPNAME">cpl/gridmaps/360x720/map_360x720_TO_gland4km_aave.170429.nc</map>
      <map name="LND2GLC_SMAPNAME">cpl/gridmaps/360x720/map_360x720_TO_gland4km_blin.170429.nc</map>
      <map name="GLC2LND_FMAPNAME">cpl/gridmaps/gland4km/map_gland4km_TO_360x720_aave.170429.nc</map>
      <map name="GLC2LND_SMAPNAME">cpl/gridmaps/gland4km/map_gland4km_TO_360x720_aave.170429.nc</map>
    </gridmap>

    <gridmap lnd_grid="10x15" glc_grid="gland4" >
      <map name="LND2GLC_FMAPNAME">cpl/gridmaps/fv10x15/map_fv10x15_TO_gland4km_aave.170429.nc</map>
      <map name="LND2GLC_SMAPNAME">cpl/gridmaps/fv10x15/map_fv10x15_TO_gland4km_blin.170429.nc</map>
      <map name="GLC2LND_FMAPNAME">cpl/gridmaps/gland4km/map_gland4km_TO_fv10x15_aave.170429.nc</map>
      <map name="GLC2LND_SMAPNAME">cpl/gridmaps/gland4km/map_gland4km_TO_fv10x15_aave.170429.nc</map>
    </gridmap>

    <gridmap lnd_grid="4x5" glc_grid="gland4" >
      <map name="LND2GLC_FMAPNAME">cpl/gridmaps/fv4x5/map_fv4x5_TO_gland4km_aave.170429.nc</map>
      <map name="LND2GLC_SMAPNAME">cpl/gridmaps/fv4x5/map_fv4x5_TO_gland4km_blin.170429.nc</map>
      <map name="GLC2LND_FMAPNAME">cpl/gridmaps/gland4km/map_gland4km_TO_fv4x5_aave.170429.nc</map>
      <map name="GLC2LND_SMAPNAME">cpl/gridmaps/gland4km/map_gland4km_TO_fv4x5_aave.170429.nc</map>
    </gridmap>

    <gridmap lnd_grid="ne16np4" glc_grid="gland4" >
      <map name="LND2GLC_FMAPNAME">cpl/gridmaps/ne16np4/map_ne16np4_TO_gland4km_aave.170429.nc</map>
      <map name="LND2GLC_SMAPNAME">cpl/gridmaps/ne16np4/map_ne16np4_TO_gland4km_blin.170429.nc</map>
      <map name="GLC2LND_FMAPNAME">cpl/gridmaps/gland4km/map_gland4km_TO_ne16np4_aave.170429.nc</map>
      <map name="GLC2LND_SMAPNAME">cpl/gridmaps/gland4km/map_gland4km_TO_ne16np4_aave.170429.nc</map>
    </gridmap>

    <gridmap lnd_grid="ne30np4" glc_grid="gland4" >
      <map name="LND2GLC_FMAPNAME">cpl/gridmaps/ne30np4/map_ne30np4_TO_gland4km_aave.170429.nc</map>
      <map name="LND2GLC_SMAPNAME">cpl/gridmaps/ne30np4/map_ne30np4_TO_gland4km_blin.170429.nc</map>
      <map name="GLC2LND_FMAPNAME">cpl/gridmaps/gland4km/map_gland4km_TO_ne30np4_aave.170429.nc</map>
      <map name="GLC2LND_SMAPNAME">cpl/gridmaps/gland4km/map_gland4km_TO_ne30np4_aave.170429.nc</map>
    </gridmap>

    <gridmap lnd_grid="ne120np4" glc_grid="gland4" >
      <map name="LND2GLC_FMAPNAME">cpl/gridmaps/ne120np4/map_ne120np4_TO_gland4km_aave.170429.nc</map>
      <map name="LND2GLC_SMAPNAME">cpl/gridmaps/ne120np4/map_ne120np4_TO_gland4km_blin.170429.nc</map>
      <map name="GLC2LND_FMAPNAME">cpl/gridmaps/gland4km/map_gland4km_TO_ne120np4_aave.170429.nc</map>
      <map name="GLC2LND_SMAPNAME">cpl/gridmaps/gland4km/map_gland4km_TO_ne120np4_aave.170429.nc</map>
    </gridmap>

    <!-- ====================  -->
    <!-- GLC: gland5UM         -->
    <!-- ====================  -->

    <gridmap lnd_grid="0.9x1.25" glc_grid="gland5UM" >
      <map name="LND2GLC_FMAPNAME">cpl/gridmaps/fv0.9x1.25/map_fv0.9x1.25_TO_gland5km_aave.150514.nc</map>
      <map name="LND2GLC_SMAPNAME">cpl/gridmaps/fv0.9x1.25/map_fv0.9x1.25_TO_gland5km_blin.150514.nc</map>
      <map name="GLC2LND_FMAPNAME">cpl/gridmaps/gland5km/map_gland5km_TO_fv0.9x1.25_aave.150514.nc</map>
      <map name="GLC2LND_SMAPNAME">cpl/gridmaps/gland5km/map_gland5km_TO_fv0.9x1.25_aave.150514.nc</map>
    </gridmap>

    <gridmap lnd_grid="1.9x2.5" glc_grid="gland5UM" >
      <map name="LND2GLC_FMAPNAME">cpl/gridmaps/fv1.9x2.5/map_fv1.9x2.5_TO_gland5km_aave.150514.nc</map>
      <map name="LND2GLC_SMAPNAME">cpl/gridmaps/fv1.9x2.5/map_fv1.9x2.5_TO_gland5km_blin.150514.nc</map>
      <map name="GLC2LND_FMAPNAME">cpl/gridmaps/gland5km/map_gland5km_TO_fv1.9x2.5_aave.150514.nc</map>
      <map name="GLC2LND_SMAPNAME">cpl/gridmaps/gland5km/map_gland5km_TO_fv1.9x2.5_aave.150514.nc</map>
    </gridmap>

    <gridmap lnd_grid="T31" glc_grid="gland5UM" >
      <map name="LND2GLC_FMAPNAME">cpl/gridmaps/T31/map_T31_TO_gland5km_aave.150514.nc</map>
      <map name="LND2GLC_SMAPNAME">cpl/gridmaps/T31/map_T31_TO_gland5km_blin.150514.nc</map>
      <map name="GLC2LND_FMAPNAME">cpl/gridmaps/gland5km/map_gland5km_TO_T31_aave.150514.nc</map>
      <map name="GLC2LND_SMAPNAME">cpl/gridmaps/gland5km/map_gland5km_TO_T31_aave.150514.nc</map>
    </gridmap>

    <gridmap lnd_grid="360x720cru" glc_grid="gland5UM" >
      <map name="LND2GLC_FMAPNAME">cpl/gridmaps/360x720/map_360x720_TO_gland5km_aave.160329.nc</map>
      <map name="LND2GLC_SMAPNAME">cpl/gridmaps/360x720/map_360x720_TO_gland5km_blin.160329.nc</map>
      <map name="GLC2LND_FMAPNAME">cpl/gridmaps/gland5km/map_gland5km_TO_360x720_aave.160329.nc</map>
      <map name="GLC2LND_SMAPNAME">cpl/gridmaps/gland5km/map_gland5km_TO_360x720_aave.160329.nc</map>
    </gridmap>

    <gridmap lnd_grid="10x15" glc_grid="gland5UM" >
      <map name="LND2GLC_FMAPNAME">cpl/gridmaps/fv10x15/map_fv10x15_TO_gland5km_aave.160329.nc</map>
      <map name="LND2GLC_SMAPNAME">cpl/gridmaps/fv10x15/map_fv10x15_TO_gland5km_blin.160329.nc</map>
      <map name="GLC2LND_FMAPNAME">cpl/gridmaps/gland5km/map_gland5km_TO_fv10x15_aave.160329.nc</map>
      <map name="GLC2LND_SMAPNAME">cpl/gridmaps/gland5km/map_gland5km_TO_fv10x15_aave.160329.nc</map>
    </gridmap>

    <gridmap lnd_grid="4x5" glc_grid="gland5UM" >
      <map name="LND2GLC_FMAPNAME">cpl/gridmaps/fv4x5/map_fv4x5_TO_gland5km_aave.160329.nc</map>
      <map name="LND2GLC_SMAPNAME">cpl/gridmaps/fv4x5/map_fv4x5_TO_gland5km_blin.160329.nc</map>
      <map name="GLC2LND_FMAPNAME">cpl/gridmaps/gland5km/map_gland5km_TO_fv4x5_aave.160329.nc</map>
      <map name="GLC2LND_SMAPNAME">cpl/gridmaps/gland5km/map_gland5km_TO_fv4x5_aave.160329.nc</map>
    </gridmap>

    <gridmap lnd_grid="ne16np4" glc_grid="gland5UM" >
      <map name="LND2GLC_FMAPNAME">cpl/gridmaps/ne16np4/map_ne16np4_TO_gland5km_aave.160329.nc</map>
      <map name="LND2GLC_SMAPNAME">cpl/gridmaps/ne16np4/map_ne16np4_TO_gland5km_blin.160329.nc</map>
      <map name="GLC2LND_FMAPNAME">cpl/gridmaps/gland5km/map_gland5km_TO_ne16np4_aave.160329.nc</map>
      <map name="GLC2LND_SMAPNAME">cpl/gridmaps/gland5km/map_gland5km_TO_ne16np4_aave.160329.nc</map>
    </gridmap>

    <gridmap lnd_grid="ne30np4" glc_grid="gland5UM" >
      <map name="LND2GLC_FMAPNAME">cpl/gridmaps/ne30np4/map_ne30np4_TO_gland5km_aave.160329.nc</map>
      <map name="LND2GLC_SMAPNAME">cpl/gridmaps/ne30np4/map_ne30np4_TO_gland5km_blin.160329.nc</map>
      <map name="GLC2LND_FMAPNAME">cpl/gridmaps/gland5km/map_gland5km_TO_ne30np4_aave.160329.nc</map>
      <map name="GLC2LND_SMAPNAME">cpl/gridmaps/gland5km/map_gland5km_TO_ne30np4_aave.160329.nc</map>
    </gridmap>

    <gridmap lnd_grid="ne120np4" glc_grid="gland5UM" >
      <map name="LND2GLC_FMAPNAME">cpl/gridmaps/ne120np4/map_ne120np4_TO_gland5km_aave.160329.nc</map>
      <map name="LND2GLC_SMAPNAME">cpl/gridmaps/ne120np4/map_ne120np4_TO_gland5km_blin.160329.nc</map>
      <map name="GLC2LND_FMAPNAME">cpl/gridmaps/gland5km/map_gland5km_TO_ne120np4_aave.160329.nc</map>
      <map name="GLC2LND_SMAPNAME">cpl/gridmaps/gland5km/map_gland5km_TO_ne120np4_aave.160329.nc</map>
    </gridmap>

    <!-- ====================  -->
    <!-- GLC: gland20          -->
    <!-- ====================  -->

    <gridmap lnd_grid="0.9x1.25" glc_grid="gland20" >
      <map name="LND2GLC_FMAPNAME">cpl/gridmaps/fv0.9x1.25/map_fv0.9x1.25_TO_gland20km_aave.150514.nc</map>
      <map name="LND2GLC_SMAPNAME">cpl/gridmaps/fv0.9x1.25/map_fv0.9x1.25_TO_gland20km_blin.150514.nc</map>
      <map name="GLC2LND_FMAPNAME">cpl/gridmaps/gland20km/map_gland20km_TO_fv0.9x1.25_aave.150514.nc</map>
      <map name="GLC2LND_SMAPNAME">cpl/gridmaps/gland20km/map_gland20km_TO_fv0.9x1.25_aave.150514.nc</map>
    </gridmap>

    <gridmap lnd_grid="1.9x2.5" glc_grid="gland20" >
      <map name="LND2GLC_FMAPNAME">cpl/gridmaps/fv1.9x2.5/map_fv1.9x2.5_TO_gland20km_aave.150514.nc</map>
      <map name="LND2GLC_SMAPNAME">cpl/gridmaps/fv1.9x2.5/map_fv1.9x2.5_TO_gland20km_blin.150514.nc</map>
      <map name="GLC2LND_FMAPNAME">cpl/gridmaps/gland20km/map_gland20km_TO_fv1.9x2.5_aave.150514.nc</map>
      <map name="GLC2LND_SMAPNAME">cpl/gridmaps/gland20km/map_gland20km_TO_fv1.9x2.5_aave.150514.nc</map>
    </gridmap>

    <gridmap lnd_grid="T31" glc_grid="gland20" >
      <map name="LND2GLC_FMAPNAME">cpl/gridmaps/T31/map_T31_TO_gland20km_aave.150514.nc</map>
      <map name="LND2GLC_SMAPNAME">cpl/gridmaps/T31/map_T31_TO_gland20km_blin.150514.nc</map>
      <map name="GLC2LND_FMAPNAME">cpl/gridmaps/gland20km/map_gland20km_TO_T31_aave.150514.nc</map>
      <map name="GLC2LND_SMAPNAME">cpl/gridmaps/gland20km/map_gland20km_TO_T31_aave.150514.nc</map>
    </gridmap>

    <gridmap lnd_grid="360x720cru" glc_grid="gland20" >
      <map name="LND2GLC_FMAPNAME">cpl/gridmaps/360x720/map_360x720_TO_gland20km_aave.160329.nc</map>
      <map name="LND2GLC_SMAPNAME">cpl/gridmaps/360x720/map_360x720_TO_gland20km_blin.160329.nc</map>
      <map name="GLC2LND_FMAPNAME">cpl/gridmaps/gland20km/map_gland20km_TO_360x720_aave.160329.nc</map>
      <map name="GLC2LND_SMAPNAME">cpl/gridmaps/gland20km/map_gland20km_TO_360x720_aave.160329.nc</map>
    </gridmap>

    <gridmap lnd_grid="10x15" glc_grid="gland20" >
      <map name="LND2GLC_FMAPNAME">cpl/gridmaps/fv10x15/map_fv10x15_TO_gland20km_aave.160329.nc</map>
      <map name="LND2GLC_SMAPNAME">cpl/gridmaps/fv10x15/map_fv10x15_TO_gland20km_blin.160329.nc</map>
      <map name="GLC2LND_FMAPNAME">cpl/gridmaps/gland20km/map_gland20km_TO_fv10x15_aave.160329.nc</map>
      <map name="GLC2LND_SMAPNAME">cpl/gridmaps/gland20km/map_gland20km_TO_fv10x15_aave.160329.nc</map>
    </gridmap>

    <gridmap lnd_grid="4x5" glc_grid="gland20" >
      <map name="LND2GLC_FMAPNAME">cpl/gridmaps/fv4x5/map_fv4x5_TO_gland20km_aave.160329.nc</map>
      <map name="LND2GLC_SMAPNAME">cpl/gridmaps/fv4x5/map_fv4x5_TO_gland20km_blin.160329.nc</map>
      <map name="GLC2LND_FMAPNAME">cpl/gridmaps/gland20km/map_gland20km_TO_fv4x5_aave.160329.nc</map>
      <map name="GLC2LND_SMAPNAME">cpl/gridmaps/gland20km/map_gland20km_TO_fv4x5_aave.160329.nc</map>
    </gridmap>

    <gridmap lnd_grid="ne16np4" glc_grid="gland20" >
      <map name="LND2GLC_FMAPNAME">cpl/gridmaps/ne16np4/map_ne16np4_TO_gland20km_aave.160329.nc</map>
      <map name="LND2GLC_SMAPNAME">cpl/gridmaps/ne16np4/map_ne16np4_TO_gland20km_blin.160329.nc</map>
      <map name="GLC2LND_FMAPNAME">cpl/gridmaps/gland20km/map_gland20km_TO_ne16np4_aave.160329.nc</map>
      <map name="GLC2LND_SMAPNAME">cpl/gridmaps/gland20km/map_gland20km_TO_ne16np4_aave.160329.nc</map>
    </gridmap>

    <gridmap lnd_grid="ne30np4" glc_grid="gland20" >
      <map name="LND2GLC_FMAPNAME">cpl/gridmaps/ne30np4/map_ne30np4_TO_gland20km_aave.160329.nc</map>
      <map name="LND2GLC_SMAPNAME">cpl/gridmaps/ne30np4/map_ne30np4_TO_gland20km_blin.160329.nc</map>
      <map name="GLC2LND_FMAPNAME">cpl/gridmaps/gland20km/map_gland20km_TO_ne30np4_aave.160329.nc</map>
      <map name="GLC2LND_SMAPNAME">cpl/gridmaps/gland20km/map_gland20km_TO_ne30np4_aave.160329.nc</map>
    </gridmap>

    <gridmap lnd_grid="ne120np4" glc_grid="gland20" >
      <map name="LND2GLC_FMAPNAME">cpl/gridmaps/ne120np4/map_ne120np4_TO_gland20km_aave.160329.nc</map>
      <map name="LND2GLC_SMAPNAME">cpl/gridmaps/ne120np4/map_ne120np4_TO_gland20km_blin.160329.nc</map>
      <map name="GLC2LND_FMAPNAME">cpl/gridmaps/gland20km/map_gland20km_TO_ne120np4_aave.160329.nc</map>
      <map name="GLC2LND_SMAPNAME">cpl/gridmaps/gland20km/map_gland20km_TO_ne120np4_aave.160329.nc</map>
    </gridmap>

    <!-- ======================================================== -->
    <!-- GRIDS: glc to ocn mapping                                -->
    <!--                                                          -->
    <!-- Eventually we will also want glc to ice mapping files.   -->
    <!-- These will likely differ from the glc to ocn mapping     -->
    <!-- files in their degree of smoothing (or they may not be   -->
    <!-- smoothed at all). But for now we are only specifying     -->
    <!-- glc to ocn mapping files. (By default, glc to ice        -->
    <!-- mapping is turned off in the system.)                    -->
    <!-- ======================================================== -->

    <gridmap ocn_grid="gx1v6" glc_grid="gland4" >
      <map name="GLC2OCN_LIQ_RMAPNAME">cpl/gridmaps/gland4km/map_gland4km_to_gx1v6_nn_open_ocean_nnsm_e1000r300_marginal_sea_171105.nc</map>
      <map name="GLC2OCN_ICE_RMAPNAME">cpl/gridmaps/gland4km/map_gland4km_to_gx1v6_nnsm_e1000r300_171105.nc</map>
    </gridmap>
    <gridmap ocn_grid="gx1v7" glc_grid="gland4" >
      <map name="GLC2OCN_LIQ_RMAPNAME">cpl/gridmaps/gland4km/map_gland4km_to_gx1v7_nn_open_ocean_nnsm_e1000r300_marginal_sea_171105.nc</map>
      <map name="GLC2OCN_ICE_RMAPNAME">cpl/gridmaps/gland4km/map_gland4km_to_gx1v7_nnsm_e1000r300_171105.nc</map>
    </gridmap>
    <!-- POP's estuary box model is currently not active for gx3v7, so
         we need nnsm maps for liquid as well as ice. -->
    <gridmap ocn_grid="gx3v7" glc_grid="gland4" >
      <map name="GLC2OCN_LIQ_RMAPNAME">cpl/gridmaps/gland4km/map_gland4km_to_gx3v7_nnsm_e1000r500_180502.nc</map>
      <map name="GLC2OCN_ICE_RMAPNAME">cpl/gridmaps/gland4km/map_gland4km_to_gx3v7_nnsm_e1000r500_180502.nc</map>
    </gridmap>

    <gridmap ocn_grid="gx1v6" glc_grid="gland5UM" >
      <map name="GLC2OCN_LIQ_RMAPNAME">cpl/gridmaps/gland5km/map_gland5km_to_gx1v6_nn_open_ocean_nnsm_e1000r300_marginal_sea_171105.nc</map>
      <map name="GLC2OCN_ICE_RMAPNAME">cpl/gridmaps/gland5km/map_gland5km_to_gx1v6_nnsm_e1000r300_171105.nc</map>
    </gridmap>
    <gridmap ocn_grid="gx1v7" glc_grid="gland5UM" >
      <map name="GLC2OCN_LIQ_RMAPNAME">cpl/gridmaps/gland5km/map_gland5km_to_gx1v7_nn_open_ocean_nnsm_e1000r300_marginal_sea_171105.nc</map>
      <map name="GLC2OCN_ICE_RMAPNAME">cpl/gridmaps/gland5km/map_gland5km_to_gx1v7_nnsm_e1000r300_171105.nc</map>
    </gridmap>
    <!-- POP's estuary box model is currently not active for gx3v7, so
         we need nnsm maps for liquid as well as ice. -->
    <gridmap ocn_grid="gx3v7" glc_grid="gland5UM" >
      <map name="GLC2OCN_LIQ_RMAPNAME">cpl/gridmaps/gland5km/map_gland5km_to_gx3v7_nnsm_e1000r500_180502.nc</map>
      <map name="GLC2OCN_ICE_RMAPNAME">cpl/gridmaps/gland5km/map_gland5km_to_gx3v7_nnsm_e1000r500_180502.nc</map>
    </gridmap>

    <gridmap ocn_grid="gx1v6" glc_grid="gland20" >
      <map name="GLC2OCN_LIQ_RMAPNAME">cpl/gridmaps/gland20km/map_gland20km_to_gx1v6_nn_open_ocean_nnsm_e1000r300_marginal_sea_171105.nc</map>
      <map name="GLC2OCN_ICE_RMAPNAME">cpl/gridmaps/gland20km/map_gland20km_to_gx1v6_nnsm_e1000r300_171105.nc</map>
    </gridmap>
    <gridmap ocn_grid="gx1v7" glc_grid="gland20" >
      <map name="GLC2OCN_LIQ_RMAPNAME">cpl/gridmaps/gland20km/map_gland20km_to_gx1v7_nn_open_ocean_nnsm_e1000r300_marginal_sea_171105.nc</map>
      <map name="GLC2OCN_ICE_RMAPNAME">cpl/gridmaps/gland20km/map_gland20km_to_gx1v7_nnsm_e1000r300_171105.nc</map>
    </gridmap>
    <!-- POP's estuary box model is currently not active for gx3v7, so
         we need nnsm maps for liquid as well as ice. -->
    <gridmap ocn_grid="gx3v7" glc_grid="gland20" >
      <map name="GLC2OCN_LIQ_RMAPNAME">cpl/gridmaps/gland20km/map_gland20km_to_gx3v7_nnsm_e1000r500_180502.nc</map>
      <map name="GLC2OCN_ICE_RMAPNAME">cpl/gridmaps/gland20km/map_gland20km_to_gx3v7_nnsm_e1000r500_180502.nc</map>
    </gridmap>

  </gridmaps>
>>>>>>> c5bd8567

</grid_data><|MERGE_RESOLUTION|>--- conflicted
+++ resolved
@@ -1228,18 +1228,15 @@
       <file grid="ocnice"  mask="gx1v6">domain.ocn.0.9x1.25_gx1v6_090403.nc</file>
       <file grid="atm|lnd" mask="gx1v7">domain.lnd.fv0.9x1.25_gx1v7.151020.nc</file>
       <file grid="ocnice"  mask="gx1v7">domain.ocn.fv0.9x1.25_gx1v7.151020.nc</file>
-<<<<<<< HEAD
       <file grid="atm|lnd" mask="tx0.66v1">domain.lnd.fv0.9x1.25_tx0.66v1.190314.nc</file>
       <file grid="ocnice"  mask="tx0.66v1">domain.ocn.fv0.9x1.25_tx0.66v1.190314.nc</file>
-      <mesh driver="nuopc">$DIN_LOC_ROOT/share/meshes/fv0.9x1.25_141008_polemod_ESMFmesh.nc</mesh>
-=======
       <file grid="atm|lnd" mask="tn1v3">domain.lnd.fv0.9x1.25_tn1v3.160414.nc</file>
       <file grid="ocnice"  mask="tn1v3">domain.ocn.fv0.9x1.25_tn1v3.160414.nc</file>
       <file grid="atm|lnd" mask="tn0.25v3">domain.lnd.fv0.9x1.25_tn0.25v3.160721.nc</file>
       <file grid="ocnice"  mask="tn0.25v3">domain.ocn.fv0.9x1.25_tn0.25v3.160721.nc</file>
       <file grid="atm|lnd" mask="null">/glade/u/home/benedict/ys/datain/domain.aqua.fv0.9x1.25.nc</file>
       <file grid="ocnice"  mask="null">/glade/u/home/benedict/ys/datain/domain.aqua.fv0.9x1.25.nc</file>
->>>>>>> c5bd8567
+      <mesh driver="nuopc">$DIN_LOC_ROOT/share/meshes/fv0.9x1.25_141008_polemod_ESMFmesh.nc</mesh>
       <desc>0.9x1.25 is FV 1-deg grid:</desc>
     </domain>
 
@@ -1302,7 +1299,6 @@
 
     <domain name="T62">
       <nx>192</nx>  <ny>96</ny>
-<<<<<<< HEAD
       <file grid="atm|lnd" mask="gx1v7"   >$DIN_LOC_ROOT/share/domains/domain.lnd.T62_gx1v7.151008.nc</file>
       <file grid="atm|lnd" mask="gx1v6"   >$DIN_LOC_ROOT/share/domains/domain.lnd.T62_gx1v6.090320.nc</file>
       <file grid="atm|lnd" mask="gx3v7"   >$DIN_LOC_ROOT/share/domains/domain.lnd.T62_gx3v7.090911.nc</file>
@@ -1315,21 +1311,9 @@
       <file grid="ocnice"  mask="gx1v7"   >$DIN_LOC_ROOT/share/domains/domain.ocn.T62_gx1v7.151008.nc</file>
       <file grid="ocnice"  mask="gx3v7"   >$DIN_LOC_ROOT/share/domains/domain.ocn.T62_gx3v7.130409.nc</file>
       <file grid="ocnice"  mask="tx0.66v1">$DIN_LOC_ROOT/share/domains/domain.ocn.T62_tx0.66v1.190425.nc</file>
-      <mesh driver="nuopc">$DIN_LOC_ROOT/share/meshes/T62_040121_ESMFmesh.nc</mesh>
-=======
-      <file grid="atm|lnd" mask="gx1v7">$DIN_LOC_ROOT/share/domains/domain.lnd.T62_gx1v7.151008.nc</file>
-      <file grid="atm|lnd" mask="gx1v6">$DIN_LOC_ROOT/share/domains/domain.lnd.T62_gx1v6.090320.nc</file>
-      <file grid="atm|lnd" mask="gx3v7">$DIN_LOC_ROOT/share/domains/domain.lnd.T62_gx3v7.090911.nc</file>
-      <file grid="atm|lnd" mask="tx1v1">$DIN_LOC_ROOT/share/domains/domain.lnd.T62_tx1v1.090122.nc</file>
       <file grid="atm|lnd" mask="tn1v3">$DIN_LOC_ROOT/share/domains/domain.lnd.T62_tn1v3.160414.nc</file>
       <file grid="atm|lnd" mask="tn0.25v3">$DIN_LOC_ROOT/share/domains/domain.lnd.T62_tn0.25v3.160721.nc</file>
-      <file grid="atm|lnd" mask="tx0.1v2">$DIN_LOC_ROOT/share/domains/domain.lnd.T62_tx0.1v2_090623.nc</file>
-      <file grid="atm|lnd" mask="tx0.1v3">$DIN_LOC_ROOT/share/domains/domain.lnd.T62_tx0.1v3.170929.nc</file>
-      <file grid="atm|lnd" mask="oQU120">$DIN_LOC_ROOT/share/domains/domain.lnd.T62_oQU120.160325.nc</file>
-      <file grid="ocnice" mask="gx1v6">$DIN_LOC_ROOT/share/domains/domain.ocn.T62_gx1v6.130409.nc</file>
-      <file grid="ocnice" mask="gx1v7">$DIN_LOC_ROOT/share/domains/domain.ocn.T62_gx1v7.151008.nc</file>
-      <file grid="ocnice" mask="gx3v7">$DIN_LOC_ROOT/share/domains/domain.ocn.T62_gx3v7.130409.nc</file>
->>>>>>> c5bd8567
+      <mesh driver="nuopc">$DIN_LOC_ROOT/share/meshes/T62_040121_ESMFmesh.nc</mesh>
       <desc>T62 is Gaussian grid:</desc>
     </domain>
 
@@ -1601,7 +1585,6 @@
       <support>Experimental tripole ocean grid</support>
     </domain>
 
-<<<<<<< HEAD
     <domain name="oQU120">
       <nx>28574</nx>  <ny>1</ny>
       <file mask="oQU120">$DIN_LOC_ROOT/share/domains/domain.ocn.oQU120.160325.nc</file>
@@ -1612,7 +1595,7 @@
     <!-- ======================================================== -->
     <!-- ROF domains -->
     <!-- ======================================================== -->
-=======
+
     <domain name="tn1v3">
       <nx>360</nx> <ny>291</ny>
       <file grid="ocnice">$DIN_LOC_ROOT/share/domains/domain.ocn.tn1v3.160414.nc</file>
@@ -1626,7 +1609,6 @@
       <desc>tn0.25v3 is NEMO ORCA1 tripole grid at 1/4 deg (reduced eORCA):</desc>
       <support>NEMO ORCA1 tripole ocean grid</support>
     </domain>
->>>>>>> c5bd8567
 
     <domain name="rx1">
       <nx>360</nx> <ny>180</ny>
@@ -1733,872 +1715,8 @@
     <required_gridmap grid1="lnd_grid" grid2="rof_grid">ROF2LND_FMAPNAME</required_gridmap>
   </required_gridmaps>
 
-<<<<<<< HEAD
   <xi:include href="config_grids_mct.xml"/>
   <xi:include href="config_grids_nuopc.xml"/>
   <xi:include href="config_grids_common.xml"/>
-=======
-  <gridmaps>
-
-    <!--- atm to ocean and ocean to atm mapping files -->
-
-    <gridmap atm_grid="0.23x0.31" ocn_grid="gx1v6">
-      <map name="ATM2OCN_FMAPNAME">cpl/cpl6/map_fv0.23x0.31_to_gx1v6_aave_da_100423.nc</map>
-      <map name="ATM2OCN_SMAPNAME">cpl/cpl6/map_fv0.23x0.31_to_gx1v6_bilin_da_100423.nc</map>
-      <map name="ATM2OCN_VMAPNAME">cpl/cpl6/map_fv0.23x0.31_to_gx1v6_bilin_da_100423.nc</map>
-      <map name="OCN2ATM_FMAPNAME">cpl/cpl6/map_gx1v6_to_fv0.23x0.31_aave_da_100423.nc</map>
-      <map name="OCN2ATM_SMAPNAME">cpl/cpl6/map_gx1v6_to_fv0.23x0.31_aave_da_100423.nc</map>
-    </gridmap>
-
-    <gridmap atm_grid="0.23x0.31" ocn_grid="tn1v3">
-      <map name="ATM2OCN_FMAPNAME">cpl/cpl6/map_fv0.23x0.31_TO_tn1v3_aave.160414.nc</map>
-      <map name="ATM2OCN_SMAPNAME">cpl/cpl6/map_fv0.23x0.31_TO_tn1v3_blin.160414.nc</map>
-      <map name="ATM2OCN_VMAPNAME">cpl/cpl6/map_fv0.23x0.31_TO_tn1v3_blin.160414.nc</map>
-      <map name="OCN2ATM_FMAPNAME">cpl/cpl6/map_tn1v3_TO_fv0.23x0.31_aave.160414.nc</map>
-      <map name="OCN2ATM_SMAPNAME">cpl/cpl6/map_tn1v3_TO_fv0.23x0.31_aave.160414.nc</map>
-    </gridmap>
-
-    <gridmap atm_grid="0.23x0.31" ocn_grid="tn0.25v3">
-      <map name="ATM2OCN_FMAPNAME">cpl/cpl6/map_fv0.23x0.31_TO_tn0.25v3_aave.160721.nc</map>
-      <map name="ATM2OCN_SMAPNAME">cpl/cpl6/map_fv0.23x0.31_TO_tn0.25v3_blin.160721.nc</map>
-      <map name="ATM2OCN_VMAPNAME">cpl/cpl6/map_fv0.23x0.31_TO_tn0.25v3_blin.160721.nc</map>
-      <map name="OCN2ATM_FMAPNAME">cpl/cpl6/map_tn0.25v3_TO_fv0.23x0.31_aave.160721.nc</map>
-      <map name="OCN2ATM_SMAPNAME">cpl/cpl6/map_tn0.25v3_TO_fv0.23x0.31_aave.160721.nc</map>
-    </gridmap>
-
-    <gridmap atm_grid="0.23x0.31" ocn_grid="tx0.1v2">
-      <map name="ATM2OCN_FMAPNAME">cpl/cpl6/map_fv0.23x0.31_to_tx0.1v2_aave_da_090127.nc</map>
-      <map name="ATM2OCN_SMAPNAME">cpl/cpl6/map_fv0.23x0.31_to_tx0.1v2_bilin_da_090127.nc</map>
-      <map name="ATM2OCN_VMAPNAME">cpl/cpl6/map_fv0.23x0.31_to_tx0.1v2_bilin_da_090127.nc</map>
-      <map name="OCN2ATM_FMAPNAME">cpl/cpl6/map_tx0.1v2_to_fv0.23x0.31_aave_da_090127.nc</map>
-      <map name="OCN2ATM_SMAPNAME">cpl/cpl6/map_tx0.1v2_to_fv0.23x0.31_aave_da_090127.nc</map>
-    </gridmap>
-
-    <gridmap atm_grid="0.47x0.63" ocn_grid="gx1v6">
-      <map name="ATM2OCN_FMAPNAME">cpl/cpl6/map_fv0.47x0.63_to_gx1v6_aave_da_090407.nc</map>
-      <map name="ATM2OCN_SMAPNAME">cpl/cpl6/map_fv0.47x0.63_to_gx1v6_patch_090401.nc</map>
-      <map name="ATM2OCN_VMAPNAME">cpl/cpl6/map_fv0.47x0.63_to_gx1v6_patch_090401.nc</map>
-      <map name="OCN2ATM_FMAPNAME">cpl/cpl6/map_gx1v6_to_fv0.47x0.63_aave_da_090407.nc</map>
-      <map name="OCN2ATM_SMAPNAME">cpl/cpl6/map_gx1v6_to_fv0.47x0.63_aave_da_090407.nc</map>
-    </gridmap>
-
-    <gridmap atm_grid="0.47x0.63" ocn_grid="tx0.1v2">
-      <map name="ATM2OCN_FMAPNAME">cpl/cpl6/map_fv0.47x0.63_to_tx0.1v2_aave_da_090218.nc</map>
-      <map name="ATM2OCN_SMAPNAME">cpl/cpl6/map_fv0.47x0.63_to_tx0.1v2_bilin_da_090218.nc</map>
-      <map name="ATM2OCN_VMAPNAME">cpl/cpl6/map_fv0.47x0.63_to_tx0.1v2_bilin_da_090218.nc</map>
-      <map name="OCN2ATM_FMAPNAME">cpl/cpl6/map_tx0.1v2_to_fv0.47x0.63_aave_da_090218.nc</map>
-      <map name="OCN2ATM_SMAPNAME">cpl/cpl6/map_tx0.1v2_to_fv0.47x0.63_aave_da_090218.nc</map>
-    </gridmap>
-
-    <gridmap atm_grid="0.9x1.25" ocn_grid="gx1v6">
-      <map name="ATM2OCN_FMAPNAME">cpl/gridmaps/fv0.9x1.25/map_fv0.9x1.25_TO_gx1v6_aave.130322.nc</map>
-      <map name="ATM2OCN_SMAPNAME">cpl/gridmaps/fv0.9x1.25/map_fv0.9x1.25_TO_gx1v6_blin.130322.nc</map>
-      <map name="ATM2OCN_VMAPNAME">cpl/gridmaps/fv0.9x1.25/map_fv0.9x1.25_TO_gx1v6_patc.130322.nc</map>
-      <map name="OCN2ATM_FMAPNAME">cpl/gridmaps/gx1v6/map_gx1v6_TO_fv0.9x1.25_aave.130322.nc</map>
-      <map name="OCN2ATM_SMAPNAME">cpl/gridmaps/gx1v6/map_gx1v6_TO_fv0.9x1.25_aave.130322.nc</map>
-    </gridmap>
-
-    <gridmap atm_grid="0.9x1.25" ocn_grid="gx1v7">
-      <map name="ATM2OCN_FMAPNAME">cpl/gridmaps/fv0.9x1.25/map_fv0.9x1.25_TO_gx1v7_aave.151008.nc</map>
-      <map name="ATM2OCN_SMAPNAME">cpl/gridmaps/fv0.9x1.25/map_fv0.9x1.25_TO_gx1v7_blin.151008.nc</map>
-      <map name="ATM2OCN_VMAPNAME">cpl/gridmaps/fv0.9x1.25/map_fv0.9x1.25_TO_gx1v7_patc.151008.nc</map>
-      <map name="OCN2ATM_FMAPNAME">cpl/gridmaps/gx1v7/map_gx1v7_TO_fv0.9x1.25_aave.151008.nc</map>
-      <map name="OCN2ATM_SMAPNAME">cpl/gridmaps/gx1v7/map_gx1v7_TO_fv0.9x1.25_aave.151008.nc</map>
-    </gridmap>
-
-    <gridmap atm_grid="0.9x1.25" ocn_grid="tn1v3">
-      <map name="ATM2OCN_FMAPNAME">cpl/cpl6/map_fv0.9x1.25_TO_tn1v3_aave.160414.nc</map>
-      <map name="ATM2OCN_SMAPNAME">cpl/cpl6/map_fv0.9x1.25_TO_tn1v3_blin.160414.nc</map>
-      <map name="ATM2OCN_VMAPNAME">cpl/cpl6/map_fv0.9x1.25_TO_tn1v3_patc.160414.nc</map>
-      <map name="OCN2ATM_FMAPNAME">cpl/cpl6/map_tn1v3_TO_fv0.9x1.25_aave.160414.nc</map>
-      <map name="OCN2ATM_SMAPNAME">cpl/cpl6/map_tn1v3_TO_fv0.9x1.25_aave.160414.nc</map>
-    </gridmap>
-
-    <gridmap atm_grid="0.9x1.25" ocn_grid="tn0.25v3">
-      <map name="ATM2OCN_FMAPNAME">cpl/cpl6/map_fv0.9x1.25_TO_tn0.25v3_aave.160721.nc</map>
-      <map name="ATM2OCN_SMAPNAME">cpl/cpl6/map_fv0.9x1.25_TO_tn0.25v3_blin.160721.nc</map>
-      <map name="ATM2OCN_VMAPNAME">cpl/cpl6/map_fv0.9x1.25_TO_tn0.25v3_patc.160721.nc</map>
-      <map name="OCN2ATM_FMAPNAME">cpl/cpl6/map_tn0.25v3_TO_fv0.9x1.25_aave.160721.nc</map>
-      <map name="OCN2ATM_SMAPNAME">cpl/cpl6/map_tn0.25v3_TO_fv0.9x1.25_aave.160721.nc</map>
-    </gridmap>
-
-    <gridmap atm_grid="0.9x1.25" ocn_grid="mp120v1">
-      <map name="ATM2OCN_FMAPNAME">cpl/cpl6/map_fv0.9x1.25_to_mp120v1_aave_da_111004.nc</map>
-      <map name="ATM2OCN_SMAPNAME">cpl/cpl6/map_fv0.9x1.25_to_mp120v1_aave_da_111004.nc</map>
-      <map name="ATM2OCN_VMAPNAME">cpl/cpl6/map_fv0.9x1.25_to_mp120v1_aave_da_111004.nc</map>
-      <map name="OCN2ATM_FMAPNAME">cpl/cpl6/map_mp120v1_to_fv0.9x1.25_aave_da_111004.nc</map>
-      <map name="OCN2ATM_SMAPNAME">cpl/cpl6/map_mp120v1_to_fv0.9x1.25_aave_da_111004.nc</map>
-    </gridmap>
-
-    <gridmap atm_grid="1.9x2.5" ocn_grid="gx1v6">
-      <map name="ATM2OCN_FMAPNAME">cpl/gridmaps/fv1.9x2.5/map_fv1.9x2.5_TO_gx1v6_aave.130322.nc</map>
-      <map name="ATM2OCN_SMAPNAME">cpl/gridmaps/fv1.9x2.5/map_fv1.9x2.5_TO_gx1v6_blin.130322.nc</map>
-      <map name="ATM2OCN_VMAPNAME">cpl/gridmaps/fv1.9x2.5/map_fv1.9x2.5_TO_gx1v6_patc.130322.nc</map>
-      <map name="OCN2ATM_FMAPNAME">cpl/gridmaps/gx1v6/map_gx1v6_TO_fv1.9x2.5_aave.130322.nc</map>
-      <map name="OCN2ATM_SMAPNAME">cpl/gridmaps/gx1v6/map_gx1v6_TO_fv1.9x2.5_aave.130322.nc</map>
-    </gridmap>
-    <gridmap atm_grid="1.9x2.5" ocn_grid="gx1v7">
-      <map name="ATM2OCN_FMAPNAME">cpl/gridmaps/fv1.9x2.5/map_fv1.9x2.5_TO_gx1v7_aave.181205.nc</map>
-      <map name="ATM2OCN_SMAPNAME">cpl/gridmaps/fv1.9x2.5/map_fv1.9x2.5_TO_gx1v7_blin.181205.nc</map>
-      <map name="ATM2OCN_VMAPNAME">cpl/gridmaps/fv1.9x2.5/map_fv1.9x2.5_TO_gx1v7_patc.181205.nc</map>
-      <map name="OCN2ATM_FMAPNAME">cpl/gridmaps/gx1v7/map_gx1v7_TO_fv1.9x2.5_aave.181205.nc</map>
-      <map name="OCN2ATM_SMAPNAME">cpl/gridmaps/gx1v7/map_gx1v7_TO_fv1.9x2.5_aave.181205.nc</map>
-    </gridmap>
-    <gridmap atm_grid="1.9x2.5" ocn_grid="tx1v1">
-      <map name="ATM2OCN_FMAPNAME">cpl/cpl6/map_fv1.9x2.5_to_tx1v1_aave_da_090710.nc</map>
-      <map name="ATM2OCN_SMAPNAME">cpl/cpl6/map_fv1.9x2.5_to_tx1v1_bilin_da_090710.nc</map>
-      <map name="ATM2OCN_VMAPNAME">cpl/cpl6/map_fv1.9x2.5_to_tx1v1_bilin_da_090710.nc</map>
-      <map name="OCN2ATM_FMAPNAME">cpl/cpl6/map_tx1v1_to_fv1.9x2.5_aave_da_090710.nc</map>
-      <map name="OCN2ATM_SMAPNAME">cpl/cpl6/map_tx1v1_to_fv1.9x2.5_aave_da_090710.nc</map>
-    </gridmap>
-
-    <gridmap atm_grid="4x5" ocn_grid="gx3v7">
-      <map name="ATM2OCN_FMAPNAME">cpl/cpl6/map_fv4x5_to_gx3v7_aave_da_091218.nc</map>
-      <map name="ATM2OCN_SMAPNAME">cpl/cpl6/map_fv4x5_to_gx3v7_bilin_da_091218.nc</map>
-      <map name="ATM2OCN_VMAPNAME">cpl/cpl6/map_fv4x5_to_gx3v7_bilin_da_091218.nc</map>
-      <map name="OCN2ATM_FMAPNAME">cpl/cpl6/map_gx3v7_to_fv4x5_aave_da_091218.nc</map>
-      <map name="OCN2ATM_SMAPNAME">cpl/cpl6/map_gx3v7_to_fv4x5_aave_da_091218.nc</map>
-    </gridmap>
-
-    <gridmap atm_grid="ne16np4" ocn_grid="gx1v7">
-      <map name="ATM2OCN_FMAPNAME">cpl/gridmaps/ne16np4/map_ne16np4_TO_gx1v7_aave.171018.nc</map>
-      <map name="ATM2OCN_SMAPNAME">cpl/gridmaps/ne16np4/map_ne16np4_TO_gx1v7_aave.171018.nc</map>
-      <map name="ATM2OCN_VMAPNAME">cpl/gridmaps/ne16np4/map_ne16np4_TO_gx1v7_aave.171018.nc</map>
-      <map name="OCN2ATM_FMAPNAME">cpl/gridmaps/gx1v7/map_gx1v7_TO_ne16np4_aave.171018.nc</map>
-      <map name="OCN2ATM_SMAPNAME">cpl/gridmaps/gx1v7/map_gx1v7_TO_ne16np4_aave.171018.nc</map>
-    </gridmap>
-
-    <gridmap atm_grid="ne30np4" ocn_grid="gx1v6">
-      <map name="ATM2OCN_FMAPNAME">cpl/cpl6/map_ne30np4_to_gx1v6_aave_110121.nc</map>
-      <map name="ATM2OCN_SMAPNAME">cpl/cpl6/map_ne30np4_to_gx1v6_native_110328.nc</map>
-      <map name="ATM2OCN_VMAPNAME">cpl/cpl6/map_ne30np4_to_gx1v6_native_110328.nc</map>
-      <map name="OCN2ATM_FMAPNAME">cpl/cpl6/map_gx1v6_to_ne30np4_aave_110121.nc</map>
-      <map name="OCN2ATM_SMAPNAME">cpl/cpl6/map_gx1v6_to_ne30np4_aave_110121.nc</map>
-    </gridmap>
-    <gridmap atm_grid="ne30np4" lnd_grid="0.9x1.25">
-      <map name="ATM2LND_FMAPNAME">cpl/gridmaps/ne30np4/map_ne30np4_TO_fv0.9x1.25_aave.120712.nc</map>
-      <map name="ATM2LND_SMAPNAME">cpl/gridmaps/ne30np4/map_ne30np4_TO_fv0.9x1.25_aave.120712.nc</map>
-      <map name="LND2ATM_FMAPNAME">cpl/gridmaps/fv0.9x1.25/map_fv0.9x1.25_TO_ne30np4_aave.120712.nc</map>
-      <map name="LND2ATM_SMAPNAME">cpl/gridmaps/fv0.9x1.25/map_fv0.9x1.25_TO_ne30np4_aave.120712.nc</map>
-    </gridmap>
-    <gridmap atm_grid="ne30np4" lnd_grid="1.9x2.5">
-      <map name="ATM2LND_FMAPNAME">cpl/cpl6/map_ne30np4_to_fv1.9x2.5_aave_da_091230.nc</map>
-      <map name="ATM2LND_SMAPNAME">cpl/cpl6/map_ne30np4_to_fv1.9x2.5_aave_da_091230.nc</map>
-      <map name="LND2ATM_FMAPNAME">cpl/cpl6/map_fv1.9x2.5_to_ne30np4_aave_da_091230.nc</map>
-      <map name="LND2ATM_SMAPNAME">cpl/cpl6/map_fv1.9x2.5_to_ne30np4_aave_da_091230.nc</map>
-    </gridmap>
-
-    <gridmap atm_grid="ne60np4" ocn_grid="gx1v6">
-      <map name="ATM2OCN_FMAPNAME">cpl/gridmaps/ne60np4/map_ne60np4_TO_gx1v6_aave.120406.nc</map>
-      <map name="ATM2OCN_SMAPNAME">cpl/gridmaps/ne60np4/map_ne60np4_TO_gx1v6_blin.120406.nc</map>
-      <map name="OCN2ATM_FMAPNAME">cpl/gridmaps/gx1v6/map_gx1v6_TO_ne60np4_aave.120406.nc</map>
-      <map name="OCN2ATM_SMAPNAME">cpl/gridmaps/gx1v6/map_gx1v6_TO_ne60np4_aave.120406.nc</map>
-    </gridmap>
-
-    <gridmap atm_grid="ne120np4" ocn_grid="gx1v6">
-      <map name="ATM2OCN_FMAPNAME">cpl/gridmaps/ne120np4/map_ne120np4_to_gx1v6_aave_110428.nc</map>
-      <map name="ATM2OCN_SMAPNAME">cpl/gridmaps/ne120np4/map_ne120np4_to_gx1v6_bilin_110428.nc</map>
-      <map name="ATM2OCN_VMAPNAME">cpl/gridmaps/ne120np4/map_ne120np4_to_gx1v6_bilin_110428.nc</map>
-      <map name="OCN2ATM_FMAPNAME">cpl/gridmaps/gx1v6/map_gx1v6_to_ne120np4_aave_110428.nc</map>
-      <map name="OCN2ATM_SMAPNAME">cpl/gridmaps/gx1v6/map_gx1v6_to_ne120np4_aave_110428.nc</map>
-    </gridmap>
-    <gridmap atm_grid="ne120np4" ocn_grid="tx0.1v2">
-      <map name="ATM2OCN_FMAPNAME">cpl/gridmaps/ne120np4/map_ne120np4_to_tx0.1v2_aave_110331.nc</map>
-      <map name="ATM2OCN_SMAPNAME">cpl/gridmaps/ne120np4/map_ne120np4_to_tx0.1v2_090127_bilin_110331.nc</map>
-      <map name="ATM2OCN_VMAPNAME">cpl/gridmaps/ne120np4/map_ne120np4_to_tx0.1v2_090127_bilin_110331.nc</map>
-      <map name="OCN2ATM_FMAPNAME">cpl/gridmaps/tx0.1v2/map_tx0.1v2_to_ne120np4_aave_110331.nc</map>
-      <map name="OCN2ATM_SMAPNAME">cpl/gridmaps/tx0.1v2/map_tx0.1v2_to_ne120np4_aave_110331.nc</map>
-    </gridmap>
-    <gridmap atm_grid="ne120np4" lnd_grid="0.9x1.25">
-      <map name="ATM2LND_FMAPNAME">cpl/gridmaps/ne120np4/map_ne120np4_TO_fv0.9x1.25_aave.120712.nc</map>
-      <map name="ATM2LND_SMAPNAME">cpl/gridmaps/ne120np4/map_ne120np4_TO_fv0.9x1.25_aave.120712.nc</map>
-      <map name="LND2ATM_FMAPNAME">cpl/gridmaps/fv0.9x1.25/map_fv0.9x1.25_TO_ne120np4_aave.120712.nc</map>
-      <map name="LND2ATM_SMAPNAME">cpl/gridmaps/fv0.9x1.25/map_fv0.9x1.25_TO_ne120np4_aave.120712.nc</map>
-    </gridmap>
-    <gridmap atm_grid="ne120np4" lnd_grid="0.23x0.31">
-      <map name="ATM2LND_FMAPNAME">cpl/gridmaps/ne120np4/map_ne120np4_to_fv0.23x0.31_aave_110331.nc</map>
-      <map name="ATM2LND_SMAPNAME">cpl/gridmaps/ne120np4/map_ne120np4_to_fv0.23x0.31_aave_110331.nc</map>
-      <map name="LND2ATM_FMAPNAME">cpl/gridmaps/fv0.23x0.31/map_fv0.23x0.31_to_ne120np4_aave_110331.nc</map>
-      <map name="LND2ATM_SMAPNAME">cpl/gridmaps/fv0.23x0.31/map_fv0.23x0.31_to_ne120np4_aave_110331.nc</map>
-    </gridmap>
-
-    <gridmap atm_grid="ne240np4" ocn_grid="gx1v6">
-      <map name="ATM2OCN_FMAPNAME">cpl/gridmaps/ne240np4/map_ne240np4_to_gx1v6_aave_110428.nc</map>
-      <map name="ATM2OCN_SMAPNAME">cpl/gridmaps/ne240np4/map_ne240np4_to_gx1v6_aave_110428.nc</map>
-      <map name="ATM2OCN_VMAPNAME">cpl/gridmaps/ne240np4/map_ne240np4_to_gx1v6_aave_110428.nc</map>
-      <map name="OCN2ATM_FMAPNAME">cpl/gridmaps/gx1v6/map_gx1v6_to_ne240np4_aave_110428.nc</map>
-      <map name="OCN2ATM_SMAPNAME">cpl/gridmaps/gx1v6/map_gx1v6_to_ne240np4_aave_110428.nc</map>
-    </gridmap>
-    <gridmap atm_grid="ne240np4" ocn_grid="tx0.1v2">
-      <map name="ATM2OCN_FMAPNAME">cpl/gridmaps/ne240np4/map_ne240np4_to_tx0.1v2_aave_110419.nc</map>
-      <map name="ATM2OCN_SMAPNAME">cpl/gridmaps/ne240np4/map_ne240np4_to_tx0.1v2_aave_110419.nc</map>
-      <map name="ATM2OCN_VMAPNAME">cpl/gridmaps/ne240np4/map_ne240np4_to_tx0.1v2_aave_110419.nc</map>
-      <map name="OCN2ATM_FMAPNAME">cpl/gridmaps/tx0.1v2/map_tx0.1v2_to_ne240np4_aave_110419.nc</map>
-      <map name="OCN2ATM_SMAPNAME">cpl/gridmaps/tx0.1v2/map_tx0.1v2_to_ne240np4_aave_110419.nc</map>
-    </gridmap>
-    <gridmap atm_grid="ne240np4" lnd_grid="0.23x0.31">
-      <map name="ATM2LND_FMAPNAME">cpl/gridmaps/ne240np4/map_ne240np4_to_fv0.23x0.31_aave_110428.nc</map>
-      <map name="ATM2LND_SMAPNAME">cpl/gridmaps/ne240np4/map_ne240np4_to_fv0.23x0.31_aave_110428.nc</map>
-      <map name="LND2ATM_FMAPNAME">cpl/gridmaps/fv0.23x0.31/map_fv0.23x0.31_to_ne240np4_aave_110428.nc</map>
-      <map name="LND2ATM_SMAPNAME">cpl/gridmaps/fv0.23x0.31/map_fv0.23x0.31_to_ne240np4_aave_110428.nc</map>
-    </gridmap>
-
-    <gridmap atm_grid="TL319" ocn_grid="gx1v7">
-      <map name="ATM2OCN_FMAPNAME">cpl/gridmaps/TL319/map_TL319_TO_gx1v7_aave.170705.nc</map>
-      <map name="ATM2OCN_SMAPNAME">cpl/gridmaps/TL319/map_TL319_TO_gx1v7_blin.170705.nc</map>
-      <map name="ATM2OCN_VMAPNAME">cpl/gridmaps/TL319/map_TL319_TO_gx1v7_patc.170705.nc</map>
-      <map name="OCN2ATM_FMAPNAME">cpl/gridmaps/gx1v7/map_gx1v7_TO_TL319_aave.170705.nc</map>
-      <map name="OCN2ATM_SMAPNAME">cpl/gridmaps/gx1v7/map_gx1v7_TO_TL319_aave.170705.nc</map>
-    </gridmap>
-    <gridmap atm_grid="TL319" ocn_grid="tx0.1v2">
-      <map name="ATM2OCN_FMAPNAME">cpl/gridmaps/TL319/map_TL319_TO_tx0.1v2_patc.161014.nc</map>
-      <map name="ATM2OCN_SMAPNAME">cpl/gridmaps/TL319/map_TL319_TO_tx0.1v2_patc.161014.nc</map>
-      <map name="ATM2OCN_VMAPNAME">cpl/gridmaps/TL319/map_TL319_TO_tx0.1v2_patc.161014.nc</map>
-      <map name="OCN2ATM_FMAPNAME">cpl/gridmaps/tx0.1v2/map_tx0.1v2_TO_TL319_aave.161014.nc</map>
-      <map name="OCN2ATM_SMAPNAME">cpl/gridmaps/tx0.1v2/map_tx0.1v2_TO_TL319_aave.161014.nc</map>
-    </gridmap>
-    <gridmap atm_grid="TL319" ocn_grid="tx0.1v3">
-      <map name="ATM2OCN_FMAPNAME">cpl/gridmaps/TL319/map_TL319_TO_tx0.1v3_patc.170730.nc</map>
-      <map name="ATM2OCN_SMAPNAME">cpl/gridmaps/TL319/map_TL319_TO_tx0.1v3_patc.170730.nc</map>
-      <map name="ATM2OCN_VMAPNAME">cpl/gridmaps/TL319/map_TL319_TO_tx0.1v3_patc.170730.nc</map>
-      <map name="OCN2ATM_FMAPNAME">cpl/gridmaps/tx0.1v3/map_tx0.1v3_TO_TL319_aave.170730.nc</map>
-      <map name="OCN2ATM_SMAPNAME">cpl/gridmaps/tx0.1v3/map_tx0.1v3_TO_TL319_aave.170730.nc</map>
-    </gridmap>
-
-    <gridmap atm_grid="T62" ocn_grid="gx3v7">
-      <map name="ATM2OCN_FMAPNAME">cpl/gridmaps/T62/map_T62_TO_gx3v7_aave.130322.nc</map>
-      <map name="ATM2OCN_SMAPNAME">cpl/gridmaps/T62/map_T62_TO_gx3v7_blin.130322.nc</map>
-      <map name="ATM2OCN_VMAPNAME">cpl/gridmaps/T62/map_T62_TO_gx3v7_patc.130322.nc</map>
-      <map name="OCN2ATM_FMAPNAME">cpl/gridmaps/gx3v7/map_gx3v7_TO_T62_aave.130322.nc</map>
-      <map name="OCN2ATM_SMAPNAME">cpl/gridmaps/gx3v7/map_gx3v7_TO_T62_aave.130322.nc</map>
-    </gridmap>
-    <gridmap atm_grid="T62" ocn_grid="gx1v6">
-      <map name="ATM2OCN_FMAPNAME">cpl/gridmaps/T62/map_T62_TO_gx1v6_aave.130322.nc</map>
-      <map name="ATM2OCN_SMAPNAME">cpl/gridmaps/T62/map_T62_TO_gx1v6_blin.130322.nc</map>
-      <map name="ATM2OCN_VMAPNAME">cpl/gridmaps/T62/map_T62_TO_gx1v6_patc.130322.nc</map>
-      <map name="OCN2ATM_FMAPNAME">cpl/gridmaps/gx1v6/map_gx1v6_TO_T62_aave.130322.nc</map>
-      <map name="OCN2ATM_SMAPNAME">cpl/gridmaps/gx1v6/map_gx1v6_TO_T62_aave.130322.nc</map>
-    </gridmap>
-    <gridmap atm_grid="T62" ocn_grid="gx1v7">
-      <map name="ATM2OCN_FMAPNAME">cpl/gridmaps/T62/map_T62_TO_gx1v7_aave.151008.nc</map>
-      <map name="ATM2OCN_SMAPNAME">cpl/gridmaps/T62/map_T62_TO_gx1v7_blin.151008.nc</map>
-      <map name="ATM2OCN_VMAPNAME">cpl/gridmaps/T62/map_T62_TO_gx1v7_patc.151008.nc</map>
-      <map name="OCN2ATM_FMAPNAME">cpl/gridmaps/gx1v7/map_gx1v7_TO_T62_aave.151008.nc</map>
-      <map name="OCN2ATM_SMAPNAME">cpl/gridmaps/gx1v7/map_gx1v7_TO_T62_aave.151008.nc</map>
-    </gridmap>
-    <gridmap atm_grid="T62" ocn_grid="tx1v1">
-      <map name="ATM2OCN_FMAPNAME">cpl/cpl6/map_T62_to_tx1v1_aave_da_090122.nc</map>
-      <map name="ATM2OCN_SMAPNAME">cpl/cpl6/map_T62_to_tx1v1_bilin_da_090122.nc</map>
-      <map name="ATM2OCN_VMAPNAME">cpl/cpl6/map_T62_to_tx1v1_bilin_da_090122.nc</map>
-      <map name="OCN2ATM_FMAPNAME">cpl/cpl6/map_tx1v1_to_T62_aave_da_090122.nc</map>
-      <map name="OCN2ATM_SMAPNAME">cpl/cpl6/map_tx1v1_to_T62_aave_da_090122.nc</map>
-    </gridmap>
-    <gridmap atm_grid="T62" ocn_grid="tn1v3">
-      <map name="ATM2OCN_FMAPNAME">cpl/cpl6/map_T62_TO_tn1v3_aave.160414.nc</map>
-      <map name="ATM2OCN_SMAPNAME">cpl/cpl6/map_T62_TO_tn1v3_blin.160414.nc</map>
-      <map name="ATM2OCN_VMAPNAME">cpl/cpl6/map_T62_TO_tn1v3_patc.160414.nc</map>
-      <map name="OCN2ATM_FMAPNAME">cpl/cpl6/map_tn1v3_TO_T62_aave.160414.nc</map>
-      <map name="OCN2ATM_SMAPNAME">cpl/cpl6/map_tn1v3_TO_T62_aave.160414.nc</map>
-    </gridmap>
-    <gridmap atm_grid="T62" ocn_grid="tn0.25v3">
-      <map name="ATM2OCN_FMAPNAME">cpl/cpl6/map_T62_TO_tn0.25v3_aave.160721.nc</map>
-      <map name="ATM2OCN_SMAPNAME">cpl/cpl6/map_T62_TO_tn0.25v3_blin.160721.nc</map>
-      <map name="ATM2OCN_VMAPNAME">cpl/cpl6/map_T62_TO_tn0.25v3_patc.160721.nc</map>
-      <map name="OCN2ATM_FMAPNAME">cpl/cpl6/map_tn0.25v3_TO_T62_aave.160721.nc</map>
-      <map name="OCN2ATM_SMAPNAME">cpl/cpl6/map_tn0.25v3_TO_T62_aave.160721.nc</map>
-    </gridmap>
-    <gridmap atm_grid="T62" ocn_grid="tx0.1v2">
-      <map name="ATM2OCN_FMAPNAME">cpl/cpl6/map_T62_to_tx0.1v2_aave_da_090220.nc</map>
-      <map name="ATM2OCN_SMAPNAME">cpl/cpl6/map_T62_to_tx0.1v2_bilin_da_090220.nc</map>
-      <map name="ATM2OCN_VMAPNAME">cpl/cpl6/map_T62_to_tx0.1v2_bilin_da_090220.nc</map>
-      <map name="OCN2ATM_FMAPNAME">cpl/cpl6/map_tx0.1v2_to_T62_aave_da_090220.nc</map>
-      <map name="OCN2ATM_SMAPNAME">cpl/cpl6/map_tx0.1v2_to_T62_aave_da_090220.nc</map>
-    </gridmap>
-    <gridmap atm_grid="T62" ocn_grid="tx0.1v3">
-      <map name="ATM2OCN_FMAPNAME">cpl/cpl6/map_T62_TO_tx0.1v3_aave.170928.nc</map>
-      <map name="ATM2OCN_SMAPNAME">cpl/cpl6/map_T62_TO_tx0.1v3_blin.170928.nc</map>
-      <map name="ATM2OCN_VMAPNAME">cpl/cpl6/map_T62_TO_tx0.1v3_blin.170928.nc</map>
-      <map name="OCN2ATM_FMAPNAME">cpl/cpl6/map_tx0.1v3_TO_T62_aave.170928.nc</map>
-      <map name="OCN2ATM_SMAPNAME">cpl/cpl6/map_tx0.1v3_TO_T62_aave.170928.nc</map>
-    </gridmap>
-    <gridmap atm_grid="T62" ocn_grid="oQU120">
-      <map name="ATM2OCN_FMAPNAME">cpl/gridmaps/T62/map_T62_TO_oQU120_aave.151209.nc</map>
-      <map name="ATM2OCN_SMAPNAME">cpl/gridmaps/T62/map_T62_TO_oQU120_aave.151209.nc</map>
-      <map name="ATM2OCN_VMAPNAME">cpl/gridmaps/T62/map_T62_TO_oQU120_aave.151209.nc</map>
-      <map name="OCN2ATM_FMAPNAME">cpl/gridmaps/oQU120/map_oQU120_TO_T62_aave.151209.nc</map>
-      <map name="OCN2ATM_SMAPNAME">cpl/gridmaps/oQU120/map_oQU120_TO_T62_aave.151209.nc</map>
-    </gridmap>
-
-    <gridmap atm_grid="T31" ocn_grid="gx3v7">
-      <!-- alias is used for gridname -->
-      <map name="ATM2OCN_FMAPNAME">cpl/cpl6/map_T31_to_gx3v7_aave_da_090903.nc</map>
-      <map name="ATM2OCN_SMAPNAME">cpl/cpl6/map_T31_to_gx3v7_patch_090903.nc</map>
-      <map name="ATM2OCN_VMAPNAME">cpl/cpl6/map_T31_to_gx3v7_patch_090903.nc</map>
-      <map name="OCN2ATM_FMAPNAME">cpl/cpl6/map_gx3v7_to_T31_aave_da_090903.nc</map>
-      <map name="OCN2ATM_SMAPNAME">cpl/cpl6/map_gx3v7_to_T31_aave_da_090903.nc</map>
-    </gridmap>
-
-    <gridmap atm_grid="T85" ocn_grid="gx1v6">
-      <map name="ATM2OCN_FMAPNAME">cpl/gridmaps/T85/map_T85_to_gx1v6_aave_110411.nc</map>
-      <map name="ATM2OCN_SMAPNAME">cpl/gridmaps/T85/map_T85_to_gx1v6_bilin_110411.nc</map>
-      <map name="ATM2OCN_VMAPNAME">cpl/gridmaps/T85/map_T85_to_gx1v6_bilin_110411.nc</map>
-      <map name="OCN2ATM_FMAPNAME">cpl/gridmaps/gx1v6/map_gx1v6_to_T85_aave_110411.nc</map>
-      <map name="OCN2ATM_SMAPNAME">cpl/gridmaps/gx1v6/map_gx1v6_to_T85_aave_110411.nc</map>
-    </gridmap>
-    <gridmap atm_grid="T85" lnd_grid="0.9x1.25">
-      <map name="ATM2LND_FMAPNAME">cpl/gridmaps/T85/map_T85_to_fv0.9x1.25_aave_110411.nc</map>
-      <map name="ATM2LND_SMAPNAME">cpl/gridmaps/T85/map_T85_to_fv0.9x1.25_bilin_110411.nc</map>
-      <map name="LND2ATM_FMAPNAME">cpl/gridmaps/fv0.9x1.25/map_fv0.9x1.25_to_T85_aave_110411.nc</map>
-      <map name="LND2ATM_SMAPNAME">cpl/gridmaps/fv0.9x1.25/map_fv0.9x1.25_to_T85_bilin_110411.nc</map>
-    </gridmap>
-    <gridmap atm_grid="T85" ocn_grid="tx0.1v2">
-      <map name="ATM2OCN_FMAPNAME">cpl/gridmaps/T85/map_T85_to_tx0.1v2_aave_110411.nc</map>
-      <map name="ATM2OCN_SMAPNAME">cpl/gridmaps/T85/map_T85_to_tx0.1v2_bilin_110411.nc</map>
-      <map name="ATM2OCN_VMAPNAME">cpl/gridmaps/T85/map_T85_to_tx0.1v2_bilin_110411.nc</map>
-      <map name="OCN2ATM_FMAPNAME">cpl/gridmaps/tx0.1v2/map_tx0.1v2_to_T85_bilin_110411.nc</map>
-      <map name="OCN2ATM_SMAPNAME">cpl/gridmaps/tx0.1v2/map_tx0.1v2_to_T85_aave_110411.nc</map>
-    </gridmap>
-    <gridmap atm_grid="128x256" lnd_grid="0.9x1.25">
-      <map name="ATM2LND_FMAPNAME">cpl/gridmaps/T85/map_T85_to_fv0.9x1.25_aave_110411.nc</map>
-      <map name="ATM2LND_SMAPNAME">cpl/gridmaps/T85/map_T85_to_fv0.9x1.25_bilin_110411.nc</map>
-      <map name="LND2ATM_FMAPNAME">cpl/gridmaps/fv0.9x1.25/map_fv0.9x1.25_to_T85_aave_110411.nc</map>
-      <map name="LND2ATM_SMAPNAME">cpl/gridmaps/fv0.9x1.25/map_fv0.9x1.25_to_T85_aave_110411.nc</map>
-    </gridmap>
-
-    <gridmap atm_grid="512x1024" ocn_grid="tx0.1v2">
-      <map name="ATM2OCN_FMAPNAME">cpl/gridmaps/T341/map_T341_to_tx0.1v2_aave_110413.nc</map>
-      <map name="ATM2OCN_SMAPNAME">cpl/gridmaps/T341/map_T341_to_tx0.1v2_aave_110413.nc</map>
-      <map name="ATM2OCN_VMAPNAME">cpl/gridmaps/T341/map_T341_to_tx0.1v2_aave_110413.nc</map>
-      <map name="OCN2ATM_FMAPNAME">cpl/gridmaps/tx0.1v2/map_tx0.1v2_to_T341_aave_110413.nc</map>
-      <map name="OCN2ATM_SMAPNAME">cpl/gridmaps/tx0.1v2/map_tx0.1v2_to_T341_aave_110413.nc</map>
-    </gridmap>
-    <gridmap atm_grid="512x1024" lnd_grid="0.23x0.31" >
-      <map name="ATM2LND_FMAPNAME">cpl/gridmaps/T341/map_T341_to_fv0.23x0.31_aave_110413.nc</map>
-      <map name="ATM2LND_SMAPNAME">cpl/gridmaps/T341/map_T341_to_fv0.23x0.31_aave_110413.nc</map>
-      <map name="LND2ATM_FMAPNAME">cpl/gridmaps/fv0.23x0.31/map_fv0.23x0.31_to_T341_aave_110413.nc</map>
-      <map name="LND2ATM_SMAPNAME">cpl/gridmaps/fv0.23x0.31/map_fv0.23x0.31_to_T341_aave_110413.nc</map>
-    </gridmap>
-
-    <!--  QL, 150525, wav to ocn, atm, ice mapping files  -->
-
-    <gridmap ocn_grid="gx3v7" wav_grid="ww3a">
-      <map name="WAV2OCN_SMAPNAME">cpl/gridmaps/ww3a/map_ww3a_TO_gx3v7_splice_150428.nc</map>
-      <map name="OCN2WAV_SMAPNAME">cpl/gridmaps/gx3v7/map_gx3v7_TO_ww3a_splice_150428.nc</map>
-      <map name="ICE2WAV_SMAPNAME">cpl/gridmaps/gx3v7/map_gx3v7_TO_ww3a_splice_150428.nc</map>
-    </gridmap>
-
-    <gridmap ocn_grid="gx1v6" wav_grid="ww3a">
-      <map name="WAV2OCN_SMAPNAME">cpl/gridmaps/ww3a/map_ww3a_TO_gx1v6_splice_150428.nc</map>
-      <map name="OCN2WAV_SMAPNAME">cpl/gridmaps/gx1v6/map_gx1v6_TO_ww3a_splice_150428.nc</map>
-      <map name="ICE2WAV_SMAPNAME">cpl/gridmaps/gx1v6/map_gx1v6_TO_ww3a_splice_150428.nc</map>
-    </gridmap>
-
-    <gridmap ocn_grid="gx1v7" wav_grid="ww3a">
-      <map name="WAV2OCN_SMAPNAME">cpl/gridmaps/ww3a/map_ww3a_TO_gx1v7_splice_170214.nc</map>
-      <map name="OCN2WAV_SMAPNAME">cpl/gridmaps/gx1v7/map_gx1v7_TO_ww3a_splice_170214.nc</map>
-      <map name="ICE2WAV_SMAPNAME">cpl/gridmaps/gx1v7/map_gx1v7_TO_ww3a_splice_170214.nc</map>
-    </gridmap>
-
-    <gridmap ocn_grid="tx1v1" wav_grid="ww3a">
-      <map name="WAV2OCN_SMAPNAME">cpl/gridmaps/ww3a/map_ww3a_TO_tx1v1_blin.170523.nc</map>
-      <map name="OCN2WAV_SMAPNAME">cpl/gridmaps/tx1v1/map_tx1v1_TO_ww3a_blin.170523.nc</map>
-      <map name="ICE2WAV_SMAPNAME">cpl/gridmaps/tx1v1/map_tx1v1_TO_ww3a_blin.170523.nc</map>
-    </gridmap>
-
-    <gridmap atm_grid="T31" wav_grid="ww3a">
-      <map name="ATM2WAV_SMAPNAME">cpl/gridmaps/T31/map_T31_TO_ww3a_bilin_131104.nc</map>
-    </gridmap>
-
-    <gridmap atm_grid="T62" wav_grid="ww3a">
-      <map name="ATM2WAV_SMAPNAME">cpl/gridmaps/T62/map_T62_TO_ww3a_bilin.150617.nc</map>
-    </gridmap>
-
-    <gridmap atm_grid="TL319" wav_grid="ww3a">
-          <map name="ATM2WAV_SMAPNAME">cpl/gridmaps/TL319/map_TL319_TO_ww3a_bilin.170707.nc</map>
-    </gridmap>
-
-    <gridmap atm_grid="1.9x2.5" wav_grid="ww3a">
-      <map name="ATM2WAV_SMAPNAME">cpl/gridmaps/fv1.9x2.5/map_fv1.9x2.5_TO_ww3a_bilin_140702.nc</map>
-    </gridmap>
-
-    <gridmap atm_grid="0.9x1.25" wav_grid="ww3a">
-      <map name="ATM2WAV_SMAPNAME">cpl/gridmaps/fv0.9x1.25/map_fv0.9x1.25_TO_ww3a_bilin.160324.nc</map>
-    </gridmap>
-
-    <!--- river to land and land to river mapping files    -->
-
-    <gridmap lnd_grid="360x720cru" rof_grid="r01">
-      <map name="LND2ROF_FMAPNAME">lnd/clm2/mappingdata/maps/0.1x0.1/map_360x720_nomask_to_0.1x0.1_nomask_aave_da_c130107.nc</map>
-      <map name="ROF2LND_FMAPNAME">lnd/clm2/mappingdata/maps/360x720/map_0.1x0.1_nomask_to_360x720_nomask_aave_da_c130104.nc</map>
-    </gridmap>
-
-    <gridmap lnd_grid="1.9x2.5" rof_grid="r01">
-      <map name="LND2ROF_FMAPNAME">lnd/clm2/mappingdata/maps/0.1x0.1/map_1.9x2.5_nomask_to_0.1x0.1_nomask_aave_da_c120709.nc</map>
-      <map name="ROF2LND_FMAPNAME">lnd/clm2/mappingdata/maps/1.9x2.5/map_0.1x0.1_nomask_to_1.9x2.5_nomask_aave_da_c120709.nc</map>
-    </gridmap>
-
-    <gridmap lnd_grid="ne120np4" rof_grid="r01">
-      <map name="LND2ROF_FMAPNAME">lnd/clm2/mappingdata/maps/0.1x0.1/map_ne120np4_nomask_to_0.1x0.1_nomask_aave_da_c120711.nc</map>
-      <map name="ROF2LND_FMAPNAME">lnd/clm2/mappingdata/maps/ne120np4/map_0.1x0.1_nomask_to_ne120np4_nomask_aave_da_c120706.nc</map>
-    </gridmap>
-
-    <gridmap lnd_grid="ne240np4" rof_grid="r01">
-      <map name="LND2ROF_FMAPNAME">lnd/clm2/mappingdata/maps/0.1x0.1/map_ne240np4_nomask_to_0.1x0.1_nomask_aave_da_c120711.nc</map>
-      <map name="ROF2LND_FMAPNAME">lnd/clm2/mappingdata/maps/ne240np4/map_0.1x0.1_nomask_to_ne240np4_nomask_aave_da_c120706.nc</map>
-    </gridmap>
-
-    <gridmap lnd_grid="360x720cru" rof_grid="r05">
-      <map name="LND2ROF_FMAPNAME">lnd/clm2/mappingdata/maps/0.5x0.5/map_360x720_nomask_to_0.5x0.5_nomask_aave_da_c130103.nc</map>
-      <map name="ROF2LND_FMAPNAME">lnd/clm2/mappingdata/maps/360x720/map_0.5x0.5_nomask_to_360x720_nomask_aave_da_c120830.nc</map>
-    </gridmap>
-
-    <gridmap lnd_grid="ne16np4" rof_grid="r05">
-      <map name="LND2ROF_FMAPNAME">lnd/clm2/mappingdata/maps/ne16np4/map_ne16np4_nomask_to_0.5x0.5_nomask_aave_da_c110922.nc</map>
-      <map name="ROF2LND_FMAPNAME">lnd/clm2/mappingdata/maps/ne16np4/map_0.5x0.5_nomask_to_ne16np4_nomask_aave_da_c110922.nc</map>
-    </gridmap>
-
-    <gridmap lnd_grid="ne30np4" rof_grid="r05">
-      <map name="LND2ROF_FMAPNAME">lnd/clm2/mappingdata/maps/ne30np4/map_ne30np4_to_0.5x0.5rtm_aave_da_110320.nc</map>
-      <map name="ROF2LND_FMAPNAME">lnd/clm2/mappingdata/maps/ne30np4/map_0.5x0.5_nomask_to_ne30np4_nomask_aave_da_c121019.nc</map>
-    </gridmap>
-
-    <gridmap lnd_grid="ne60np4" rof_grid="r05">
-      <map name="LND2ROF_FMAPNAME">lnd/clm2/mappingdata/maps/ne60np4/map_ne60np4_nomask_to_0.5x0.5_nomask_aave_da_c110922.nc</map>
-      <map name="ROF2LND_FMAPNAME">lnd/clm2/mappingdata/maps/ne60np4/map_0.5x0.5_nomask_to_ne60np4_nomask_aave_da_c110922.nc</map>
-    </gridmap>
-
-    <gridmap lnd_grid="ne120np4" rof_grid="r05">
-      <map name="LND2ROF_FMAPNAME">lnd/clm2/mappingdata/maps/ne120np4/map_ne120np4_to_0.5x0.5rtm_aave_da_110320.nc</map>
-      <map name="ROF2LND_FMAPNAME">lnd/clm2/mappingdata/maps/ne120np4/map_0.5x0.5_nomask_to_ne120np4_nomask_aave_da_c121019.nc</map>
-    </gridmap>
-
-    <gridmap lnd_grid="ne240np4" rof_grid="r05">
-      <map name="LND2ROF_FMAPNAME">lnd/clm2/mappingdata/maps/ne240np4/map_ne240np4_nomask_to_0.5x0.5_nomask_aave_da_c110922.nc</map>
-      <map name="ROF2LND_FMAPNAME">lnd/clm2/mappingdata/maps/ne240np4/map_0.5x0.5_nomask_to_ne240np4_nomask_aave_da_c121019.nc</map>
-    </gridmap>
-
-    <gridmap lnd_grid="0.23x0.31" rof_grid="r05">
-      <map name="LND2ROF_FMAPNAME">lnd/clm2/mappingdata/maps/0.23x0.31/map_0.23x0.31_nomask_to_0.5x0.5_nomask_aave_da_c110920.nc</map>
-      <map name="ROF2LND_FMAPNAME">lnd/clm2/mappingdata/maps/0.23x0.31/map_0.5x0.5_nomask_to_0.23x0.31_nomask_aave_da_c110920.nc</map>
-    </gridmap>
-
-    <gridmap lnd_grid="0.47x0.63" rof_grid="r05">
-      <map name="LND2ROF_FMAPNAME">lnd/clm2/mappingdata/maps/0.47x0.63/map_0.47x0.63_nomask_to_0.5x0.5_nomask_aave_da_c120306.nc</map>
-      <map name="ROF2LND_FMAPNAME">lnd/clm2/mappingdata/maps/0.47x0.63/map_0.5x0.5_nomask_to_0.47x0.63_nomask_aave_da_c120306.nc</map>
-    </gridmap>
-
-    <gridmap lnd_grid="0.9x1.25" rof_grid="r05">
-      <map name="LND2ROF_FMAPNAME">lnd/clm2/mappingdata/maps/0.9x1.25/map_0.9x1.25_nomask_to_0.5x0.5_nomask_aave_da_c120522.nc</map>
-      <map name="ROF2LND_FMAPNAME">lnd/clm2/mappingdata/maps/0.9x1.25/map_0.5x0.5_nomask_to_0.9x1.25_nomask_aave_da_c121019.nc</map>
-    </gridmap>
-
-    <gridmap lnd_grid="1.9x2.5" rof_grid="r05">
-      <map name="LND2ROF_FMAPNAME">lnd/clm2/mappingdata/maps/1.9x2.5/map_1.9x2.5_nomask_to_0.5x0.5_nomask_aave_da_c120522.nc</map>
-      <map name="ROF2LND_FMAPNAME">lnd/clm2/mappingdata/maps/1.9x2.5/map_0.5x0.5_nomask_to_1.9x2.5_nomask_aave_da_c120709.nc</map>
-    </gridmap>
-
-    <gridmap lnd_grid="2.5x3.33" rof_grid="r05">
-      <map name="LND2ROF_FMAPNAME">lnd/clm2/mappingdata/maps/2.5x3.33/map_2.5x3.33_nomask_to_0.5x0.5_nomask_aave_da_c110823.nc</map>
-      <map name="ROF2LND_FMAPNAME">lnd/clm2/mappingdata/maps/2.5x3.33/map_0.5x0.5_nomask_to_2.5x3.33_nomask_aave_da_c110823.nc</map>
-    </gridmap>
-
-    <gridmap lnd_grid="10x15" rof_grid="r05">
-      <map name="LND2ROF_FMAPNAME">lnd/clm2/mappingdata/maps/10x15/map_10x15_to_0.5x0.5rtm_aave_da_110307.nc</map>
-      <map name="ROF2LND_FMAPNAME">lnd/clm2/mappingdata/maps/10x15/map_0.5x0.5_nomask_to_10x15_nomask_aave_da_c121019.nc</map>
-    </gridmap>
-
-    <gridmap lnd_grid="4x5" rof_grid="r05">
-      <map name="LND2ROF_FMAPNAME">lnd/clm2/mappingdata/maps/4x5/map_4x5_nomask_to_0.5x0.5_nomask_aave_da_c110822.nc</map>
-      <map name="ROF2LND_FMAPNAME">lnd/clm2/mappingdata/maps/4x5/map_0.5x0.5_nomask_to_4x5_nomask_aave_da_c110822.nc</map>
-    </gridmap>
-
-    <gridmap lnd_grid="T341" rof_grid="r05">
-      <map name="LND2ROF_FMAPNAME">lnd/clm2/mappingdata/maps/512x1024/map_512x1024_nomask_to_0.5x0.5_nomask_aave_da_c110920.nc</map>
-      <map name="ROF2LND_FMAPNAME">lnd/clm2/mappingdata/maps/512x1024/map_0.5x0.5_nomask_to_512x1024_nomask_aave_da_c110920.nc</map>
-    </gridmap>
-
-    <gridmap lnd_grid="T85" rof_grid="r05">
-      <map name="LND2ROF_FMAPNAME">lnd/clm2/mappingdata/maps/128x256/map_128x256_nomask_to_0.5x0.5_nomask_aave_da_c110920.nc</map>
-      <map name="ROF2LND_FMAPNAME">lnd/clm2/mappingdata/maps/128x256/map_0.5x0.5_nomask_to_128x256_nomask_aave_da_c110920.nc</map>
-    </gridmap>
-
-    <gridmap lnd_grid="T42" rof_grid="r05">
-      <map name="LND2ROF_FMAPNAME">lnd/clm2/mappingdata/maps/64x128/map_64x128_nomask_to_0.5x0.5_nomask_aave_da_c110920.nc</map>
-      <map name="ROF2LND_FMAPNAME">lnd/clm2/mappingdata/maps/64x128/map_0.5x0.5_nomask_to_64x128_nomask_aave_da_c110920.nc</map>
-    </gridmap>
-
-    <gridmap lnd_grid="T31" rof_grid="r05">
-      <map name="LND2ROF_FMAPNAME">lnd/clm2/mappingdata/maps/48x96/map_48x96_nomask_to_0.5x0.5_nomask_aave_da_c110822.nc</map>
-      <map name="ROF2LND_FMAPNAME">lnd/clm2/mappingdata/maps/48x96/map_0.5x0.5_nomask_to_48x96_nomask_aave_da_c110822.nc</map>
-    </gridmap>
-
-    <!--- river to ocn area overlap -->
-
-    <gridmap rof_grid="r05" ocn_grid="gx1v6" >
-      <map name="ROF2OCN_FMAPNAME">cpl/cpl6/map_r05_TO_g16_aave.120920.nc</map>
-    </gridmap>
-
-    <gridmap rof_grid="r05" ocn_grid="gx1v7" >
-      <map name="ROF2OCN_FMAPNAME">cpl/gridmaps/r05/map_r05_TO_gx1v7_aave.161012.nc</map>
-    </gridmap>
-
-    <gridmap rof_grid="rx1" ocn_grid="gx3v7" >
-      <map name="ROF2OCN_LIQ_RMAPNAME">cpl/gridmaps/rx1/map_rx1_to_gx3v7_nnsm_e1000r500_180430.nc</map>
-      <map name="ROF2OCN_ICE_RMAPNAME">cpl/gridmaps/rx1/map_rx1_to_gx3v7_nnsm_e1000r500_180430.nc</map>
-    </gridmap>
-    <gridmap rof_grid="rx1" ocn_grid="gx1v6" >
-      <map name="ROF2OCN_LIQ_RMAPNAME">cpl/gridmaps/rx1/map_rx1_to_gx1v6_nn_open_ocean_nnsm_e1000r300_marginal_sea_170503.nc</map>
-      <map name="ROF2OCN_ICE_RMAPNAME">cpl/gridmaps/rx1/map_rx1_to_gx1v6_nnsm_e1000r300_170503.nc</map>
-    </gridmap>
-    <gridmap rof_grid="rx1" ocn_grid="gx1v7" >
-      <map name="ROF2OCN_LIQ_RMAPNAME">cpl/gridmaps/rx1/map_rx1_to_gx1v7_nn_open_ocean_nnsm_e1000r300_marginal_sea_170413.nc</map>
-      <map name="ROF2OCN_ICE_RMAPNAME">cpl/gridmaps/rx1/map_rx1_to_gx1v7_nnsm_e1000r300_170413.nc</map>
-    </gridmap>
-    <gridmap rof_grid="rx1" ocn_grid="tx1v1" >
-      <map name="ROF2OCN_LIQ_RMAPNAME">cpl/gridmaps/rx1/map_rx1_to_tx1v1_e1000r300_161214.nc</map>
-      <map name="ROF2OCN_ICE_RMAPNAME">cpl/gridmaps/rx1/map_rx1_to_tx1v1_e1000r300_161214.nc</map>
-    </gridmap>
-    <gridmap rof_grid="rx1" ocn_grid="tn1v3" >
-      <map name="ROF2OCN_LIQ_RMAPNAME">cpl/cpl6/map_rx1_to_tn1v3_e1000r300_160414.nc</map>
-      <map name="ROF2OCN_ICE_RMAPNAME">cpl/cpl6/map_rx1_to_tn1v3_e1000r300_160414.nc</map>
-    </gridmap>
-    <gridmap rof_grid="rx1" ocn_grid="tn0.25v3" >
-      <map name="ROF2OCN_LIQ_RMAPNAME">cpl/cpl6/map_rx1_to_tn0.25v3_e1000r300_160721.nc</map>
-      <map name="ROF2OCN_ICE_RMAPNAME">cpl/cpl6/map_rx1_to_tn0.25v3_e1000r300_160721.nc</map>
-    </gridmap>
-    <gridmap rof_grid="rx1" ocn_grid="tx0.1v2" >
-      <map name="ROF2OCN_LIQ_RMAPNAME">cpl/cpl6/map_rx1_to_tx0.1v2_e1000r200_090624.nc</map>
-      <map name="ROF2OCN_ICE_RMAPNAME">cpl/cpl6/map_rx1_to_tx0.1v2_e1000r200_090624.nc</map>
-    </gridmap>
-    <gridmap rof_grid="rx1" ocn_grid="tx0.1v3" >
-      <map name="ROF2OCN_LIQ_RMAPNAME">cpl/cpl6/map_rx1_to_tx0.1v3_nnsm_e1000r200_170914.nc</map>
-      <map name="ROF2OCN_ICE_RMAPNAME">cpl/cpl6/map_rx1_to_tx0.1v3_nnsm_e1000r200_170914.nc</map>
-    </gridmap>
-    <gridmap rof_grid="rx1" ocn_grid="oQU120" >
-      <map name="ROF2OCN_LIQ_RMAPNAME">cpl/gridmaps/rx1/map_rx1_to_oQU120_nn.160527.nc</map>
-      <map name="ROF2OCN_ICE_RMAPNAME">cpl/gridmaps/rx1/map_rx1_to_oQU120_nn.160527.nc</map>
-    </gridmap>
-
-    <gridmap rof_grid="r05" ocn_grid="gx3v7" >
-      <map name="ROF2OCN_LIQ_RMAPNAME">cpl/gridmaps/r05/map_r05_to_gx3v7_nnsm_e1000r500_180430.nc</map>
-      <map name="ROF2OCN_ICE_RMAPNAME">cpl/gridmaps/r05/map_r05_to_gx3v7_nnsm_e1000r500_180430.nc</map>
-    </gridmap>
-    <gridmap rof_grid="r05" ocn_grid="gx1v6" >
-      <map name="ROF2OCN_LIQ_RMAPNAME">cpl/gridmaps/r05/map_r05_to_gx1v6_nn_open_ocean_nnsm_e1000r300_marginal_sea_170503.nc</map>
-      <map name="ROF2OCN_ICE_RMAPNAME">cpl/gridmaps/r05/map_r05_to_gx1v6_nnsm_e1000r300_170503.nc</map>
-    </gridmap>
-    <gridmap rof_grid="r05" ocn_grid="gx1v7" >
-      <map name="ROF2OCN_LIQ_RMAPNAME">cpl/gridmaps/r05/map_r05_to_gx1v7_nn_open_ocean_nnsm_e1000r300_marginal_sea_170413.nc</map>
-      <map name="ROF2OCN_ICE_RMAPNAME">cpl/gridmaps/r05/map_r05_to_gx1v7_nnsm_e1000r300_170413.nc</map>
-    </gridmap>
-    <gridmap rof_grid="r05" ocn_grid="tx1v1" >
-      <map name="ROF2OCN_LIQ_RMAPNAME">cpl/gridmaps/r05/map_r05_to_tx1v1_e1000r500_161214.nc</map>
-      <map name="ROF2OCN_ICE_RMAPNAME">cpl/gridmaps/r05/map_r05_to_tx1v1_e1000r500_161214.nc</map>
-    </gridmap>
-    <gridmap rof_grid="r05" ocn_grid="tn1v3" >
-      <map name="ROF2OCN_LIQ_RMAPNAME">cpl/cpl6/map_r05_to_tn1v3_e1000r300_160414.nc</map>
-      <map name="ROF2OCN_ICE_RMAPNAME">cpl/cpl6/map_r05_to_tn1v3_e1000r300_160414.nc</map>
-    </gridmap>
-    <gridmap rof_grid="r05" ocn_grid="tn0.25v3" >
-      <map name="ROF2OCN_LIQ_RMAPNAME">cpl/cpl6/map_r05_to_tn0.25v3_e1000r300_160721.nc</map>
-      <map name="ROF2OCN_ICE_RMAPNAME">cpl/cpl6/map_r05_to_tn0.25v3_e1000r300_160721.nc</map>
-    </gridmap>
-    <gridmap rof_grid="r05" ocn_grid="tx0.1v2" >
-      <map name="ROF2OCN_LIQ_RMAPNAME">cpl/cpl6/map_r05_to_tx0.1v2_r500e1000_080620.nc</map>
-      <map name="ROF2OCN_ICE_RMAPNAME">cpl/cpl6/map_r05_to_tx0.1v2_r500e1000_080620.nc</map>
-    </gridmap>
-
-    <gridmap rof_grid="r01" ocn_grid="gx1v6" >
-      <map name="ROF2OCN_LIQ_RMAPNAME">cpl/cpl6/map_r01_to_gx1v6_120711.nc</map>
-      <map name="ROF2OCN_ICE_RMAPNAME">cpl/cpl6/map_r01_to_gx1v6_120711.nc</map>
-    </gridmap>
-
-    <gridmap rof_grid="JRA025" ocn_grid="gx1v7" >
-      <map name="ROF2OCN_LIQ_RMAPNAME">cpl/gridmaps/rJRA025/map_JRA025m_to_gx1v7_nn_open_ocean_nnsm_e1000r300_marginal_sea_170801.nc</map>
-      <map name="ROF2OCN_ICE_RMAPNAME">cpl/gridmaps/rJRA025/map_JRA025m_to_gx1v7_e1000r300_170801.nc</map>
-    </gridmap>
-    <gridmap rof_grid="JRA025" ocn_grid="tx0.1v2" >
-      <map name="ROF2OCN_LIQ_RMAPNAME">cpl/gridmaps/rJRA025/map_JRA025m_to_tx0.1v2_e333r100_170619.nc</map>
-      <map name="ROF2OCN_ICE_RMAPNAME">cpl/gridmaps/rJRA025/map_JRA025m_to_tx0.1v2_e333r100_170619.nc</map>
-    </gridmap>
-    <gridmap rof_grid="JRA025" ocn_grid="tx0.1v3" >
-      <map name="ROF2OCN_LIQ_RMAPNAME">cpl/gridmaps/rJRA025/map_JRA025m_to_tx0.1v3_e333r100_170830.nc</map>
-      <map name="ROF2OCN_ICE_RMAPNAME">cpl/gridmaps/rJRA025/map_JRA025m_to_tx0.1v3_e333r100_170830.nc</map>
-    </gridmap>
-
-    <!-- ======================================================== -->
-    <!-- gridS: lnd to glc and glc to lnd mapping                 -->
-    <!--                                                          -->
-    <!-- Note that we use aave maps for GLC2LND_SMAPNAME, because -->
-    <!-- glc is typically much higher resolution than lnd, which  -->
-    <!-- means that area-conservative remapping is preferable.    -->
-    <!-- ======================================================== -->
-
-    <!-- ====================  -->
-    <!-- GLC: gland4           -->
-    <!-- ====================  -->
-
-    <gridmap lnd_grid="0.47x0.63" glc_grid="gland4" >
-      <map name="LND2GLC_FMAPNAME">cpl/gridmaps/fv0.47x0.63/map_fv0.47x0.63_TO_gland4km_aave.171105.nc</map>
-      <map name="LND2GLC_SMAPNAME">cpl/gridmaps/fv0.47x0.63/map_fv0.47x0.63_TO_gland4km_blin.171105.nc</map>
-      <map name="GLC2LND_FMAPNAME">cpl/gridmaps/gland4km/map_gland4km_TO_fv0.47x0.63_aave.171105.nc</map>
-      <map name="GLC2LND_SMAPNAME">cpl/gridmaps/gland4km/map_gland4km_TO_fv0.47x0.63_aave.171105.nc</map>
-    </gridmap>
-
-    <gridmap lnd_grid="0.9x1.25" glc_grid="gland4" >
-      <map name="LND2GLC_FMAPNAME">cpl/gridmaps/fv0.9x1.25/map_fv0.9x1.25_TO_gland4km_aave.170429.nc</map>
-      <map name="LND2GLC_SMAPNAME">cpl/gridmaps/fv0.9x1.25/map_fv0.9x1.25_TO_gland4km_blin.170429.nc</map>
-      <map name="GLC2LND_FMAPNAME">cpl/gridmaps/gland4km/map_gland4km_TO_fv0.9x1.25_aave.170429.nc</map>
-      <map name="GLC2LND_SMAPNAME">cpl/gridmaps/gland4km/map_gland4km_TO_fv0.9x1.25_aave.170429.nc</map>
-    </gridmap>
-
-    <gridmap lnd_grid="1.9x2.5" glc_grid="gland4" >
-      <map name="LND2GLC_FMAPNAME">cpl/gridmaps/fv1.9x2.5/map_fv1.9x2.5_TO_gland4km_aave.170429.nc</map>
-      <map name="LND2GLC_SMAPNAME">cpl/gridmaps/fv1.9x2.5/map_fv1.9x2.5_TO_gland4km_blin.170429.nc</map>
-      <map name="GLC2LND_FMAPNAME">cpl/gridmaps/gland4km/map_gland4km_TO_fv1.9x2.5_aave.170429.nc</map>
-      <map name="GLC2LND_SMAPNAME">cpl/gridmaps/gland4km/map_gland4km_TO_fv1.9x2.5_aave.170429.nc</map>
-    </gridmap>
-
-    <gridmap lnd_grid="T31" glc_grid="gland4" >
-      <map name="LND2GLC_FMAPNAME">cpl/gridmaps/T31/map_T31_TO_gland4km_aave.170429.nc</map>
-      <map name="LND2GLC_SMAPNAME">cpl/gridmaps/T31/map_T31_TO_gland4km_blin.170429.nc</map>
-      <map name="GLC2LND_FMAPNAME">cpl/gridmaps/gland4km/map_gland4km_TO_T31_aave.170429.nc</map>
-      <map name="GLC2LND_SMAPNAME">cpl/gridmaps/gland4km/map_gland4km_TO_T31_aave.170429.nc</map>
-    </gridmap>
-
-    <gridmap lnd_grid="360x720cru" glc_grid="gland4" >
-      <map name="LND2GLC_FMAPNAME">cpl/gridmaps/360x720/map_360x720_TO_gland4km_aave.170429.nc</map>
-      <map name="LND2GLC_SMAPNAME">cpl/gridmaps/360x720/map_360x720_TO_gland4km_blin.170429.nc</map>
-      <map name="GLC2LND_FMAPNAME">cpl/gridmaps/gland4km/map_gland4km_TO_360x720_aave.170429.nc</map>
-      <map name="GLC2LND_SMAPNAME">cpl/gridmaps/gland4km/map_gland4km_TO_360x720_aave.170429.nc</map>
-    </gridmap>
-
-    <gridmap lnd_grid="10x15" glc_grid="gland4" >
-      <map name="LND2GLC_FMAPNAME">cpl/gridmaps/fv10x15/map_fv10x15_TO_gland4km_aave.170429.nc</map>
-      <map name="LND2GLC_SMAPNAME">cpl/gridmaps/fv10x15/map_fv10x15_TO_gland4km_blin.170429.nc</map>
-      <map name="GLC2LND_FMAPNAME">cpl/gridmaps/gland4km/map_gland4km_TO_fv10x15_aave.170429.nc</map>
-      <map name="GLC2LND_SMAPNAME">cpl/gridmaps/gland4km/map_gland4km_TO_fv10x15_aave.170429.nc</map>
-    </gridmap>
-
-    <gridmap lnd_grid="4x5" glc_grid="gland4" >
-      <map name="LND2GLC_FMAPNAME">cpl/gridmaps/fv4x5/map_fv4x5_TO_gland4km_aave.170429.nc</map>
-      <map name="LND2GLC_SMAPNAME">cpl/gridmaps/fv4x5/map_fv4x5_TO_gland4km_blin.170429.nc</map>
-      <map name="GLC2LND_FMAPNAME">cpl/gridmaps/gland4km/map_gland4km_TO_fv4x5_aave.170429.nc</map>
-      <map name="GLC2LND_SMAPNAME">cpl/gridmaps/gland4km/map_gland4km_TO_fv4x5_aave.170429.nc</map>
-    </gridmap>
-
-    <gridmap lnd_grid="ne16np4" glc_grid="gland4" >
-      <map name="LND2GLC_FMAPNAME">cpl/gridmaps/ne16np4/map_ne16np4_TO_gland4km_aave.170429.nc</map>
-      <map name="LND2GLC_SMAPNAME">cpl/gridmaps/ne16np4/map_ne16np4_TO_gland4km_blin.170429.nc</map>
-      <map name="GLC2LND_FMAPNAME">cpl/gridmaps/gland4km/map_gland4km_TO_ne16np4_aave.170429.nc</map>
-      <map name="GLC2LND_SMAPNAME">cpl/gridmaps/gland4km/map_gland4km_TO_ne16np4_aave.170429.nc</map>
-    </gridmap>
-
-    <gridmap lnd_grid="ne30np4" glc_grid="gland4" >
-      <map name="LND2GLC_FMAPNAME">cpl/gridmaps/ne30np4/map_ne30np4_TO_gland4km_aave.170429.nc</map>
-      <map name="LND2GLC_SMAPNAME">cpl/gridmaps/ne30np4/map_ne30np4_TO_gland4km_blin.170429.nc</map>
-      <map name="GLC2LND_FMAPNAME">cpl/gridmaps/gland4km/map_gland4km_TO_ne30np4_aave.170429.nc</map>
-      <map name="GLC2LND_SMAPNAME">cpl/gridmaps/gland4km/map_gland4km_TO_ne30np4_aave.170429.nc</map>
-    </gridmap>
-
-    <gridmap lnd_grid="ne120np4" glc_grid="gland4" >
-      <map name="LND2GLC_FMAPNAME">cpl/gridmaps/ne120np4/map_ne120np4_TO_gland4km_aave.170429.nc</map>
-      <map name="LND2GLC_SMAPNAME">cpl/gridmaps/ne120np4/map_ne120np4_TO_gland4km_blin.170429.nc</map>
-      <map name="GLC2LND_FMAPNAME">cpl/gridmaps/gland4km/map_gland4km_TO_ne120np4_aave.170429.nc</map>
-      <map name="GLC2LND_SMAPNAME">cpl/gridmaps/gland4km/map_gland4km_TO_ne120np4_aave.170429.nc</map>
-    </gridmap>
-
-    <!-- ====================  -->
-    <!-- GLC: gland5UM         -->
-    <!-- ====================  -->
-
-    <gridmap lnd_grid="0.9x1.25" glc_grid="gland5UM" >
-      <map name="LND2GLC_FMAPNAME">cpl/gridmaps/fv0.9x1.25/map_fv0.9x1.25_TO_gland5km_aave.150514.nc</map>
-      <map name="LND2GLC_SMAPNAME">cpl/gridmaps/fv0.9x1.25/map_fv0.9x1.25_TO_gland5km_blin.150514.nc</map>
-      <map name="GLC2LND_FMAPNAME">cpl/gridmaps/gland5km/map_gland5km_TO_fv0.9x1.25_aave.150514.nc</map>
-      <map name="GLC2LND_SMAPNAME">cpl/gridmaps/gland5km/map_gland5km_TO_fv0.9x1.25_aave.150514.nc</map>
-    </gridmap>
-
-    <gridmap lnd_grid="1.9x2.5" glc_grid="gland5UM" >
-      <map name="LND2GLC_FMAPNAME">cpl/gridmaps/fv1.9x2.5/map_fv1.9x2.5_TO_gland5km_aave.150514.nc</map>
-      <map name="LND2GLC_SMAPNAME">cpl/gridmaps/fv1.9x2.5/map_fv1.9x2.5_TO_gland5km_blin.150514.nc</map>
-      <map name="GLC2LND_FMAPNAME">cpl/gridmaps/gland5km/map_gland5km_TO_fv1.9x2.5_aave.150514.nc</map>
-      <map name="GLC2LND_SMAPNAME">cpl/gridmaps/gland5km/map_gland5km_TO_fv1.9x2.5_aave.150514.nc</map>
-    </gridmap>
-
-    <gridmap lnd_grid="T31" glc_grid="gland5UM" >
-      <map name="LND2GLC_FMAPNAME">cpl/gridmaps/T31/map_T31_TO_gland5km_aave.150514.nc</map>
-      <map name="LND2GLC_SMAPNAME">cpl/gridmaps/T31/map_T31_TO_gland5km_blin.150514.nc</map>
-      <map name="GLC2LND_FMAPNAME">cpl/gridmaps/gland5km/map_gland5km_TO_T31_aave.150514.nc</map>
-      <map name="GLC2LND_SMAPNAME">cpl/gridmaps/gland5km/map_gland5km_TO_T31_aave.150514.nc</map>
-    </gridmap>
-
-    <gridmap lnd_grid="360x720cru" glc_grid="gland5UM" >
-      <map name="LND2GLC_FMAPNAME">cpl/gridmaps/360x720/map_360x720_TO_gland5km_aave.160329.nc</map>
-      <map name="LND2GLC_SMAPNAME">cpl/gridmaps/360x720/map_360x720_TO_gland5km_blin.160329.nc</map>
-      <map name="GLC2LND_FMAPNAME">cpl/gridmaps/gland5km/map_gland5km_TO_360x720_aave.160329.nc</map>
-      <map name="GLC2LND_SMAPNAME">cpl/gridmaps/gland5km/map_gland5km_TO_360x720_aave.160329.nc</map>
-    </gridmap>
-
-    <gridmap lnd_grid="10x15" glc_grid="gland5UM" >
-      <map name="LND2GLC_FMAPNAME">cpl/gridmaps/fv10x15/map_fv10x15_TO_gland5km_aave.160329.nc</map>
-      <map name="LND2GLC_SMAPNAME">cpl/gridmaps/fv10x15/map_fv10x15_TO_gland5km_blin.160329.nc</map>
-      <map name="GLC2LND_FMAPNAME">cpl/gridmaps/gland5km/map_gland5km_TO_fv10x15_aave.160329.nc</map>
-      <map name="GLC2LND_SMAPNAME">cpl/gridmaps/gland5km/map_gland5km_TO_fv10x15_aave.160329.nc</map>
-    </gridmap>
-
-    <gridmap lnd_grid="4x5" glc_grid="gland5UM" >
-      <map name="LND2GLC_FMAPNAME">cpl/gridmaps/fv4x5/map_fv4x5_TO_gland5km_aave.160329.nc</map>
-      <map name="LND2GLC_SMAPNAME">cpl/gridmaps/fv4x5/map_fv4x5_TO_gland5km_blin.160329.nc</map>
-      <map name="GLC2LND_FMAPNAME">cpl/gridmaps/gland5km/map_gland5km_TO_fv4x5_aave.160329.nc</map>
-      <map name="GLC2LND_SMAPNAME">cpl/gridmaps/gland5km/map_gland5km_TO_fv4x5_aave.160329.nc</map>
-    </gridmap>
-
-    <gridmap lnd_grid="ne16np4" glc_grid="gland5UM" >
-      <map name="LND2GLC_FMAPNAME">cpl/gridmaps/ne16np4/map_ne16np4_TO_gland5km_aave.160329.nc</map>
-      <map name="LND2GLC_SMAPNAME">cpl/gridmaps/ne16np4/map_ne16np4_TO_gland5km_blin.160329.nc</map>
-      <map name="GLC2LND_FMAPNAME">cpl/gridmaps/gland5km/map_gland5km_TO_ne16np4_aave.160329.nc</map>
-      <map name="GLC2LND_SMAPNAME">cpl/gridmaps/gland5km/map_gland5km_TO_ne16np4_aave.160329.nc</map>
-    </gridmap>
-
-    <gridmap lnd_grid="ne30np4" glc_grid="gland5UM" >
-      <map name="LND2GLC_FMAPNAME">cpl/gridmaps/ne30np4/map_ne30np4_TO_gland5km_aave.160329.nc</map>
-      <map name="LND2GLC_SMAPNAME">cpl/gridmaps/ne30np4/map_ne30np4_TO_gland5km_blin.160329.nc</map>
-      <map name="GLC2LND_FMAPNAME">cpl/gridmaps/gland5km/map_gland5km_TO_ne30np4_aave.160329.nc</map>
-      <map name="GLC2LND_SMAPNAME">cpl/gridmaps/gland5km/map_gland5km_TO_ne30np4_aave.160329.nc</map>
-    </gridmap>
-
-    <gridmap lnd_grid="ne120np4" glc_grid="gland5UM" >
-      <map name="LND2GLC_FMAPNAME">cpl/gridmaps/ne120np4/map_ne120np4_TO_gland5km_aave.160329.nc</map>
-      <map name="LND2GLC_SMAPNAME">cpl/gridmaps/ne120np4/map_ne120np4_TO_gland5km_blin.160329.nc</map>
-      <map name="GLC2LND_FMAPNAME">cpl/gridmaps/gland5km/map_gland5km_TO_ne120np4_aave.160329.nc</map>
-      <map name="GLC2LND_SMAPNAME">cpl/gridmaps/gland5km/map_gland5km_TO_ne120np4_aave.160329.nc</map>
-    </gridmap>
-
-    <!-- ====================  -->
-    <!-- GLC: gland20          -->
-    <!-- ====================  -->
-
-    <gridmap lnd_grid="0.9x1.25" glc_grid="gland20" >
-      <map name="LND2GLC_FMAPNAME">cpl/gridmaps/fv0.9x1.25/map_fv0.9x1.25_TO_gland20km_aave.150514.nc</map>
-      <map name="LND2GLC_SMAPNAME">cpl/gridmaps/fv0.9x1.25/map_fv0.9x1.25_TO_gland20km_blin.150514.nc</map>
-      <map name="GLC2LND_FMAPNAME">cpl/gridmaps/gland20km/map_gland20km_TO_fv0.9x1.25_aave.150514.nc</map>
-      <map name="GLC2LND_SMAPNAME">cpl/gridmaps/gland20km/map_gland20km_TO_fv0.9x1.25_aave.150514.nc</map>
-    </gridmap>
-
-    <gridmap lnd_grid="1.9x2.5" glc_grid="gland20" >
-      <map name="LND2GLC_FMAPNAME">cpl/gridmaps/fv1.9x2.5/map_fv1.9x2.5_TO_gland20km_aave.150514.nc</map>
-      <map name="LND2GLC_SMAPNAME">cpl/gridmaps/fv1.9x2.5/map_fv1.9x2.5_TO_gland20km_blin.150514.nc</map>
-      <map name="GLC2LND_FMAPNAME">cpl/gridmaps/gland20km/map_gland20km_TO_fv1.9x2.5_aave.150514.nc</map>
-      <map name="GLC2LND_SMAPNAME">cpl/gridmaps/gland20km/map_gland20km_TO_fv1.9x2.5_aave.150514.nc</map>
-    </gridmap>
-
-    <gridmap lnd_grid="T31" glc_grid="gland20" >
-      <map name="LND2GLC_FMAPNAME">cpl/gridmaps/T31/map_T31_TO_gland20km_aave.150514.nc</map>
-      <map name="LND2GLC_SMAPNAME">cpl/gridmaps/T31/map_T31_TO_gland20km_blin.150514.nc</map>
-      <map name="GLC2LND_FMAPNAME">cpl/gridmaps/gland20km/map_gland20km_TO_T31_aave.150514.nc</map>
-      <map name="GLC2LND_SMAPNAME">cpl/gridmaps/gland20km/map_gland20km_TO_T31_aave.150514.nc</map>
-    </gridmap>
-
-    <gridmap lnd_grid="360x720cru" glc_grid="gland20" >
-      <map name="LND2GLC_FMAPNAME">cpl/gridmaps/360x720/map_360x720_TO_gland20km_aave.160329.nc</map>
-      <map name="LND2GLC_SMAPNAME">cpl/gridmaps/360x720/map_360x720_TO_gland20km_blin.160329.nc</map>
-      <map name="GLC2LND_FMAPNAME">cpl/gridmaps/gland20km/map_gland20km_TO_360x720_aave.160329.nc</map>
-      <map name="GLC2LND_SMAPNAME">cpl/gridmaps/gland20km/map_gland20km_TO_360x720_aave.160329.nc</map>
-    </gridmap>
-
-    <gridmap lnd_grid="10x15" glc_grid="gland20" >
-      <map name="LND2GLC_FMAPNAME">cpl/gridmaps/fv10x15/map_fv10x15_TO_gland20km_aave.160329.nc</map>
-      <map name="LND2GLC_SMAPNAME">cpl/gridmaps/fv10x15/map_fv10x15_TO_gland20km_blin.160329.nc</map>
-      <map name="GLC2LND_FMAPNAME">cpl/gridmaps/gland20km/map_gland20km_TO_fv10x15_aave.160329.nc</map>
-      <map name="GLC2LND_SMAPNAME">cpl/gridmaps/gland20km/map_gland20km_TO_fv10x15_aave.160329.nc</map>
-    </gridmap>
-
-    <gridmap lnd_grid="4x5" glc_grid="gland20" >
-      <map name="LND2GLC_FMAPNAME">cpl/gridmaps/fv4x5/map_fv4x5_TO_gland20km_aave.160329.nc</map>
-      <map name="LND2GLC_SMAPNAME">cpl/gridmaps/fv4x5/map_fv4x5_TO_gland20km_blin.160329.nc</map>
-      <map name="GLC2LND_FMAPNAME">cpl/gridmaps/gland20km/map_gland20km_TO_fv4x5_aave.160329.nc</map>
-      <map name="GLC2LND_SMAPNAME">cpl/gridmaps/gland20km/map_gland20km_TO_fv4x5_aave.160329.nc</map>
-    </gridmap>
-
-    <gridmap lnd_grid="ne16np4" glc_grid="gland20" >
-      <map name="LND2GLC_FMAPNAME">cpl/gridmaps/ne16np4/map_ne16np4_TO_gland20km_aave.160329.nc</map>
-      <map name="LND2GLC_SMAPNAME">cpl/gridmaps/ne16np4/map_ne16np4_TO_gland20km_blin.160329.nc</map>
-      <map name="GLC2LND_FMAPNAME">cpl/gridmaps/gland20km/map_gland20km_TO_ne16np4_aave.160329.nc</map>
-      <map name="GLC2LND_SMAPNAME">cpl/gridmaps/gland20km/map_gland20km_TO_ne16np4_aave.160329.nc</map>
-    </gridmap>
-
-    <gridmap lnd_grid="ne30np4" glc_grid="gland20" >
-      <map name="LND2GLC_FMAPNAME">cpl/gridmaps/ne30np4/map_ne30np4_TO_gland20km_aave.160329.nc</map>
-      <map name="LND2GLC_SMAPNAME">cpl/gridmaps/ne30np4/map_ne30np4_TO_gland20km_blin.160329.nc</map>
-      <map name="GLC2LND_FMAPNAME">cpl/gridmaps/gland20km/map_gland20km_TO_ne30np4_aave.160329.nc</map>
-      <map name="GLC2LND_SMAPNAME">cpl/gridmaps/gland20km/map_gland20km_TO_ne30np4_aave.160329.nc</map>
-    </gridmap>
-
-    <gridmap lnd_grid="ne120np4" glc_grid="gland20" >
-      <map name="LND2GLC_FMAPNAME">cpl/gridmaps/ne120np4/map_ne120np4_TO_gland20km_aave.160329.nc</map>
-      <map name="LND2GLC_SMAPNAME">cpl/gridmaps/ne120np4/map_ne120np4_TO_gland20km_blin.160329.nc</map>
-      <map name="GLC2LND_FMAPNAME">cpl/gridmaps/gland20km/map_gland20km_TO_ne120np4_aave.160329.nc</map>
-      <map name="GLC2LND_SMAPNAME">cpl/gridmaps/gland20km/map_gland20km_TO_ne120np4_aave.160329.nc</map>
-    </gridmap>
-
-    <!-- ======================================================== -->
-    <!-- GRIDS: glc to ocn mapping                                -->
-    <!--                                                          -->
-    <!-- Eventually we will also want glc to ice mapping files.   -->
-    <!-- These will likely differ from the glc to ocn mapping     -->
-    <!-- files in their degree of smoothing (or they may not be   -->
-    <!-- smoothed at all). But for now we are only specifying     -->
-    <!-- glc to ocn mapping files. (By default, glc to ice        -->
-    <!-- mapping is turned off in the system.)                    -->
-    <!-- ======================================================== -->
-
-    <gridmap ocn_grid="gx1v6" glc_grid="gland4" >
-      <map name="GLC2OCN_LIQ_RMAPNAME">cpl/gridmaps/gland4km/map_gland4km_to_gx1v6_nn_open_ocean_nnsm_e1000r300_marginal_sea_171105.nc</map>
-      <map name="GLC2OCN_ICE_RMAPNAME">cpl/gridmaps/gland4km/map_gland4km_to_gx1v6_nnsm_e1000r300_171105.nc</map>
-    </gridmap>
-    <gridmap ocn_grid="gx1v7" glc_grid="gland4" >
-      <map name="GLC2OCN_LIQ_RMAPNAME">cpl/gridmaps/gland4km/map_gland4km_to_gx1v7_nn_open_ocean_nnsm_e1000r300_marginal_sea_171105.nc</map>
-      <map name="GLC2OCN_ICE_RMAPNAME">cpl/gridmaps/gland4km/map_gland4km_to_gx1v7_nnsm_e1000r300_171105.nc</map>
-    </gridmap>
-    <!-- POP's estuary box model is currently not active for gx3v7, so
-         we need nnsm maps for liquid as well as ice. -->
-    <gridmap ocn_grid="gx3v7" glc_grid="gland4" >
-      <map name="GLC2OCN_LIQ_RMAPNAME">cpl/gridmaps/gland4km/map_gland4km_to_gx3v7_nnsm_e1000r500_180502.nc</map>
-      <map name="GLC2OCN_ICE_RMAPNAME">cpl/gridmaps/gland4km/map_gland4km_to_gx3v7_nnsm_e1000r500_180502.nc</map>
-    </gridmap>
-
-    <gridmap ocn_grid="gx1v6" glc_grid="gland5UM" >
-      <map name="GLC2OCN_LIQ_RMAPNAME">cpl/gridmaps/gland5km/map_gland5km_to_gx1v6_nn_open_ocean_nnsm_e1000r300_marginal_sea_171105.nc</map>
-      <map name="GLC2OCN_ICE_RMAPNAME">cpl/gridmaps/gland5km/map_gland5km_to_gx1v6_nnsm_e1000r300_171105.nc</map>
-    </gridmap>
-    <gridmap ocn_grid="gx1v7" glc_grid="gland5UM" >
-      <map name="GLC2OCN_LIQ_RMAPNAME">cpl/gridmaps/gland5km/map_gland5km_to_gx1v7_nn_open_ocean_nnsm_e1000r300_marginal_sea_171105.nc</map>
-      <map name="GLC2OCN_ICE_RMAPNAME">cpl/gridmaps/gland5km/map_gland5km_to_gx1v7_nnsm_e1000r300_171105.nc</map>
-    </gridmap>
-    <!-- POP's estuary box model is currently not active for gx3v7, so
-         we need nnsm maps for liquid as well as ice. -->
-    <gridmap ocn_grid="gx3v7" glc_grid="gland5UM" >
-      <map name="GLC2OCN_LIQ_RMAPNAME">cpl/gridmaps/gland5km/map_gland5km_to_gx3v7_nnsm_e1000r500_180502.nc</map>
-      <map name="GLC2OCN_ICE_RMAPNAME">cpl/gridmaps/gland5km/map_gland5km_to_gx3v7_nnsm_e1000r500_180502.nc</map>
-    </gridmap>
-
-    <gridmap ocn_grid="gx1v6" glc_grid="gland20" >
-      <map name="GLC2OCN_LIQ_RMAPNAME">cpl/gridmaps/gland20km/map_gland20km_to_gx1v6_nn_open_ocean_nnsm_e1000r300_marginal_sea_171105.nc</map>
-      <map name="GLC2OCN_ICE_RMAPNAME">cpl/gridmaps/gland20km/map_gland20km_to_gx1v6_nnsm_e1000r300_171105.nc</map>
-    </gridmap>
-    <gridmap ocn_grid="gx1v7" glc_grid="gland20" >
-      <map name="GLC2OCN_LIQ_RMAPNAME">cpl/gridmaps/gland20km/map_gland20km_to_gx1v7_nn_open_ocean_nnsm_e1000r300_marginal_sea_171105.nc</map>
-      <map name="GLC2OCN_ICE_RMAPNAME">cpl/gridmaps/gland20km/map_gland20km_to_gx1v7_nnsm_e1000r300_171105.nc</map>
-    </gridmap>
-    <!-- POP's estuary box model is currently not active for gx3v7, so
-         we need nnsm maps for liquid as well as ice. -->
-    <gridmap ocn_grid="gx3v7" glc_grid="gland20" >
-      <map name="GLC2OCN_LIQ_RMAPNAME">cpl/gridmaps/gland20km/map_gland20km_to_gx3v7_nnsm_e1000r500_180502.nc</map>
-      <map name="GLC2OCN_ICE_RMAPNAME">cpl/gridmaps/gland20km/map_gland20km_to_gx3v7_nnsm_e1000r500_180502.nc</map>
-    </gridmap>
-
-  </gridmaps>
->>>>>>> c5bd8567
 
 </grid_data>