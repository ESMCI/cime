--- conflicted
+++ resolved
@@ -152,21 +152,6 @@
     <jobid_pattern>(\d+)$</jobid_pattern>
     <depend_string> --dependency=afterok:jobid</depend_string>
     <walltime_format>%H:%M:%S</walltime_format>
-<<<<<<< HEAD
-     <submit_args>
-       <arg flag="--time" name="$JOB_WALLCLOCK_TIME"/>
-       <arg flag="-p" name="$JOB_QUEUE"/>
-       <arg flag="--account" name="$PROJECT"/>
-     </submit_args>
-     <directives>
-       <directive> --job-name={{ job_id }}</directive>
-       <directive> --nodes={{ num_nodes }}</directive>
-       <!-- <directive> -ntasks-per-node={{ tasks_per_node }}</directive> -->
-       <directive> --output={{ output_error_path }}   </directive>
-       <directive> --exclusive                        </directive>
-     </directives>
-   </batch_system>
-=======
     <batch_mail_flag>--mail-user</batch_mail_flag>
     <batch_mail_type_flag>--mail-type</batch_mail_type_flag>
     <batch_mail_type>none, all, begin, end, fail</batch_mail_type>
@@ -183,7 +168,6 @@
       <directive> --exclusive                        </directive>
     </directives>
   </batch_system>
->>>>>>> 7aa00c61
 
   <!-- babbage is PBS -->
   <batch_system MACH="babbage" type="pbs">
@@ -288,22 +272,7 @@
     </directives>
   </batch_system>
 
-<<<<<<< HEAD
-  <batch_system MACH="fram" type="slurm">
-    <batch_submit>sbatch</batch_submit>
-    <directives>
-     <directive> --ntasks={{ total_tasks }}</directive>
-     <directive> --export=ALL</directive>
-   </directives>
-    <queues>
-      <queue walltimemax="00:59:00" jobmin="1" jobmax="288" default="true">normal</queue>
-    </queues>
-  </batch_system>
-
  <batch_system MACH="laramie" type="pbs">
-=======
-  <batch_system MACH="laramie" type="pbs">
->>>>>>> 7aa00c61
     <directives>
       <directive default="/bin/bash" > -S {{ shell }}  </directive>
       <directive> -l select={{ num_nodes }}:ncpus={{ max_tasks_per_node }}:mpiprocs={{ tasks_per_node }}:ompthreads={{ thread_count }}</directive>
