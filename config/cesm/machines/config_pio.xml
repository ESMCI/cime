<?xml version="1.0"?>

<entries>

  <!--- uncomment and fill in relevant sections
  <entry id="PIO_CONFIG_OPTS">
    <values>
      <value></value>
    </values>
  </entry>
  -->

  <!--- uncomment and fill in relevant sections
  <entry id="PIO_ASYNC_INTERFACE">
    <values>
      <value></value>
    </values>
  </entry>
  -->

  <entry id="PIO_STRIDE">
    <values>
      <value>$MAX_MPITASKS_PER_NODE</value>
      <value mach="yellowstone" grid="a%ne120.+oi%gx1">60</value>
    </values>
  </entry>

  <!--- uncomment and fill in relevant sections
  <entry id="PIO_ROOT">
    <values>
      <value></value>
    </values>
  </entry>
  -->

  <!--- uncomment and fill in relevant sections
  <entry id="PIO_NUMTASKS">
    <values>
      <value></value>
    </values>
  </entry>
  -->

  <entry id="PIO_TYPENAME">
    <values>
      <value>pnetcdf</value>
<<<<<<< HEAD
      <value mach="userdefined">netcdf</value>
      <value mach="eastwind">netcdf</value>
      <value mach="constance">netcdf</value>
      <value mach="pleiades.*">netcdf</value>
      <value mach="hobart" compiler="pgi">netcdf</value>
      <value mach="hobart" compiler="nag">netcdf</value>
      <value mach="lbl-lr3">netcdf</value>
      <value mach="lbl-lr2">netcdf</value>
=======
>>>>>>> 6af06c33
      <value mpilib="mpi-serial">netcdf</value>
    </values>
  </entry>

  <entry id="PIO_REARRANGER">
    <values>
      <value>$PIO_VERSION</value>
    </values>
  </entry>

  <!--- uncomment and fill in relevant sections
  <entry id="PIO_DEBUG_LEVEL">
    <values>
      <value></value>
    </values>
  </entry>
  -->

  <!--- uncomment and fill in relevant sections
  <entry id="PIO_BLOCKSIZE">
    <values>
      <value></value>
    </values>
  </entry>
  -->

  <!--- uncomment and fill in relevant sections
  <entry id="PIO_BUFFER_SIZE_LIMIT">
    <values>
      <value></value>
    </values>
  </entry>
  -->

  <!--- uncomment and fill in relevant sections
  <entry id="OCN_PIO_STRIDE">
    <values>
      <value grid="a%ne120.+oi%gx1">60</value>
    </values>
  </entry>
  -->

  <!--- uncomment and fill in relevant sections
  <entry id="OCN_PIO_ROOT">
    <values>
      <value></value>
    </values>
  </entry>
  -->

  <!--- uncomment and fill in relevant sections
  <entry id="OCN_PIO_NUMTASKS">
    <values>
      <value></value>
    </values>
  </entry>
  -->

  <!--- uncomment and fill in relevant sections
  <entry id="OCN_PIO_TYPENAME">
    <values>
      <value></value>
    </values>
  </entry>
  -->
<!--  <entry id="LND_PIO_REARRANGER">
    <values>
      <value compset="_CLM40" >2</value>
      <value compset="_CLM45" >1</value>
      <value compset="_CLM50" >1</value>
    </values>
  </entry> -->

  <!--- uncomment and fill in relevant sections
  <entry id="LND_PIO_STRIDE">
    <values>
      <value></value>
    </values>
  </entry>
  -->

  <!--- uncomment and fill in relevant sections
  <entry id="LND_PIO_ROOT">
    <values>
      <value></value>
    </values>
  </entry>
  -->

  <!--- uncomment and fill in relevant sections
  <entry id="LND_PIO_NUMTASKS">
    <values>
      <value></value>
    </values>
  </entry>
  -->

  <!--- uncomment and fill in relevant sections
  <entry id="LND_PIO_TYPENAME">
    <values>
      <value></value>
    </values>
  </entry>
  -->

  <!--- uncomment and fill in relevant sections
  <entry id="ROF_PIO_STRIDE">
    <values>
      <value></value>
    </values>
  </entry>
  -->

  <!--- uncomment and fill in relevant sections
  <entry id="ROF_PIO_ROOT">
    <values>
      <value></value>
    </values>
  </entry>
  -->

  <!--- uncomment and fill in relevant sections
  <entry id="ROF_PIO_NUMTASKS">
    <values>
      <value></value>
    </values>
  </entry>
  -->

  <!--- uncomment and fill in relevant sections
  <entry id="ROF_PIO_TYPENAME">
    <values>
      <value></value>
    </values>
  </entry>
  -->

  <!--- uncomment and fill in relevant sections
  <entry id="ICE_PIO_STRIDE">
    <values>
      <value></value>
    </values>
  </entry>
  -->

  <!--- uncomment and fill in relevant sections
  <entry id="ICE_PIO_ROOT">
    <values>
      <value></value>
    </values>
  </entry>
  -->

  <!--- uncomment and fill in relevant sections
  <entry id="ICE_PIO_NUMTASKS">
    <values>
      <value></value>
    </values>
  </entry>
  -->

  <!--- uncomment and fill in relevant sections
  <entry id="ICE_PIO_TYPENAME">
    <values>
      <value></value>
    </values>
  </entry>
  -->

  <!--- uncomment and fill in relevant sections
  <entry id="ATM_PIO_STRIDE">
    <values>
      <value></value>
    </values>
  </entry>
  -->

  <!--- uncomment and fill in relevant sections
  <entry id="ATM_PIO_ROOT">
    <values>
      <value></value>
    </values>
  </entry>
  -->

  <!--- uncomment and fill in relevant sections
  <entry id="ATM_PIO_NUMTASKS">
    <values>
      <value></value>
    </values>
  </entry>
  -->


  <entry id="ATM_PIO_TYPENAME">
    <values>
      <value compset="DATM">netcdf</value>
    </values>
  </entry>


  <!--- uncomment and fill in relevant sections
  <entry id="CPL_PIO_STRIDE">
    <values>
      <value></value>
    </values>
  </entry>
  -->

  <!--- uncomment and fill in relevant sections
  <entry id="CPL_PIO_ROOT">
    <values>
      <value></value>
    </values>
  </entry>
  -->

  <!--- uncomment and fill in relevant sections
  <entry id="CPL_PIO_NUMTASKS">
    <values>
      <value></value>
    </values>
  </entry>
  -->

  <!--- uncomment and fill in relevant sections
  <entry id="CPL_PIO_TYPENAME">
    <values>
      <value></value>
    </values>
  </entry>
  -->

  <!--- uncomment and fill in relevant sections
  <entry id="GLC_PIO_STRIDE">
    <values>
      <value></value>
    </values>
  </entry>
  -->

  <!--- uncomment and fill in relevant sections
  <entry id="GLC_PIO_ROOT">
    <values>
      <value></value>
    </values>
  </entry>
  -->

  <!--- uncomment and fill in relevant sections
  <entry id="GLC_PIO_NUMTASKS">
    <values>
      <value></value>
    </values>
  </entry>
  -->

  <!--- uncomment and fill in relevant sections
  <entry id="GLC_PIO_TYPENAME">
    <values>
      <value></value>
    </values>
  </entry>
  -->

  <!--- uncomment and fill in relevant sections
  <entry id="WAV_PIO_STRIDE">
    <values>
      <value></value>
    </values>
  </entry>
  -->

  <!--- uncomment and fill in relevant sections
  <entry id="WAV_PIO_ROOT">
    <values>
      <value></value>
    </values>
  </entry>
  -->

  <!--- uncomment and fill in relevant sections
  <entry id="WAV_PIO_NUMTASKS">
    <values>
      <value></value>
    </values>
  </entry>
  -->

  <!--- uncomment and fill in relevant sections
  <entry id="WAV_PIO_TYPENAME">
    <values>
      <value></value>
    </values>
  </entry>
  -->

</entries><|MERGE_RESOLUTION|>--- conflicted
+++ resolved
@@ -44,17 +44,6 @@
   <entry id="PIO_TYPENAME">
     <values>
       <value>pnetcdf</value>
-<<<<<<< HEAD
-      <value mach="userdefined">netcdf</value>
-      <value mach="eastwind">netcdf</value>
-      <value mach="constance">netcdf</value>
-      <value mach="pleiades.*">netcdf</value>
-      <value mach="hobart" compiler="pgi">netcdf</value>
-      <value mach="hobart" compiler="nag">netcdf</value>
-      <value mach="lbl-lr3">netcdf</value>
-      <value mach="lbl-lr2">netcdf</value>
-=======
->>>>>>> 6af06c33
       <value mpilib="mpi-serial">netcdf</value>
     </values>
   </entry>
