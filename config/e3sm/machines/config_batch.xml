--- conflicted
+++ resolved
@@ -3,7 +3,7 @@
   <!--
      File:    config_batch.xml
      Purpose: abstract out the parts of run scripts that are different, and use this configuration to
-     create e3sm run scripts from a single template.
+     create acme run scripts from a single template.
 
      batch_system:     the batch system type and version
      batch_query:      the batch query command for each batch system.
@@ -80,7 +80,7 @@
 
   <batch_system type="cobalt_theta" >
     <batch_query>qstat</batch_query>
-    <batch_submit>/projects/ccsm/e3sm/tools/cobalt/dsub</batch_submit>
+    <batch_submit>/projects/ccsm/acme/tools/cobalt/dsub</batch_submit>
     <batch_cancel>qdel</batch_cancel>
     <batch_env>--env</batch_env>
     <batch_directive>#COBALT</batch_directive>
@@ -281,11 +281,7 @@
         <directive>-l nodes={{ num_nodes }}:ppn={{ tasks_per_node }}</directive>
       </directives>
       <queues>
-<<<<<<< HEAD
-	<queue walltimemax="01:00:00" nodemin="1" nodemax="120" default="true">e3sm</queue>
-=======
 	<queue walltimemax="01:00:00" default="true">acme</queue>
->>>>>>> 9d352467
       </queues>
     </batch_system>
 
