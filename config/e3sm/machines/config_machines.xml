--- conflicted
+++ resolved
@@ -441,12 +441,8 @@
     </modules>
 
     <modules compiler="gnu7">
-<<<<<<< HEAD
-      <command name="swap">PrgEnv-intel PrgEnv-gnu/6.0.4</command>
-=======
       <command name="rm">PrgEnv-intel</command>
       <command name="load">PrgEnv-gnu/6.0.4</command>
->>>>>>> ee39e933
       <command name="rm">gcc</command>
       <command name="load">gcc/7.3.0</command>
       <command name="rm">cray-libsci</command>
