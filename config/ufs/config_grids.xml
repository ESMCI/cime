<?xml version="1.0"?>

<grid_data version="2.1" xmlns:xi="http://www.w3.org/2001/XInclude">

  <help>
    =========================================
    GRID naming convention
    =========================================
    The notation for the grid longname is
        a%name_l%name_oi%name_r%name_m%mask_g%name_w%name
    where
        a% => atm, l% => lnd, oi% => ocn/ice, r% => river, m% => mask, g% => glc, w% => wav

    Supported out of the box grid configurations are given via alias specification in
    the file "config_grids.xml". Each grid alias can also be associated  with the
    following optional attributes

    compset       (Regular expression for compset matches that are required for this grid)
    not_compset   (Regular expression for compset matches that are not permitted this grid)

    Using the alias and the optional "compset" and "not_compset" attributes a grid longname is created
    Note that the mask is for information only - and is not an attribute of the grid
    By default, if the mask is not specified below, it will be set to the ocnice grid
    And if there is no ocnice grid (such as for single column, the mask is null since it does not mean anything)
  </help>

  <grids>
    <model_grid_defaults>
      <grid name="atm"    compset="SATM"  >null</grid>
      <grid name="lnd"    compset="SLND"  >null</grid>
      <grid name="ocnice" compset="SOCN"  >null</grid>
      <grid name="rof"    compset="SROF"  >null</grid>
      <grid name="rof"    compset="DWAV"  >rx1</grid>
      <grid name="rof"    compset="RTM"	  >r05</grid>
      <grid name="rof"    compset="MOSART">r05</grid>
      <grid name="rof"    compset="DROF"  >rx1</grid>
      <grid name="rof"    compset="DROF%CPLHIST">r05</grid>
      <grid name="rof"    compset="XROF"  >r05</grid>
      <grid name="glc"	  compset="SGLC"  >null</grid>
      <grid name="glc"	  compset="CISM1" >gland5UM</grid>
      <grid name="glc"	  compset="CISM2" >gland4</grid>
      <grid name="glc"    compset="XGLC"  >gland4</grid>
      <grid name="wav"	  compset="SWAV"  >null</grid>
      <grid name="wav"	  compset="DWAV"  >ww3a</grid>
      <grid name="wav"	  compset="WW3"	  >ww3a</grid>
      <grid name="wav"    compset="XWAV"  >ww3a</grid>
      <grid name="iac"    compset="SIAC"  >null</grid>
    </model_grid_defaults>

    <model_grid alias="g16_g16" compset="DATM.+DROF">
      <grid name="atm">gx1v6</grid>
      <grid name="lnd">gx1v6</grid>
      <grid name="ocnice">gx1v6</grid>
      <support>Non-standard grid for testing of the interpolation in DATM rather than coupler</support>
    </model_grid>

    <model_grid alias="g17_g17" compset="DATM.+DROF">
      <grid name="atm">gx1v7</grid>
      <grid name="lnd">gx1v7</grid>
      <grid name="ocnice">gx1v7</grid>
      <support>Non-standard grid for testing of the interpolation in DATM rather than coupler</support>
    </model_grid>

    <model_grid alias="1D_1D" compset="DATM.+DROF">
      <grid name="atm">01col</grid>
      <grid name="lnd">01col</grid>
      <support>Non-standard grid for running POP in true 1D mode</support>
    </model_grid>

    <model_grid alias="CLM_USRDAT" compset="DATM.+CLM">
      <grid name="atm">CLM_USRDAT</grid>
      <grid name="lnd">CLM_USRDAT</grid>
      <grid name="rof">null</grid>
    </model_grid>

    <model_grid alias="1x1_numaIA" compset="DATM.+CLM">
      <grid name="atm">1x1_numaIA</grid>
      <grid name="lnd">1x1_numaIA</grid>
      <grid name="rof">null</grid>
    </model_grid>

    <model_grid alias="1x1_brazil" compset="DATM.+CLM">
      <grid name="atm">1x1_brazil</grid>
      <grid name="lnd">1x1_brazil</grid>
      <grid name="rof">null</grid>
    </model_grid>

    <model_grid alias="1x1_smallvilleIA" compset="DATM.+CLM">
      <grid name="atm">1x1_smallvilleIA</grid>
      <grid name="lnd">1x1_smallvilleIA</grid>
      <grid name="rof">null</grid>
    </model_grid>

    <model_grid alias="1x1_camdenNJ" compset="DATM.+CLM">
      <grid name="atm">1x1_camdenNJ</grid>
      <grid name="lnd">1x1_camdenNJ</grid>
      <grid name="rof">null</grid>
    </model_grid>

    <model_grid alias="1x1_mexicocityMEX" compset="DATM.+CLM">
      <grid name="atm">1x1_mexicocityMEX</grid>
      <grid name="lnd">1x1_mexicocityMEX</grid>
      <grid name="rof">null</grid>
    </model_grid>

    <model_grid alias="1x1_vancouverCAN" compset="DATM.+CLM">
      <grid name="atm">1x1_vancouverCAN</grid>
      <grid name="lnd">1x1_vancouverCAN</grid>
      <grid name="rof">null</grid>
    </model_grid>

    <model_grid alias="1x1_urbanc_alpha" compset="DATM.+CLM">
      <grid name="atm">1x1_urbanc_alpha</grid>
      <grid name="lnd">1x1_urbanc_alpha</grid>
      <grid name="rof">null</grid>
    </model_grid>

    <model_grid alias="5x5_amazon" compset="DATM.+CLM">
      <grid name="atm">5x5_amazon</grid>
      <grid name="lnd">5x5_amazon</grid>
      <grid name="rof">null</grid>
    </model_grid>

    <!-- Regional NLDAS-2 grid over the U.S. (0.125 degree resolution;
         25-53N, 235-293E), with mask from NLDAS-2 atmospheric drivers -->
    <model_grid alias="nldas2_rnldas2_mnldas2" compset="DATM.+CLM">
      <grid name="atm">0.125nldas2</grid>
      <grid name="lnd">0.125nldas2</grid>
      <grid name="ocnice">0.125nldas2</grid>
      <grid name="rof">0.125nldas2</grid>
      <mask>nldas2</mask>
    </model_grid>

    <model_grid alias="hcru_hcru" compset="DATM.+CLM">
      <grid name="atm">360x720cru</grid>
      <grid name="lnd">360x720cru</grid>
    </model_grid>

    <!-- eulerian grids -->

    <model_grid alias="T31_g37">
      <grid name="atm">T31</grid>
      <grid name="lnd">T31</grid>
      <grid name="ocnice">gx3v7</grid>
      <mask>gx3v7</mask>
    </model_grid>

    <model_grid alias="T31_g37_gl4" compset="_CISM">
      <grid name="atm">T31</grid>
      <grid name="lnd">T31</grid>
      <grid name="ocnice">gx3v7</grid>
      <grid name="glc">gland4</grid>
      <mask>gx3v7</mask>
    </model_grid>

    <model_grid alias="T31_g37_gl20" compset="_CISM">
      <grid name="atm">T31</grid>
      <grid name="lnd">T31</grid>
      <grid name="ocnice">gx3v7</grid>
      <grid name="glc">gland20</grid>
      <mask>gx3v7</mask>
    </model_grid>

    <model_grid alias="T31_g37_gl5" compset="_CISM">
      <grid name="atm">T31</grid>
      <grid name="lnd">T31</grid>
      <grid name="ocnice">gx3v7</grid>
      <grid name="glc">gland5UM</grid>
      <mask>gx3v7</mask>
    </model_grid>

    <model_grid alias="T42_T42_musgs" not_compset="_POP">
      <grid name="atm">T42</grid>
      <grid name="lnd">T42</grid>
      <grid name="ocnice">T42</grid>
      <mask>usgs</mask>
    </model_grid>

    <model_grid alias="T42_T42" not_compset="_POP">
      <grid name="atm">T42</grid>
      <grid name="lnd">T42</grid>
      <grid name="ocnice">T42</grid>
      <mask>gx1v7</mask>
    </model_grid>

    <model_grid alias="T42_T42_mg16" not_compset="_POP">
      <grid name="atm">T42</grid>
      <grid name="lnd">T42</grid>
      <grid name="ocnice">T42</grid>
      <mask>gx1v6</mask>
    </model_grid>

    <model_grid alias="T42_T42_mg17" not_compset="_POP">
      <grid name="atm">T42</grid>
      <grid name="lnd">T42</grid>
      <grid name="ocnice">T42</grid>
      <mask>gx1v7</mask>
    </model_grid>

    <model_grid alias="T5_T5_mg37" not_compset="_POP">
      <grid name="atm">T5</grid>
      <grid name="lnd">T5</grid>
      <grid name="ocnice">T5</grid>
      <mask>gx3v7</mask>
    </model_grid>

    <model_grid alias="T85_T85_mg16" not_compset="_POP">
      <grid name="atm">T85</grid>
      <grid name="lnd">T85</grid>
      <grid name="ocnice">T85</grid>
      <mask>gx1v6</mask>
    </model_grid>

    <model_grid alias="T85_T85_mg17" not_compset="_POP">
      <grid name="atm">T85</grid>
      <grid name="lnd">T85</grid>
      <grid name="ocnice">T85</grid>
      <mask>gx1v7</mask>
    </model_grid>

    <model_grid alias="T85_T85_musgs" not_compset="_POP">
      <grid name="atm">T85</grid>
      <grid name="lnd">T85</grid>
      <grid name="ocnice">T85</grid>
      <mask>usgs</mask>
    </model_grid>

    <model_grid alias="T85_f09_t12">
      <grid name="atm">T85</grid>
      <grid name="lnd">0.9x1.25</grid>
      <grid name="ocnice">tx0.1v2</grid>
      <mask>tx0.1v2</mask>
    </model_grid>

    <model_grid alias="T341_f02_t12">
      <grid name="atm">T341</grid>
      <grid name="lnd">0.23x0.31</grid>
      <grid name="ocnice">tx0.1v2</grid>
      <mask>tx0.1v2</mask>
    </model_grid>

    <model_grid alias="T62_g37" not_compset="_CAM">
      <grid name="atm">T62</grid>
      <grid name="lnd">T62</grid>
      <grid name="ocnice">gx3v7</grid>
      <mask>gx3v7</mask>
    </model_grid>

    <model_grid alias="T62_s11" not_compset="_CAM">
      <grid name="atm">T62</grid>
      <grid name="lnd">T62</grid>
      <grid name="ocnice">tx1v1</grid>
      <mask>tx1v1</mask>
    </model_grid>

    <model_grid alias="T62_n13" not_compset="_CAM">
      <grid name="atm">T62</grid>
      <grid name="lnd">T62</grid>
      <grid name="ocnice">tn1v3</grid>
      <mask>tn1v3</mask>
    </model_grid>

    <model_grid alias="T62_n0253" not_compset="_CAM">
      <grid name="atm">T62</grid>
      <grid name="lnd">T62</grid>
      <grid name="ocnice">tn0.25v3</grid>
      <mask>tn0.25v3</mask>
    </model_grid>

    <model_grid alias="T62_t12" not_compset="_CAM">
      <grid name="atm">T62</grid>
      <grid name="lnd">T62</grid>
      <grid name="ocnice">tx0.1v2</grid>
      <mask>tx0.1v2</mask>
    </model_grid>

    <model_grid alias="T62_t13" not_compset="_CAM">
      <grid name="atm">T62</grid>
      <grid name="lnd">T62</grid>
      <grid name="ocnice">tx0.1v3</grid>
      <mask>tx0.1v3</mask>
    </model_grid>

    <model_grid alias="TL319_g17" not_compset="_CAM">
      <grid name="atm">TL319</grid>
      <grid name="lnd">TL319</grid>
      <grid name="ocnice">gx1v7</grid>
      <grid name="rof">JRA025</grid>
      <mask>gx1v7</mask>
    </model_grid>

    <model_grid alias="TL319_t061" not_compset="_CAM">
      <grid name="atm">TL319</grid>
      <grid name="lnd">TL319</grid>
      <grid name="ocnice">tx0.66v1</grid>
      <grid name="rof">JRA025</grid>
    </model_grid>

    <model_grid alias="TL319_t12" not_compset="_CAM">
      <grid name="atm">TL319</grid>
      <grid name="lnd">TL319</grid>
      <grid name="ocnice">tx0.1v2</grid>
      <grid name="rof">JRA025</grid>
    </model_grid>

    <model_grid alias="TL319_t13" not_compset="_CAM">
      <grid name="atm">TL319</grid>
      <grid name="lnd">TL319</grid>
      <grid name="ocnice">tx0.1v3</grid>
      <grid name="rof">JRA025</grid>
    </model_grid>

    <model_grid alias="T62_t061" not_compset="_CAM">
      <grid name="atm">T62</grid>
      <grid name="lnd">T62</grid>
      <grid name="ocnice">tx0.66v1</grid>
    </model_grid>

    <model_grid alias="T62_t025" not_compset="_CAM">
      <grid name="atm">T62</grid>
      <grid name="lnd">T62</grid>
      <grid name="ocnice">tx0.25v1</grid>
    </model_grid>
    <model_grid alias="f09_t061">
      <grid name="atm">0.9x1.25</grid>
      <grid name="lnd">0.9x1.25</grid>
      <grid name="ocnice">tx0.66v1</grid>
    </model_grid>

    <model_grid alias="T62_g16" not_compset="_CAM">
      <grid name="atm">T62</grid>
      <grid name="lnd">T62</grid>
      <grid name="ocnice">gx1v6</grid>
      <mask>gx1v6</mask>
    </model_grid>

    <model_grid alias="T62_g17" not_compset="_CAM">
      <grid name="atm">T62</grid>
      <grid name="lnd">T62</grid>
      <grid name="ocnice">gx1v7</grid>
      <mask>gx1v7</mask>
    </model_grid>

    <model_grid alias="T62_oQU120" not_compset="_CAM">
      <grid name="atm">T62</grid>
      <grid name="lnd">T62</grid>
      <grid name="ocnice">oQU120</grid>
      <mask>oQU120</mask>
    </model_grid>

    <!-- finite volume grids -->

    <model_grid alias="f02_g16">
      <grid name="atm">0.23x0.31</grid>
      <grid name="lnd">0.23x0.31</grid>
      <grid name="ocnice">gx1v6</grid>
      <mask>gx1v6</mask>
    </model_grid>

    <model_grid alias="f02_g17">
      <grid name="atm">0.23x0.31</grid>
      <grid name="lnd">0.23x0.31</grid>
      <grid name="ocnice">gx1v7</grid>
      <mask>gx1v7</mask>
    </model_grid>

    <model_grid alias="f02_n13">
      <grid name="atm">0.23x0.31</grid>
      <grid name="lnd">0.23x0.31</grid>
      <grid name="ocnice">tn1v3</grid>
      <mask>tn1v3</mask>
    </model_grid>

    <model_grid alias="f02_n0253">
      <grid name="atm">0.23x0.31</grid>
      <grid name="lnd">0.23x0.31</grid>
      <grid name="ocnice">tn0.25v3</grid>
      <mask>tn0.25v3</mask>
    </model_grid>

    <model_grid alias="f02_t12">
      <grid name="atm">0.23x0.31</grid>
      <grid name="lnd">0.23x0.31</grid>
      <grid name="ocnice">tx0.1v2</grid>
      <mask>tx0.1v2</mask>
    </model_grid>

    <model_grid alias="f05_g16">
      <grid name="atm">0.47x0.63</grid>
      <grid name="lnd">0.47x0.63</grid>
      <grid name="ocnice">gx1v6</grid>
      <mask>gx1v6</mask>
    </model_grid>

    <model_grid alias="f05_g17">
      <grid name="atm">0.47x0.63</grid>
      <grid name="lnd">0.47x0.63</grid>
      <grid name="ocnice">gx1v7</grid>
      <mask>gx1v7</mask>
    </model_grid>

    <model_grid alias="f05_t12">
      <grid name="atm">0.47x0.63</grid>
      <grid name="lnd">0.47x0.63</grid>
      <grid name="ocnice">tx0.1v2</grid>
      <mask>tx0.1v2</mask>
    </model_grid>

    <model_grid alias="f09_g16">
      <grid name="atm">0.9x1.25</grid>
      <grid name="lnd">0.9x1.25</grid>
      <grid name="ocnice">gx1v6</grid>
      <mask>gx1v6</mask>
    </model_grid>

    <model_grid alias="f09_g17">
      <grid name="atm">0.9x1.25</grid>
      <grid name="lnd">0.9x1.25</grid>
      <grid name="ocnice">gx1v7</grid>
      <mask>gx1v7</mask>
    </model_grid>

    <model_grid alias="f09_n13">
      <grid name="atm">0.9x1.25</grid>
      <grid name="lnd">0.9x1.25</grid>
      <grid name="ocnice">tn1v3</grid>
      <mask>tn1v3</mask>
    </model_grid>

    <model_grid alias="f09_n0253">
      <grid name="atm">0.9x1.25</grid>
      <grid name="lnd">0.9x1.25</grid>
      <grid name="ocnice">tn0.25v3</grid>
      <mask>tn0.25v3</mask>
    </model_grid>

    <model_grid alias="f09_g16_gl4" compset="_CISM">
      <grid name="atm">0.9x1.25</grid>
      <grid name="lnd">0.9x1.25</grid>
      <grid name="ocnice">gx1v6</grid>
      <grid name="glc">gland4</grid>
      <mask>gx1v6</mask>
    </model_grid>

    <model_grid alias="f09_g17_gl4" compset="_CISM">
      <grid name="atm">0.9x1.25</grid>
      <grid name="lnd">0.9x1.25</grid>
      <grid name="ocnice">gx1v7</grid>
      <grid name="glc">gland4</grid>
      <mask>gx1v7</mask>
    </model_grid>

    <model_grid alias="f09_g16_gl20" compset="_CISM">
      <grid name="atm">0.9x1.25</grid>
      <grid name="lnd">0.9x1.25</grid>
      <grid name="ocnice">gx1v6</grid>
      <grid name="glc">gland20</grid>
      <mask>gx1v6</mask>
    </model_grid>

    <model_grid alias="f09_g17_gl20" compset="_CISM">
      <grid name="atm">0.9x1.25</grid>
      <grid name="lnd">0.9x1.25</grid>
      <grid name="ocnice">gx1v7</grid>
      <grid name="glc">gland20</grid>
      <mask>gx1v7</mask>
    </model_grid>

    <model_grid alias="f09_g16_gl5" compset="_CISM">
      <grid name="atm">0.9x1.25</grid>
      <grid name="lnd">0.9x1.25</grid>
      <grid name="ocnice">gx1v6</grid>
      <grid name="glc">gland5UM</grid>
      <mask>gx1v6</mask>
    </model_grid>

    <model_grid alias="f09_g17_gl5" compset="_CISM">
      <grid name="atm">0.9x1.25</grid>
      <grid name="lnd">0.9x1.25</grid>
      <grid name="ocnice">gx1v7</grid>
      <grid name="glc">gland5UM</grid>
      <mask>gx1v7</mask>
    </model_grid>

    <model_grid alias="f09_f09_mnull" compset="_DOCN%SAQUAP|DOCN%DAQUAP" >
      <grid name="atm">0.9x1.25</grid>
      <grid name="lnd">0.9x1.25</grid>
      <grid name="ocnice">0.9x1.25</grid>
      <mask>null</mask>
    </model_grid>

    <model_grid alias="f09_f09_mg16" not_compset="_POP" >
      <grid name="atm">0.9x1.25</grid>
      <grid name="lnd">0.9x1.25</grid>
      <grid name="ocnice">0.9x1.25</grid>
      <mask>gx1v6</mask>
    </model_grid>

    <model_grid alias="f09_f09_mg17" not_compset="_POP" >
      <grid name="atm">0.9x1.25</grid>
      <grid name="lnd">0.9x1.25</grid>
      <grid name="ocnice">0.9x1.25</grid>
      <mask>gx1v7</mask>
    </model_grid>

    <model_grid alias="f05_f05_mg17" not_compset="_POP" >
      <grid name="atm">0.47x0.63</grid>
      <grid name="lnd">0.47x0.63</grid>
      <grid name="ocnice">0.47x0.63</grid>
      <mask>gx1v7</mask>
    </model_grid>

    <model_grid alias="f09_f09_gl5" compset="_CISM" not_compset="_POP">
      <grid name="atm">0.9x1.25</grid>
      <grid name="lnd">0.9x1.25</grid>
      <grid name="ocnice">0.9x1.25</grid>
      <grid name="glc">gland5UM</grid>
      <mask>gx1v6</mask>
    </model_grid>

    <model_grid alias="f09_f09_gl5_mg16" compset="_CISM" not_compset="_POP">
      <grid name="atm">0.9x1.25</grid>
      <grid name="lnd">0.9x1.25</grid>
      <grid name="ocnice">0.9x1.25</grid>
      <grid name="glc">gland5UM</grid>
      <mask>gx1v6</mask>
    </model_grid>

    <model_grid alias="f09_f09_gl5_mg17" compset="_CISM" not_compset="_POP">
      <grid name="atm">0.9x1.25</grid>
      <grid name="lnd">0.9x1.25</grid>
      <grid name="ocnice">0.9x1.25</grid>
      <grid name="glc">gland5UM</grid>
      <mask>gx1v7</mask>
    </model_grid>

    <model_grid alias="f19_g16">
      <grid name="atm">1.9x2.5</grid>
      <grid name="lnd">1.9x2.5</grid>
      <grid name="ocnice">gx1v6</grid>
      <mask>gx1v6</mask>
    </model_grid>

    <model_grid alias="f19_g17">
      <grid name="atm">1.9x2.5</grid>
      <grid name="lnd">1.9x2.5</grid>
      <grid name="ocnice">gx1v7</grid>
      <mask>gx1v7</mask>
    </model_grid>

    <model_grid alias="f19_g16_r01">
      <grid name="atm">1.9x2.5</grid>
      <grid name="lnd">1.9x2.5</grid>
      <grid name="ocnice">gx1v6</grid>
      <grid name="rof">r01</grid>
      <mask>gx1v6</mask>
    </model_grid>

    <model_grid alias="f19_g17_r01">
      <grid name="atm">1.9x2.5</grid>
      <grid name="lnd">1.9x2.5</grid>
      <grid name="ocnice">gx1v7</grid>
      <grid name="rof">r01</grid>
      <mask>gx1v7</mask>
    </model_grid>

    <model_grid alias="f19_g16_gl4" compset="_CISM">
      <grid name="atm">1.9x2.5</grid>
      <grid name="lnd">1.9x2.5</grid>
      <grid name="ocnice">gx1v6</grid>
      <grid name="glc">gland4</grid>
      <mask>gx1v6</mask>
    </model_grid>

    <model_grid alias="f19_g17_gl4" compset="_CISM">
      <grid name="atm">1.9x2.5</grid>
      <grid name="lnd">1.9x2.5</grid>
      <grid name="ocnice">gx1v7</grid>
      <grid name="glc">gland4</grid>
      <mask>gx1v7</mask>
    </model_grid>

    <model_grid alias="f19_g16_gl5" compset="_CISM">
      <grid name="atm">1.9x2.5</grid>
      <grid name="lnd">1.9x2.5</grid>
      <grid name="ocnice">gx1v6</grid>
      <grid name="glc">gland5UM</grid>
      <mask>gx1v6</mask>
    </model_grid>

    <model_grid alias="f19_g17_gl5" compset="_CISM">
      <grid name="atm">1.9x2.5</grid>
      <grid name="lnd">1.9x2.5</grid>
      <grid name="ocnice">gx1v7</grid>
      <grid name="glc">gland5UM</grid>
      <mask>gx1v7</mask>
    </model_grid>

    <model_grid alias="f19_f19_gl5" compset="_CISM" not_compset="_POP">
      <grid name="atm">1.9x2.5</grid>
      <grid name="lnd">1.9x2.5</grid>
      <grid name="ocnice">1.9x2.5</grid>
      <grid name="glc">gland5UM</grid>
      <mask>gx1v6</mask>
    </model_grid>

    <model_grid alias="f19_f19_gl5_mg16" compset="_CISM" not_compset="_POP">
      <grid name="atm">1.9x2.5</grid>
      <grid name="lnd">1.9x2.5</grid>
      <grid name="ocnice">1.9x2.5</grid>
      <grid name="glc">gland5UM</grid>
      <mask>gx1v6</mask>
    </model_grid>

    <model_grid alias="f19_f19_gl5_mg17" compset="_CISM" not_compset="_POP">
      <grid name="atm">1.9x2.5</grid>
      <grid name="lnd">1.9x2.5</grid>
      <grid name="ocnice">1.9x2.5</grid>
      <grid name="glc">gland5UM</grid>
      <mask>gx1v7</mask>
    </model_grid>

    <model_grid alias="f19_f19_mg16" not_compset="_POP">
      <grid name="atm">1.9x2.5</grid>
      <grid name="lnd">1.9x2.5</grid>
      <grid name="ocnice">1.9x2.5</grid>
      <mask>gx1v6</mask>
    </model_grid>

    <model_grid alias="f19_f19" not_compset="_POP">
      <grid name="atm">1.9x2.5</grid>
      <grid name="lnd">1.9x2.5</grid>
      <grid name="ocnice">1.9x2.5</grid>
      <mask>gx1v6</mask>
    </model_grid>

    <model_grid alias="f19_f19_mnull" compset="_DOCN%SAQUAP|DOCN%DAQUAP" >
      <grid name="atm">1.9x2.5</grid>
      <grid name="lnd">1.9x2.5</grid>
      <grid name="ocnice">1.9x2.5</grid>
      <mask>null</mask>
    </model_grid>

    <model_grid alias="f19_f19_mg17" not_compset="_POP">
      <grid name="atm">1.9x2.5</grid>
      <grid name="lnd">1.9x2.5</grid>
      <grid name="ocnice">1.9x2.5</grid>
      <mask>gx1v7</mask>
    </model_grid>

    <model_grid alias="f45_g37">
      <grid name="atm">4x5</grid>
      <grid name="lnd">4x5</grid>
      <grid name="ocnice">gx3v7</grid>
      <mask>gx3v7</mask>
    </model_grid>

    <model_grid alias="f02_f02_mg16" not_compset="_POP">
      <grid name="atm">0.23x0.31</grid>
      <grid name="lnd">0.23x0.31</grid>
      <grid name="ocnice">0.23x0.31</grid>
      <mask>gx1v6</mask>
    </model_grid>

    <model_grid alias="f02_f02_mg17" not_compset="_POP">
      <grid name="atm">0.23x0.31</grid>
      <grid name="lnd">0.23x0.31</grid>
      <grid name="ocnice">0.23x0.31</grid>
      <mask>gx1v7</mask>
    </model_grid>

    <model_grid alias="f25_f25_mg16" not_compset="_POP">
      <grid name="atm">2.5x3.33</grid>
      <grid name="lnd">2.5x3.33</grid>
      <grid name="ocnice">2.5x3.33</grid>
      <mask>gx1v6</mask>
    </model_grid>

    <model_grid alias="f25_f25_mg17" not_compset="_POP">
      <grid name="atm">2.5x3.33</grid>
      <grid name="lnd">2.5x3.33</grid>
      <grid name="ocnice">2.5x3.33</grid>
      <mask>gx1v7</mask>
    </model_grid>

    <model_grid alias="f45_f45_mg37" not_compset="_POP">
      <grid name="atm">4x5</grid>
      <grid name="lnd">4x5</grid>
      <grid name="ocnice">4x5</grid>
      <mask>gx3v7</mask>
    </model_grid>

    <model_grid alias="f10_f10_mg37" not_compset="_POP">
      <grid name="atm">10x15</grid>
      <grid name="lnd">10x15</grid>
      <grid name="ocnice">10x15</grid>
      <mask>gx3v7</mask>
    </model_grid>

    <model_grid alias="f10_f10_musgs" not_compset="_POP">
      <grid name="atm">10x15</grid>
      <grid name="lnd">10x15</grid>
      <grid name="ocnice">10x15</grid>
      <mask>usgs</mask>
    </model_grid>

    <model_grid alias="f10_g37">
      <grid name="atm">10x15</grid>
      <grid name="lnd">10x15</grid>
      <grid name="ocnice">gx3v7</grid>
      <mask>gx3v7</mask>
    </model_grid>

    <!--  spectral element grids -->

    <model_grid alias="ne5_ne5_mg37" not_compset="_POP">
      <grid name="atm">ne5np4</grid>
      <grid name="lnd">ne5np4</grid>
      <grid name="ocnice">ne5np4</grid>
      <mask>gx3v7</mask>
    </model_grid>

    <model_grid alias="ne16_g17">
      <grid name="atm">ne16np4</grid>
      <grid name="lnd">ne16np4</grid>
      <grid name="ocnice">gx1v7</grid>
      <mask>gx1v7</mask>
    </model_grid>

    <model_grid alias="ne16_ne16_mg17" not_compset="_POP">
      <grid name="atm">ne16np4</grid>
      <grid name="lnd">ne16np4</grid>
      <grid name="ocnice">ne16np4</grid>
      <mask>gx1v7</mask>
    </model_grid>

    <model_grid alias="ne30_g16">
      <grid name="atm">ne30np4</grid>
      <grid name="lnd">ne30np4</grid>
      <grid name="ocnice">gx1v6</grid>
      <mask>gx1v6</mask>
    </model_grid>

    <model_grid alias="ne30_g17">
      <grid name="atm">ne30np4</grid>
      <grid name="lnd">ne30np4</grid>
      <grid name="ocnice">gx1v7</grid>
      <mask>gx1v7</mask>
    </model_grid>

    <model_grid alias="ne30pg3_g17">
      <grid name="atm">ne30pg3</grid>
      <grid name="lnd">ne30pg3</grid>
      <grid name="ocnice">gx1v7</grid>
      <mask>gx1v7</mask>
    </model_grid>

    <model_grid alias="ne30_f19_g16">
      <grid name="atm">ne30np4</grid>
      <grid name="lnd">1.9x2.5</grid>
      <grid name="ocnice">gx1v6</grid>
      <support>For testing tri-grid</support>
      <mask>gx1v6</mask>
    </model_grid>

    <model_grid alias="ne30_f19_g17">
      <grid name="atm">ne30np4</grid>
      <grid name="lnd">1.9x2.5</grid>
      <grid name="ocnice">gx1v7</grid>
      <support>For testing tri-grid</support>
      <mask>gx1v7</mask>
    </model_grid>

    <model_grid alias="ne30_f09_g16">
      <grid name="atm">ne30np4</grid>
      <grid name="lnd">0.9x1.25</grid>
      <grid name="ocnice">gx1v6</grid>
      <support>For testing tri-grid</support>
      <mask>gx1v6</mask>
    </model_grid>

    <model_grid alias="ne30_f09_g17">
      <grid name="atm">ne30np4</grid>
      <grid name="lnd">0.9x1.25</grid>
      <grid name="ocnice">gx1v7</grid>
      <support>For testing tri-grid</support>
      <mask>gx1v7</mask>
    </model_grid>

    <model_grid alias="ne30_ne30_mg16" not_compset="_POP">
      <grid name="atm">ne30np4</grid>
      <grid name="lnd">ne30np4</grid>
      <grid name="ocnice">ne30np4</grid>
      <mask>gx1v6</mask>
    </model_grid>

    <model_grid alias="ne30_ne30_mg17" not_compset="_POP">
      <grid name="atm">ne30np4</grid>
      <grid name="lnd">ne30np4</grid>
      <grid name="ocnice">ne30np4</grid>
      <mask>gx1v7</mask>
    </model_grid>

    <model_grid alias="ne60_g16">
      <grid name="atm">ne60np4</grid>
      <grid name="lnd">ne60np4</grid>
      <grid name="ocnice">gx1v6</grid>
      <mask>gx1v6</mask>
    </model_grid>

    <model_grid alias="ne60_g17">
      <grid name="atm">ne60np4</grid>
      <grid name="lnd">ne60np4</grid>
      <grid name="ocnice">gx1v7</grid>
      <mask>gx1v7</mask>
    </model_grid>

    <model_grid alias="ne60_ne60_mg16" not_compset="_POP">
      <grid name="atm">ne60np4</grid>
      <grid name="lnd">ne60np4</grid>
      <grid name="ocnice">ne60np4</grid>
      <mask>gx1v6</mask>
    </model_grid>

    <model_grid alias="ne120_g16">
      <grid name="atm">ne120np4</grid>
      <grid name="lnd">ne120np4</grid>
      <grid name="ocnice">gx1v6</grid>
      <mask>gx1v6</mask>
    </model_grid>

    <model_grid alias="ne120_g17">
      <grid name="atm">ne120np4</grid>
      <grid name="lnd">ne120np4</grid>
      <grid name="ocnice">gx1v7</grid>
      <mask>gx1v7</mask>
    </model_grid>

    <model_grid alias="ne120_t12">
      <grid name="atm">ne120np4</grid>
      <grid name="lnd">ne120np4</grid>
      <grid name="ocnice">tx0.1v2</grid>
      <mask>tx0.1v2</mask>
    </model_grid>

    <model_grid alias="ne120_ne120_mg16" not_compset="_POP">
      <grid name="atm">ne120np4</grid>
      <grid name="lnd">ne120np4</grid>
      <grid name="ocnice">ne120np4</grid>
      <mask>gx1v6</mask>
    </model_grid>

    <model_grid alias="ne120_ne120_mg17" not_compset="_POP">
      <grid name="atm">ne120np4</grid>
      <grid name="lnd">ne120np4</grid>
      <grid name="ocnice">ne120np4</grid>
      <mask>gx1v7</mask>
    </model_grid>

    <model_grid alias="ne240_f02_g16">
      <grid name="atm">ne240np4</grid>
      <grid name="lnd">0.23x0.31</grid>
      <grid name="ocnice">gx1v6</grid>
      <support>For testing high resolution tri-grid</support>
      <mask>gx1v6</mask>
    </model_grid>

    <model_grid alias="ne240_f02_g17">
      <grid name="atm">ne240np4</grid>
      <grid name="lnd">0.23x0.31</grid>
      <grid name="ocnice">gx1v7</grid>
      <support>For testing high resolution tri-grid</support>
      <mask>gx1v7</mask>
    </model_grid>

    <model_grid alias="ne240_t12">
      <grid name="atm">ne240np4</grid>
      <grid name="lnd">ne240np4</grid>
      <grid name="ocnice">tx0.1v2</grid>
      <mask>tx0.1v2</mask>
    </model_grid>

    <model_grid alias="ne240_ne240_mg16" not_compset="_POP">
      <grid name="atm">ne240np4</grid>
      <grid name="lnd">ne240np4</grid>
      <grid name="ocnice">ne240np4</grid>
      <mask>gx1v6</mask>
    </model_grid>

    <model_grid alias="ne240_ne240_mg17" not_compset="_POP">
      <grid name="atm">ne240np4</grid>
      <grid name="lnd">ne240np4</grid>
      <grid name="ocnice">ne240np4</grid>
      <mask>gx1v7</mask>
    </model_grid>

    <!--  spectral element grids with 2x2 FVM physics grid -->

    <model_grid alias="ne30pg2_ne30pg2_mg17" not_compset="_POP|_CLM">
      <grid name="atm">ne30np4.pg2</grid>
      <grid name="lnd">ne30np4.pg2</grid>
      <grid name="ocnice">ne30np4.pg2</grid>
      <mask>gx1v7</mask>
    </model_grid>

    <model_grid alias="ne60pg2_ne60pg2_mg17" not_compset="_POP|_CLM">
      <grid name="atm">ne60np4.pg2</grid>
      <grid name="lnd">ne60np4.pg2</grid>
      <grid name="ocnice">ne60np4.pg2</grid>
      <mask>gx1v7</mask>
    </model_grid>

    <model_grid alias="ne120pg2_ne120pg2_mg17" not_compset="_POP|_CLM">
      <grid name="atm">ne120np4.pg2</grid>
      <grid name="lnd">ne120np4.pg2</grid>
      <grid name="ocnice">ne120np4.pg2</grid>
      <mask>gx1v7</mask>
    </model_grid>

    <model_grid alias="ne240pg2_ne240pg2_mg17" not_compset="_POP|_CLM">
      <grid name="atm">ne240np4.pg2</grid>
      <grid name="lnd">ne240np4.pg2</grid>
      <grid name="ocnice">ne240np4.pg2</grid>
      <mask>gx1v7</mask>
    </model_grid>

    <!--  spectral element grids with 3x3 FVM physics grid -->

    <model_grid alias="ne5pg3_ne5pg3_mg37" not_compset="_POP">
      <grid name="atm">ne5np4.pg3</grid>
      <grid name="lnd">ne5np4.pg3</grid>
      <grid name="ocnice">ne5np4.pg3</grid>
      <mask>gx3v7</mask>
    </model_grid>

    <model_grid alias="ne16pg3_ne16pg3_mg17" not_compset="_POP|_CLM">
      <grid name="atm">ne16np4.pg3</grid>
      <grid name="lnd">ne16np4.pg3</grid>
      <grid name="ocnice">ne16np4.pg3</grid>
      <mask>gx1v7</mask>
    </model_grid>

    <model_grid alias="ne30pg3_ne30pg3_mg17" not_compset="_POP">
      <grid name="atm">ne30pg3</grid>
      <grid name="lnd">ne30pg3</grid>
      <grid name="ocnice">ne30pg3</grid>
      <mask>gx1v7</mask>
    </model_grid>

    <model_grid alias="ne60pg3_ne60pg3_mg17" not_compset="_POP|_CLM">
      <grid name="atm">ne60np4.pg3</grid>
      <grid name="lnd">ne60np4.pg3</grid>
      <grid name="ocnice">ne60np4.pg3</grid>
      <mask>gx1v7</mask>
    </model_grid>

    <model_grid alias="ne120pg3_ne120pg3_mg17" not_compset="_POP">
      <grid name="atm">ne120np4.pg3</grid>
      <grid name="lnd">ne120np4.pg3</grid>
      <grid name="ocnice">ne120np4.pg3</grid>
      <mask>gx1v7</mask>
    </model_grid>

    <model_grid alias="ne120pg3_ne120pg3_mt13" not_compset="_POP">
      <grid name="atm">ne120np4.pg3</grid>
      <grid name="lnd">ne120np4.pg3</grid>
      <grid name="ocnice">ne120np4.pg3</grid>
      <mask>tx0.1v3</mask>
    </model_grid>

    <model_grid alias="ne240pg3_ne240pg3_mg17" not_compset="_POP|_CLM">
      <grid name="atm">ne240np4.pg3</grid>
      <grid name="lnd">ne240np4.pg3</grid>
      <grid name="ocnice">ne240np4.pg3</grid>
      <mask>gx1v7</mask>
    </model_grid>

    <model_grid alias="ne120pg3_g17">
      <grid name="atm">ne120np4.pg3</grid>
      <grid name="lnd">ne120np4.pg3</grid>
      <grid name="ocnice">gx1v7</grid>
      <mask>gx1v7</mask>
    </model_grid>

    <model_grid alias="ne120pg3_t13">
      <grid name="atm">ne120np4.pg3</grid>
      <grid name="lnd">ne120np4.pg3</grid>
      <grid name="ocnice">gx1v7</grid>
      <mask>tx0.1v3</mask>
    </model_grid>

    <!--  spectral element grids with 4x4 FVM physics grid -->

    <model_grid alias="ne30pg4_ne30pg4_mg17" not_compset="_POP|_CLM">
      <grid name="atm">ne30np4.pg4</grid>
      <grid name="lnd">ne30np4.pg4</grid>
      <grid name="ocnice">ne30np4.pg4</grid>
      <mask>gx1v7</mask>
    </model_grid>

    <model_grid alias="ne60pg4_ne60pg4_mg17" not_compset="_POP|_CLM">
      <grid name="atm">ne60np4.pg4</grid>
      <grid name="lnd">ne60np4.pg4</grid>
      <grid name="ocnice">ne60np4.pg4</grid>
      <mask>gx1v7</mask>
    </model_grid>

    <model_grid alias="ne120pg4_ne120pg4_mg17" not_compset="_POP|_CLM">
      <grid name="atm">ne120np4.pg4</grid>
      <grid name="lnd">ne120np4.pg4</grid>
      <grid name="ocnice">ne120np4.pg4</grid>
      <mask>gx1v7</mask>
    </model_grid>

   <!-- VR-CESM grids with CAM-SE -->

    <model_grid alias="ne0CONUSne30x8_g17">
      <grid name="atm">ne0np4CONUS.ne30x8</grid>
      <grid name="lnd">ne0np4CONUS.ne30x8</grid>
      <grid name="ocnice">gx1v7</grid>
      <mask>gx1v7</mask>
    </model_grid>

    <model_grid alias="ne0CONUSne30x8_ne0CONUSne30x8_mg17" not_compset="_POP">
      <grid name="atm">ne0np4CONUS.ne30x8</grid>
      <grid name="lnd">ne0np4CONUS.ne30x8</grid>
      <grid name="ocnice">ne0np4CONUS.ne30x8</grid>
      <mask>gx1v7</mask>
    </model_grid>

    <model_grid alias="ne0TESTONLYne5x4_ne0TESTONLYne5x4_mg37" not_compset="_POP">
      <grid name="atm">ne0np4TESTONLY.ne5x4</grid>
      <grid name="lnd">ne0np4TESTONLY.ne5x4</grid>
      <grid name="ocnice">ne0np4TESTONLY.ne5x4</grid>
      <mask>gx3v7</mask>
    </model_grid>

    <model_grid alias="ne0CONUSne30x8_ne0CONUSne30x8_mt12" not_compset="_POP">
      <grid name="atm">ne0np4CONUS.ne30x8</grid>
      <grid name="lnd">ne0np4CONUS.ne30x8</grid>
      <grid name="ocnice">ne0np4CONUS.ne30x8</grid>
      <mask>tx0.1v2</mask>
    </model_grid>

    <!-- new runoff grids for data runoff model DROF -->

    <model_grid alias="T31_g37_rx1" compset="_DROF">
      <grid name="atm">T31</grid>
      <grid name="lnd">T31</grid>
      <grid name="ocnice">gx3v7</grid>
      <mask>gx3v7</mask>
    </model_grid>

    <model_grid alias="f45_g37_rx1" compset="_DROF">
      <grid name="atm">4x5</grid>
      <grid name="lnd">4x5</grid>
      <grid name="ocnice">gx3v7</grid>
      <mask>gx3v7</mask>
    </model_grid>

    <model_grid alias="f19_g16_rx1" compset="_DROF">
      <grid name="atm">1.9x2.5</grid>
      <grid name="lnd">1.9x2.5</grid>
      <grid name="ocnice">gx1v6</grid>
      <mask>gx1v6</mask>
    </model_grid>

    <model_grid alias="f19_g17_rx1" compset="_DROF">
      <grid name="atm">1.9x2.5</grid>
      <grid name="lnd">1.9x2.5</grid>
      <grid name="ocnice">gx1v7</grid>
      <mask>gx1v7</mask>
    </model_grid>

    <model_grid alias="ne30_g16_rx1" compset="_DROF">
      <grid name="atm">ne30np4</grid>
      <grid name="lnd">ne30np4</grid>
      <grid name="ocnice">gx1v6</grid>
      <mask>gx1v6</mask>
    </model_grid>

    <model_grid alias="ne30_g17_rx1" compset="_DROF">
      <grid name="atm">ne30np4</grid>
      <grid name="lnd">ne30np4</grid>
      <grid name="ocnice">gx1v7</grid>
      <mask>gx1v7</mask>
    </model_grid>

    <model_grid alias="C96_C96_mg17" compset="_CISM" not_compset="_POP" >
      <grid name="atm">C96</grid>
      <grid name="lnd">C96</grid>
      <grid name="ocnice">gx1v7</grid>
      <grid name="glc">gland4</grid>
      <mask>gx1v7</mask>
    </model_grid>

    <model_grid alias="C96_C96_mt061" not_compset="_POP" >
      <grid name="atm">C96</grid>
      <grid name="lnd">C96</grid>
      <grid name="ocnice">C96</grid>
      <mask>tx0.66v1</mask>
    </model_grid>

    <model_grid alias="C96_t061" not_compset="_POP" >
      <grid name="atm">C96</grid>
      <grid name="lnd">C96</grid>
      <grid name="ocnice">tx0.66v1</grid>
      <mask>tx0.66v1</mask>
    </model_grid>

    <model_grid alias="C96_t025" not_compset="_POP" >
      <grid name="atm">C96</grid>
      <grid name="lnd">C96</grid>
      <grid name="ocnice">tx0.25v1</grid>
      <mask>tx0.25v1</mask>
    </model_grid>

    <model_grid alias="C96" not_compset="_POP" >
      <grid name="atm">C96</grid>
    </model_grid>

    <model_grid alias="C192" not_compset="_POP">
      <grid name="atm">C192</grid>
    </model_grid>

    <model_grid alias="C384" not_compset="_POP">
      <grid name="atm">C384</grid>
    </model_grid>

    <model_grid alias="C768" not_compset="_POP">
      <grid name="atm">C768</grid>
    </model_grid>

    <model_grid alias="C384_t025" not_compset="_POP" >
      <grid name="atm">C384</grid>
      <grid name="lnd">C384</grid>
      <grid name="ocnice">tx0.25v1</grid>
      <mask>tx0.25v1</mask>
    </model_grid>

    <!-- The following grid is only used for ADWAV testing -->
    <model_grid alias="ww3a" compset="_WW3|DWAV">
      <grid name="wav">ww3a</grid>
    </model_grid>

  </grids>

  <!-- ======================================================== -->
  <!-- Component grid domain specifications -->
  <!-- ======================================================== -->

  <domains>

    <domain name="null">
      <!-- null grid -->
      <nx>0</nx> <ny>0</ny>
      <file>unset</file>
      <desc>null is no grid: </desc>
    </domain>

    <!-- LND domains for single column or regional -->


    <domain name="01col">
      <nx>1</nx> <ny>1</ny>
      <file>domain.ocn.01col.ArcticOcean.20150824.nc</file>
      <file>domain.ocn.01col.ArcticOcean.20150824.nc</file>
      <desc>01col is a single-column grid for datm and POP:</desc>
    </domain>

    <domain name="CLM_USRDAT">
      <nx>1</nx> <ny>1</ny>
      <file>$DIN_LOC_ROOT/share/domains/domain.clm/domain.lnd.${CLM_USRDAT_NAME}_navy.nc</file>
      <desc>user specified domain - only valid for DATM/CLM compset</desc>
    </domain>

    <domain name="1x1_numaIA">
      <nx>1</nx> <ny>1</ny>
      <file grid="atm|lnd">$DIN_LOC_ROOT/share/domains/domain.clm/domain.lnd.1x1pt-numaIA_navy.110106.nc</file>
      <desc>1x1 Numa Iowa -- only valid for DATM/CLM compset</desc>
    </domain>

    <domain name="1x1_brazil">
      <nx>1</nx> <ny>1</ny>
      <file grid="atm|lnd">$DIN_LOC_ROOT/share/domains/domain.clm/domain.lnd.1x1pt-brazil_navy.090715.nc</file>
      <desc>1x1 Brazil -- only valid for DATM/CLM compset</desc>
    </domain>

    <domain name="1x1_smallvilleIA">
      <nx>1</nx> <ny>1</ny>
      <file grid="atm|lnd">$DIN_LOC_ROOT/share/domains/domain.clm/domain.lnd.1x1pt-smallvilleIA_test.110106.nc</file>
      <desc>1x1 Smallville Iowa Crop Test Case -- only valid for DATM/CLM compset</desc>
    </domain>

    <domain name="1x1_camdenNJ">
      <nx>1</nx> <ny>1</ny>
      <file grid="atm|lnd">$DIN_LOC_ROOT/share/domains/domain.clm/domain.lnd.1x1pt-camdenNJ_navy.111004.nc</file>
      <desc>1x1 Camden New Jersey -- only valid for DATM/CLM compset</desc>
    </domain>

    <domain name="1x1_mexicocityMEX">
      <nx>1</nx> <ny>1</ny>
      <file grid="atm|lnd">$DIN_LOC_ROOT/share/domains/domain.clm/domain.lnd.1x1pt-mexicocityMEX_navy.090715.nc</file>
      <desc>1x1 Mexico City Mexico -- only valid for DATM/CLM compset</desc>
    </domain>

    <domain name="1x1_vancouverCAN">
      <nx>1</nx> <ny>1</ny>
      <file grid="atm|lnd">$DIN_LOC_ROOT/share/domains/domain.clm/domain.lnd.1x1pt-vancouverCAN_navy.090715.nc</file>
      <desc>1x1 Vancouver Canada -- only valid for DATM/CLM compset</desc>
    </domain>

    <domain name="1x1_urbanc_alpha">
      <nx>1</nx> <ny>1</ny>
      <file grid="atm|lnd">$DIN_LOC_ROOT/share/domains/domain.clm/domain.lnd.1x1pt-urbanc_alpha_test.110201.nc</file>
      <desc>1x1 Urban C Alpha Test Case -- only valid for DATM/CLM compset</desc>
    </domain>

    <domain name="5x5_amazon">
      <nx>1</nx> <ny>1</ny>
      <file grid="atm|lnd">$DIN_LOC_ROOT/share/domains/domain.clm/domain.lnd.5x5pt-amazon_navy.090715.nc</file>
      <desc>5x5 Amazon regional case -- only valid for DATM/CLM compset</desc>
    </domain>

    <!-- This grid is also used by ROF -->
    <domain name="0.125nldas2">
      <nx>464</nx> <ny>224</ny>
      <file grid="atm|lnd" mask="nldas2">$DIN_LOC_ROOT/share/domains/domain.clm/domain.lnd.0.125nldas2_0.125nldas2.190410.nc</file>
      <file grid="ocnice"  mask="nldas2">$DIN_LOC_ROOT/share/domains/domain.clm/domain.ocn.0.125nldas2.190410.nc</file>
      <desc>Regional NLDAS-2 grid over the U.S. (0.125 degree resolution; 25-53N, 235-293E)</desc>
    </domain>

    <!-- ATM/LND domains global -->

    <domain name="360x720cru">
      <nx>720</nx> <ny>360</ny>
      <file grid="atm|lnd">$DIN_LOC_ROOT/share/domains/domain.clm/domain.lnd.360x720_cruncep.100429.nc</file>
      <desc>Exact half-degree CRUNCEP datm forcing grid with CRUNCEP land-mask -- only valid for DATM/CLM compset</desc>
    </domain>

    <domain name="0.23x0.31">
      <nx>1152</nx> <ny>768</ny>
      <file grid="atm|lnd" mask="gx1v6">domain.lnd.fv0.23x0.31_gx1v6.100517.nc</file>
      <file grid="ocnice"  mask="gx1v6">domain.ocn.0.23x0.31_gx1v6_101108.nc</file>
      <file grid="atm|lnd" mask="tn1v3">domain.lnd.fv0.23x0.31_tn1v3.160414.nc</file>
      <file grid="ocnice"  mask="tn1v3">domain.ocn.fv0.23x0.31_tn1v3.160414.nc</file>
      <file grid="atm|lnd" mask="tn0.25v3">domain.lnd.fv0.23x0.31_tn0.25v3.160721.nc</file>
      <file grid="ocnice"  mask="tn0.25v3">domain.ocn.fv0.23x0.31_tn0.25v3.160721.nc</file>
      <desc>0.23x0.31 is FV 1/4-deg grid:</desc>
    </domain>

    <domain name="0.47x0.63">
      <nx>576</nx>  <ny>384</ny>
      <file grid="atm|lnd" mask="gx1v6">domain.lnd.fv0.47x0.63_gx1v6.090407.nc</file>
      <file grid="ocnice"  mask="gx1v6">domain.ocn.0.47x0.63_gx1v6_090408.nc</file>
      <file grid="atm|lnd" mask="gx1v7">domain.lnd.fv0.47x0.63_gx1v7.180521.nc</file>
      <file grid="ocnice"  mask="gx1v7">domain.ocn.fv0.47x0.63_gx1v7.180521.nc</file>
      <mesh driver="nuopc">$DIN_LOC_ROOT/share/meshes/fv0.47x0.63_141008_ESMFmesh.nc</mesh>
      <desc>0.47x0.63 is FV 1/2-deg grid:</desc>
    </domain>

    <domain name="0.9x1.25">
      <nx>288</nx>  <ny>192</ny>
      <file grid="atm|lnd" mask="gx1v6">domain.lnd.fv0.9x1.25_gx1v6.090309.nc</file>
      <file grid="ocnice"  mask="gx1v6">domain.ocn.0.9x1.25_gx1v6_090403.nc</file>
      <file grid="atm|lnd" mask="gx1v7">domain.lnd.fv0.9x1.25_gx1v7.151020.nc</file>
      <file grid="ocnice"  mask="gx1v7">domain.ocn.fv0.9x1.25_gx1v7.151020.nc</file>
      <file grid="atm|lnd" mask="tx0.66v1">domain.lnd.fv0.9x1.25_tx0.66v1.190314.nc</file>
      <file grid="ocnice"  mask="tx0.66v1">domain.ocn.fv0.9x1.25_tx0.66v1.190314.nc</file>
      <file grid="atm|lnd" mask="tn1v3">domain.lnd.fv0.9x1.25_tn1v3.160414.nc</file>
      <file grid="ocnice"  mask="tn1v3">domain.ocn.fv0.9x1.25_tn1v3.160414.nc</file>
      <file grid="atm|lnd" mask="tn0.25v3">domain.lnd.fv0.9x1.25_tn0.25v3.160721.nc</file>
      <file grid="ocnice"  mask="tn0.25v3">domain.ocn.fv0.9x1.25_tn0.25v3.160721.nc</file>
      <file grid="atm|lnd" mask="null">/glade/u/home/benedict/ys/datain/domain.aqua.fv0.9x1.25.nc</file>
      <file grid="ocnice"  mask="null">/glade/u/home/benedict/ys/datain/domain.aqua.fv0.9x1.25.nc</file>
      <mesh driver="nuopc">$DIN_LOC_ROOT/share/meshes/fv0.9x1.25_141008_polemod_ESMFmesh.nc</mesh>
      <desc>0.9x1.25 is FV 1-deg grid:</desc>
    </domain>

    <!-- TODO: the lats for the gx1v7 and gx1v6 mask are different at
         the poles- the 141008 should be used for both but would change answers -->
    <domain name="1.9x2.5">
      <nx>144</nx>  <ny>96</ny>
      <file grid="atm|lnd" mask="gx1v6">domain.lnd.fv1.9x2.5_gx1v6.090206.nc</file>
      <file grid="ocnice"  mask="gx1v6">domain.ocn.1.9x2.5_gx1v6_090403.nc</file>
      <file grid="atm|lnd" mask="gx1v7">domain.lnd.fv1.9x2.5_gx1v7.181205.nc</file>
      <file grid="ocnice"  mask="gx1v7">domain.ocn.fv1.9x2.5_gx1v7.181205.nc</file>
      <file grid="ocnice"  mask="null">domain.aqua.fv1.9x2.5.nc</file>
      <mesh driver="nuopc">$DIN_LOC_ROOT/share/meshes/fv1.9x2.5_141008_ESMFmesh.nc</mesh>
      <desc>1.9x2.5 is FV 2-deg grid:</desc>
    </domain>

    <domain name="4x5">
      <nx>72</nx> <ny>46</ny>
      <file grid="atm|lnd" mask="gx3v7">domain.lnd.fv4x5_gx3v7.091218.nc</file>
      <file grid="ocnice">domain.ocn.4x5_gx3v7_100120.nc</file>
      <mesh driver="nuopc">$DIN_LOC_ROOT/share/meshes/fv4x5_050615_polemod_ESMFmesh.nc</mesh>
      <desc>4x5 is FV 4-deg grid:</desc>
    </domain>

    <domain name="2.5x3.33">
      <nx>108</nx>  <ny>72</ny>
      <file grid="atm|lnd">domain.lnd.fv2.5x3.33_gx3v7.110223.nc</file>
      <file grid="ocnice">domain.ocn.fv2.5x3.33_gx3v7_110223.nc</file>
      <desc>2.5x3.33 is FV 3-deg grid:</desc>
    </domain>

    <domain name="10x15">
      <nx>24</nx>   <ny>19</ny>
      <file grid="atm|lnd" mask="usgs">$DIN_LOC_ROOT/share/domains/domain.clm/domain.lnd.fv10x15_USGS.110713.nc</file>
      <file grid="ocnice"  mask="usgs">$DIN_LOC_ROOT/share/domains/domain.clm/domain.ocn.fv10x15_USGS_070807.nc</file>
      <file grid="atm|lnd" mask="gx3v7">$DIN_LOC_ROOT/share/domains/domain.lnd.fv10x15_gx3v7.180321.nc</file>
      <file grid="ocnice"  mask="gx3v7">$DIN_LOC_ROOT/share/domains/domain.ocn.fv10x15_gx3v7.180321.nc</file>
      <mesh driver="nuopc">$DIN_LOC_ROOT/share/meshes/10x15_nomask_c110308_ESMFmesh.nc</mesh>
      <desc>10x15 is FV 10-deg grid:</desc>
      <support>For low resolution testing</support>
    </domain>

    <domain name="T341">
      <nx>1024</nx> <ny>512</ny>
      <!-- global spectral (eulerian dycore) grids-->
      <!--- mask for atm is irrelevant -->
      <file grid="atm|lnd" mask="gx1v6">domain.lnd.T341_gx1v6.111226.nc</file>
      <desc>T341 is Gaussian grid:</desc>
      <support>Backward compatible for very high resolution Spectral-dycore experiments</support>
    </domain>

    <domain name="T5">
      <nx>16</nx> <ny>8</ny>
      <file grid="atm|lnd" mask="gx3v7">$DIN_LOC_ROOT/share/domains/domain.lnd.T5_gx3v7.181009.nc</file>
      <file grid="ocnice"  mask="gx3v7">$DIN_LOC_ROOT/share/domains/domain.ocn.T5_gx3v7.181009.nc</file>
      <desc>T5 is Gaussian grid:</desc>
    </domain>

    <domain name="T85">
      <!-- global spectral (eulerian dycore) grids-->
      <nx>256</nx>  <ny>128</ny>
      <file grid="atm|lnd">domain.lnd.T85_gx1v4.060403.nc</file>
      <file grid="ocnice">domain.lnd.T85_gx1v4.060403.nc</file>
      <desc>T85 is Gaussian grid:</desc>
      <support>Backward compatible for high resolution Spectral-dycore experiments</support>
    </domain>

    <domain name="T62">
      <nx>192</nx>  <ny>96</ny>
      <file grid="atm|lnd" mask="gx1v7"   >$DIN_LOC_ROOT/share/domains/domain.lnd.T62_gx1v7.151008.nc</file>
      <file grid="atm|lnd" mask="gx1v6"   >$DIN_LOC_ROOT/share/domains/domain.lnd.T62_gx1v6.090320.nc</file>
      <file grid="atm|lnd" mask="gx3v7"   >$DIN_LOC_ROOT/share/domains/domain.lnd.T62_gx3v7.090911.nc</file>
      <file grid="atm|lnd" mask="tx0.66v1">$DIN_LOC_ROOT/share/domains/domain.lnd.T62_tx0.66v1.190425.nc</file>
      <file grid="atm|lnd" mask="tx1v1"   >$DIN_LOC_ROOT/share/domains/domain.lnd.T62_tx1v1.090122.nc</file>
      <file grid="atm|lnd" mask="tx0.1v2" >$DIN_LOC_ROOT/share/domains/domain.lnd.T62_tx0.1v2_090623.nc</file>
      <file grid="atm|lnd" mask="tx0.1v3" >$DIN_LOC_ROOT/share/domains/domain.lnd.T62_tx0.1v3.170929.nc</file>
      <file grid="atm|lnd" mask="oQU120"  >$DIN_LOC_ROOT/share/domains/domain.lnd.T62_oQU120.160325.nc</file>
      <file grid="ocnice"  mask="gx1v6"   >$DIN_LOC_ROOT/share/domains/domain.ocn.T62_gx1v6.130409.nc</file>
      <file grid="ocnice"  mask="gx1v7"   >$DIN_LOC_ROOT/share/domains/domain.ocn.T62_gx1v7.151008.nc</file>
      <file grid="ocnice"  mask="gx3v7"   >$DIN_LOC_ROOT/share/domains/domain.ocn.T62_gx3v7.130409.nc</file>
      <file grid="ocnice"  mask="tx0.66v1">$DIN_LOC_ROOT/share/domains/domain.ocn.T62_tx0.66v1.190425.nc</file>
      <file grid="atm|lnd" mask="tn1v3">$DIN_LOC_ROOT/share/domains/domain.lnd.T62_tn1v3.160414.nc</file>
      <file grid="atm|lnd" mask="tn0.25v3">$DIN_LOC_ROOT/share/domains/domain.lnd.T62_tn0.25v3.160721.nc</file>
      <mesh driver="nuopc">$DIN_LOC_ROOT/share/meshes/T62_040121_ESMFmesh.nc</mesh>
      <desc>T62 is Gaussian grid:</desc>
    </domain>

    <domain name="T31">
      <nx>96</nx> <ny>48</ny>
      <file grid="atm|lnd" mask="gx3v7">$DIN_LOC_ROOT/share/domains/domain.lnd.T31_gx3v7.130409.nc</file>
      <file grid="ocnice"  mask="gx3v7">$DIN_LOC_ROOT/share/domains/domain.ocn.T31_gx3v7.130409.nc</file>
      <mesh driver="nuopc">$DIN_LOC_ROOT/share/meshes/T31_040122_ESMFmesh.nc</mesh>
      <desc>T31 is Gaussian grid:</desc>
    </domain>

    <domain name="T42">
      <nx>128</nx> <ny>64</ny>
      <file grid="atm|lnd" mask="usgs" >$DIN_LOC_ROOT/share/domains/domain.clm/domain.lnd.T42_USGS.111004.nc</file>
      <file grid="ocnice"  mask="usgs" >$DIN_LOC_ROOT/atm/cam/ocnfrac/domain.camocn.64x128_USGS_070807.nc</file>
      <file grid="atm|lnd" mask="gx1v7">$DIN_LOC_ROOT/share/domains/domain.lnd.T42_gx1v7.180727.nc</file>
      <file grid="ocnice"  mask="gx1v7">$DIN_LOC_ROOT/share/domains/domain.ocn.T42_gx1v7.180727.nc</file>
      <desc>T42 is Gaussian grid:</desc>
    </domain>

    <domain name="ne5np4">
      <nx>1352</nx> <ny>1</ny>
      <file grid="atm|lnd" mask="gx3v7">$DIN_LOC_ROOT/share/domains/domain.lnd.ne5np4_gx3v7.140810.nc</file>
      <file grid="ocnice"  mask="gx3v7">$DIN_LOC_ROOT/share/domains/domain.ocn.ne5np4_gx3v7.140810.nc</file>
      <desc>ne5np4 is Spectral Elem 6-deg grid:</desc>
      <support>For ultra-low resolution spectral element grid testing</support>
    </domain>

    <domain name="ne5np4.pg3">
      <nx>1350</nx> <ny>1</ny>
      <file grid="atm|lnd" mask="gx3v7">$DIN_LOC_ROOT/share/domains/domain.lnd.ne5np4.pg3_gx3v7.170605.nc</file>
      <file grid="ocnice"  mask="gx3v7">$DIN_LOC_ROOT/share/domains/domain.ocn.ne5np4.pg3_gx3v7.170605.nc</file>
      <desc>ne5np4 is Spectral Elem 6-deg grid with a 3x3 FVM physics grid:</desc>
      <support>EXPERIMENTAL FVM physics grid</support>
    </domain>

    <domain name="ne16np4">
      <nx>13826</nx> <ny>1</ny>
      <file grid="atm|lnd" mask="gx1v7">$DIN_LOC_ROOT/share/domains/domain.lnd.ne16np4_gx1v7.171018.nc</file>
      <file grid="ocnice"  mask="gx1v7">$DIN_LOC_ROOT/share/domains/domain.ocn.ne16np4_gx1v7.171018.nc</file>
      <mesh driver="nuopc">$DIN_LOC_ROOT/share/meshes/ne16np4_scrip_171002_ESMFmesh.nc</mesh>
      <desc>ne16np4 is Spectral Elem 2-deg grid:</desc>
      <support>For low resolution spectral element grid testing</support>
    </domain>

    <domain name="ne16np4.pg3">
      <nx>13824</nx> <ny>1</ny>
      <file grid="atm|lnd" mask="gx1v7">$DIN_LOC_ROOT/share/domains/domain.lnd.ne16pg3_gx1v7.171003.nc</file>
      <file grid="ocnice"  mask="gx1v7">$DIN_LOC_ROOT/share/domains/domain.ocn.ne16pg3_gx1v7.171003.nc</file>
      <desc>ne16np4.pg3 is a Spectral Elem 2-deg grid with a 3x3 FVM physics grid:</desc>
      <support>EXPERIMENTAL FVM physics grid</support>
    </domain>

    <domain name="ne30np4">
      <nx>48602</nx> <ny>1</ny>
      <file grid="atm|lnd" mask="gx1v6">$DIN_LOC_ROOT/share/domains/domain.lnd.ne30np4_gx1v6.110905.nc</file>
      <file grid="ocnice"  mask="gx1v6">$DIN_LOC_ROOT/share/domains/domain.ocn.ne30np4_gx1v6_110217.nc</file>
      <file grid="atm|lnd" mask="gx1v7">$DIN_LOC_ROOT/share/domains/domain.lnd.ne30_gx1v7.171003.nc</file>
      <file grid="ocnice"  mask="gx1v7">$DIN_LOC_ROOT/share/domains/domain.ocn.ne30_gx1v7.171003.nc</file>
      <mesh driver="nuopc">$DIN_LOC_ROOT/share/meshes/ne30np4_091226_pentagons_ESMFmesh.nc</mesh>
      <desc>ne30np4 is Spectral Elem 1-deg grid:</desc>
    </domain>

    <domain name="ne30np4.pg2">
      <nx>21600</nx> <ny>1</ny>
      <file grid="atm|lnd" mask="gx1v7">$DIN_LOC_ROOT/share/domains/domain.lnd.ne30np4.pg2_gx1v7.170628.nc</file>
      <file grid="ocnice"  mask="gx1v7">$DIN_LOC_ROOT/share/domains/domain.ocn.ne30np4.pg2_gx1v7.170628.nc</file>
      <desc>ne30np4.pg2 is a Spectral Elem 1-deg grid with a 2x2 FVM physics grid:</desc>
      <support>EXPERIMENTAL FVM physics grid</support>
    </domain>

    <domain name="ne30pg3">
      <nx>48600</nx> <ny>1</ny>
      <file grid="atm|lnd" mask="gx1v7">$DIN_LOC_ROOT/share/domains/domain.lnd.ne30np4.pg3_gx1v7.170605.nc</file>
      <file grid="ocnice"  mask="gx1v7">$DIN_LOC_ROOT/share/domains/domain.ocn.ne30np4.pg3_gx1v7_170605.nc</file>
      <desc>ne30pg3 is a Spectral Elem ne30 grid with a 3x3 FVM physics grid:</desc>
      <support>EXPERIMENTAL FVM physics grid</support>
    </domain>

    <domain name="ne30np4.pg4">
      <nx>86400</nx> <ny>1</ny>
      <file grid="atm|lnd" mask="gx1v7">$DIN_LOC_ROOT/share/domains/domain.lnd.ne30np4.pg4_gx1v7.170628.nc</file>
      <file grid="ocnice"  mask="gx1v7">$DIN_LOC_ROOT/share/domains/domain.ocn.ne30np4.pg4_gx1v7.170628.nc</file>
      <desc>ne30np4.pg4 is a Spectral Elem 1-deg grid with a 4x4 FVM physics grid:</desc>
      <support>EXPERIMENTAL FVM physics grid</support>
    </domain>

    <domain name="ne60np4">
      <nx>194402</nx> <ny>1</ny>
      <file grid="atm|lnd" mask="gx1v6">$DIN_LOC_ROOT/share/domains/domain.lnd.ne60np4_gx1v6.120406.nc</file>
      <file grid="ocnice"  mask="gx1v6">$DIN_LOC_ROOT/share/domains/domain.ocn.ne60np4_gx1v6.121113.nc</file>
      <mesh driver="nuopc">$DIN_LOC_ROOT/share/meshes/ne60np4_pentagons_100408_ESMFmesh.nc</mesh>
      <desc>ne60np4 is Spectral Elem 1/2-deg grid:</desc>
    </domain>

    <domain name="ne60np4.pg2">
      <nx>86400</nx> <ny>1</ny>
      <file grid="atm|lnd" mask="gx1v7">$DIN_LOC_ROOT/share/domains/domain.lnd.ne60np4.pg2_gx1v7.170628.nc</file>
      <file grid="ocnice"  mask="gx1v7">$DIN_LOC_ROOT/share/domains/domain.ocn.ne60np4.pg2_gx1v7.170628.nc</file>
      <desc>ne60np4.pg2 is a Spectral Elem 0.5-deg grid with a 2x2 FVM physics grid:</desc>
      <support>EXPERIMENTAL FVM physics grid</support>
    </domain>

    <domain name="ne60np4.pg3">
      <nx>194400</nx> <ny>1</ny>
      <file grid="atm|lnd" mask="gx1v7">$DIN_LOC_ROOT/share/domains/domain.lnd.ne60np4.pg3_gx1v7.170628.nc</file>
      <file grid="ocnice"  mask="gx1v7">$DIN_LOC_ROOT/share/domains/domain.ocn.ne60np4.pg3_gx1v7.170628.nc</file>
      <desc>ne60np4.pg3 is a Spectral Elem 0.5-deg grid with a 3x3 FVM physics grid:</desc>
      <support>EXPERIMENTAL FVM physics grid</support>
    </domain>

    <domain name="ne60np4.pg4">
      <nx>345600</nx> <ny>1</ny>
      <file grid="atm|lnd" mask="gx1v7">$DIN_LOC_ROOT/share/domains/domain.lnd.ne60np4.pg4_gx1v7.170628.nc</file>
      <file grid="ocnice"  mask="gx1v7">$DIN_LOC_ROOT/share/domains/domain.ocn.ne60np4.pg4_gx1v7.170628.nc</file>
      <desc>ne60np4.pg4 is a Spectral Elem 0.5-deg grid with a 4x4 FVM physics grid:</desc>
      <support>EXPERIMENTAL FVM physics grid</support>
    </domain>

    <domain name="ne120np4">
      <nx>777602</nx> <ny>1</ny>
      <file grid="atm|lnd" mask="gx1v6">$DIN_LOC_ROOT/share/domains/domain.lnd.ne120np4_gx1v6.110502.nc</file>
      <file grid="ocnice"  mask="gx1v6">$DIN_LOC_ROOT/share/domains/domain.ocn.ne120np4_gx1v6.121113.nc</file>
      <file grid="atm|lnd" mask="gx1v7">$DIN_LOC_ROOT/share/domains/domain.lnd.ne120np4_gx1v7.190718.nc</file>
      <file grid="ocnice"  mask="gx1v7">$DIN_LOC_ROOT/share/domains/domain.ocn.ne120np4_gx1v7.190718.nc</file>
      <desc>ne120np4 is Spectral Elem 1/4-deg grid:</desc>
    </domain>

    <domain name="ne120np4.pg2">
      <nx>345600</nx> <ny>1</ny>
      <file grid="atm|lnd" mask="gx1v7">$DIN_LOC_ROOT/share/domains/domain.lnd.ne120np4.pg2_gx1v7.170629.nc</file>
      <file grid="ocnice"  mask="gx1v7">$DIN_LOC_ROOT/share/domains/domain.ocn.ne120np4.pg2_gx1v7.170629.nc</file>
      <mesh driver="nuopc">$DIN_LOC_ROOT/share/meshes/ne120np4_pentagons_100310_ESMFmesh.nc</mesh>
      <desc>ne120np4.pg2 is a Spectral Elem 0.25-deg grid with a 2x2 FVM physics grid:</desc>
      <support>EXPERIMENTAL FVM physics grid</support>
    </domain>

    <domain name="ne120np4.pg3">
      <nx>777600</nx> <ny>1</ny>
      <file grid="atm|lnd" mask="gx1v7">$DIN_LOC_ROOT/share/domains/domain.lnd.ne120np4.pg3_gx1v7.190718.nc</file>
      <file grid="ocnice"  mask="gx1v7">$DIN_LOC_ROOT/share/domains/domain.ocn.ne120np4.pg3_gx1v7.190718.nc</file>
      <file grid="atm|lnd" mask="tx0.1v3">$DIN_LOC_ROOT/share/domains/domain.lnd.ne120np4.pg3_tx0.1v3.190820.nc</file>
      <file grid="ocnice"  mask="tx0.1v3">$DIN_LOC_ROOT/share/domains/domain.ocn.ne120np4.pg3_tx0.1v3.190820.nc</file>
      <desc>ne120np4.pg3 is a Spectral Elem 0.25-deg grid with a 3x3 FVM physics grid:</desc>
      <support>EXPERIMENTAL FVM physics grid</support>
    </domain>

    <domain name="ne120np4.pg4">
      <nx>1382400</nx> <ny>1</ny>
      <file grid="atm|lnd" mask="gx1v7">$DIN_LOC_ROOT/share/domains/domain.lnd.ne120np4.pg4_gx1v7.170629.nc</file>
      <file grid="ocnice"  mask="gx1v7">$DIN_LOC_ROOT/share/domains/domain.ocn.ne120np4.pg4_gx1v7.170629.nc</file>
      <desc>ne120np4.pg4 is a Spectral Elem 0.25-deg grid with a 4x4 FVM physics grid:</desc>
      <support>EXPERIMENTAL FVM physics grid</support>
    </domain>

    <domain name="ne240np4">
      <nx>3110402</nx> <ny>1</ny>
      <file grid="atm|lnd" mask="gx1v6">$DIN_LOC_ROOT/share/domains/domain.lnd.ne240np4_gx1v6.111226.nc</file>
      <file grid="ocnice"  mask="gx1v6">$DIN_LOC_ROOT/share/domains/domain.ocn.ne240np4_gx1v6.111226.nc</file>
      <desc>ne240np4 is Spectral Elem 1/8-deg grid:</desc>
      <support>Experimental for very high resolution experiments</support>
    </domain>

    <domain name="ne0np4TESTONLY.ne5x4">
      <nx>3863</nx> <ny>1</ny>
      <desc>ne0np4TESTONLY.ne5x4 is a low-resolution refined SE grid for testing:</desc>
      <support>Test support only</support>
    </domain>

    <domain name="ne0np4CONUS.ne30x8">
      <nx>174098</nx> <ny>1</ny>
      <file grid="atm|lnd" mask="gx1v7">$DIN_LOC_ROOT/share/domains/domain.lnd.ne0CONUSne30x8_gx1v7.190322.nc</file>
      <file grid="ocnice"  mask="gx1v7">$DIN_LOC_ROOT/share/domains/domain.ocn.ne0CONUSne30x8_gx1v7.190322.nc</file>
      <file grid="atm|lnd" mask="tx0.1v2">$DIN_LOC_ROOT/share/domains/domain.lnd.ne0CONUSne30x8_tx0.1v2.171010.nc</file>
      <file grid="ocnice"  mask="tx0.1v2">$DIN_LOC_ROOT/share/domains/domain.ocn.ne0CONUSne30x8_tx0.1v2.171010.nc</file>
      <desc>ne0np4CONUS.ne30x8 is a Spectral Elem 1-deg grid with a 1/8 deg refined region over the continental United States:</desc>
      <support>Test support only</support>
    </domain>

    <domain name="TL319">
      <nx>640</nx> <ny>320</ny>
      <file grid="atm|lnd" mask="gx1v7">$DIN_LOC_ROOT/share/domains/domain.lnd.TL319_gx1v7.170705.nc</file>
      <file grid="ocnice"  mask="gx1v7">$DIN_LOC_ROOT/share/domains/domain.ocn.TL319_gx1v7.170705.nc</file>
      <file grid="atm|lnd" mask="tx0.66v1">$DIN_LOC_ROOT/share/domains/domain.lnd.TL319_tx0.66v1.190425.nc</file>
      <file grid="ocnice"  mask="tx0.66v1">$DIN_LOC_ROOT/share/domains/domain.ocn.TL319_tx0.66v1.190425.nc</file>
      <file grid="atm|lnd" mask="tx0.1v2">$DIN_LOC_ROOT/share/domains/domain.lnd.TL319_tx0.1v2.161014.nc</file>
      <file grid="ocnice"  mask="tx0.1v2">$DIN_LOC_ROOT/share/domains/domain.ocn.tx0.1v2.161014.nc</file>
      <file grid="atm|lnd" mask="tx0.1v3">$DIN_LOC_ROOT/share/domains/domain.lnd.TL319_tx0.1v3.170730.nc</file>
      <file grid="ocnice"  mask="tx0.1v3">$DIN_LOC_ROOT/share/domains/domain.ocn.tx0.1v3.170730.nc</file>
      <mesh driver="nuopc">$DIN_LOC_ROOT/share/meshes/TL319_151007_ESMFmesh.nc</mesh>
      <desc>TL319 grid for JRA55</desc>
    </domain>

    <domain name="ne240np4.pg2">
      <nx>1382400</nx> <ny>1</ny>
      <file grid="atm|lnd" mask="gx1v7">$DIN_LOC_ROOT/share/domains/domain.lnd.ne240np4.pg2_gx1v7.170629.nc</file>
      <file grid="ocnice"  mask="gx1v7">$DIN_LOC_ROOT/share/domains/domain.ocn.ne240np4.pg2_gx1v7.170629.nc</file>
      <desc>ne240np4.pg2 is a Spectral Elem 0.125-deg grid with a 2x2 FVM physics grid:</desc>
      <support>EXPERIMENTAL FVM physics grid</support>
    </domain>

    <domain name="ne240np4.pg3">
      <nx>3110400</nx> <ny>1</ny>
      <file grid="atm|lnd" mask="gx1v7">$DIN_LOC_ROOT/share/domains/domain.lnd.ne240np4.pg3_gx1v7.170629.nc</file>
      <file grid="ocnice"  mask="gx1v7">$DIN_LOC_ROOT/share/domains/domain.ocn.ne240np4.pg3_gx1v7.170629.nc</file>
      <desc>ne240np4.pg3 is a Spectral Elem 0.125-deg grid with a 3x3 FVM physics grid:</desc>
      <support>EXPERIMENTAL FVM physics grid</support>
    </domain>

    <!-- ======================================================== -->
    <!-- OCN/ICE domains -->
    <!-- ======================================================== -->

    <domain name="gx1v6">
      <nx>320</nx>  <ny>384</ny>
      <file grid="atm|lnd">$DIN_LOC_ROOT/share/domains/domain.ocn.gx1v6.090206.nc</file>
      <file grid="ocnice">$DIN_LOC_ROOT/share/domains/domain.ocn.gx1v6.090206.nc</file>
      <mesh driver="nuopc">$DIN_LOC_ROOT/share/meshes/gx1v6_090205_ESMFmesh.nc</mesh>
      <desc>gx1v6 is displaced Greenland pole v6 1-deg grid:</desc>
    </domain>

    <domain name="gx1v7">
      <nx>320</nx>  <ny>384</ny>
      <file grid="atm|lnd">$DIN_LOC_ROOT/share/domains/domain.ocn.gx1v7.151008.nc</file>
      <file grid="ocnice">$DIN_LOC_ROOT/share/domains/domain.ocn.gx1v7.151008.nc</file>
      <mesh driver="nuopc">$DIN_LOC_ROOT/share/meshes/gx1v7_151008_ESMFmesh.nc</mesh>
      <desc>gx1v7 is displaced Greenland pole 1-deg grid with Caspian as a land feature:</desc>
    </domain>

    <domain name="gx3v7">
      <nx>100</nx> <ny>116</ny>
      <file grid="ocnice">$DIN_LOC_ROOT/share/domains/domain.ocn.gx3v7.120323.nc</file>
      <mesh driver="nuopc">$DIN_LOC_ROOT/share/meshes/gx3v7_120309_ESMFmesh.nc</mesh>
      <desc>gx3v7 is displaced Greenland pole v7 3-deg grid:</desc>
    </domain>

    <domain name="tx0.66v1">
      <nx>540</nx> <ny>458</ny>
      <file grid="ocnice">$DIN_LOC_ROOT/share/domains/domain.ocn.tx0.66v1.190425.nc</file>
      <mesh driver="nuopc">$DIN_LOC_ROOT/share/meshes/tx0.66v1_190314_ESMFmesh.nc</mesh>
      <desc>tx0.66v1 is tripole v1 0.66-deg MOM6 grid:</desc>
      <support>Experimental for MOM6 experiments</support>
    </domain>

    <domain name="tx0.25v1">
      <nx>1440</nx> <ny>1080</ny>
      <file grid="ocnice">$DIN_LOC_ROOT/share/domains/domain.ocn.tx0.25v1.190207.nc</file>
      <mesh driver="nuopc">$DIN_LOC_ROOT/share/meshes/tx0.25v1_190204_ESMFmesh.nc</mesh>
      <desc>tx0.25v1 is tripole v1 0.25-deg MOM6 grid:</desc>
      <support>Experimental for MOM6 experiments</support>
    </domain>

    <domain name="tx0.1v2">
      <nx>3600</nx> <ny>2400</ny>
      <file grid="ocnice">$DIN_LOC_ROOT/share/domains/domain.ocn.tx0.1v2.161014.nc</file>
      <desc>tx0.1v2 is tripole v2 1/10-deg grid:</desc>
      <support>Experimental for high resolution experiments</support>
    </domain>

    <domain name="tx0.1v3">
      <nx>3600</nx> <ny>2400</ny>
      <file grid="ocnice">$DIN_LOC_ROOT/share/domains/domain.ocn.tx0.1v3.170730.nc</file>
      <desc>tx0.1v3 is tripole v3 1/10-deg grid:</desc>
      <support>Experimental for high resolution experiments</support>
    </domain>

    <domain name="tx1v1">
      <nx>360</nx> <ny>240</ny>
      <file grid="ocnice">$DIN_LOC_ROOT/share/domains/domain.ocn.tx1v1.090122.nc</file>
      <desc>tripole v1 1-deg grid: testing proxy for high-res tripole ocean grids- do not use for scientific experiments</desc>
      <support>Experimental tripole ocean grid</support>
    </domain>

    <domain name="oQU120">
      <nx>28574</nx>  <ny>1</ny>
      <file mask="oQU120">$DIN_LOC_ROOT/share/domains/domain.ocn.oQU120.160325.nc</file>
      <desc>oQU120 is a MPAS ocean grid that is roughly 1 degree resolution:</desc>
      <support>Experimental, under development</support>
    </domain>

    <!-- ======================================================== -->
    <!-- ROF domains -->
    <!-- ======================================================== -->

    <domain name="tn1v3">
      <nx>360</nx> <ny>291</ny>
      <file grid="ocnice">$DIN_LOC_ROOT/share/domains/domain.ocn.tn1v3.160414.nc</file>
      <desc>tn1v3 is NEMO ORCA1 tripole grid at 1 deg (reduced eORCA):</desc>
      <support>NEMO ORCA1 tripole ocean grid</support>
    </domain>

    <domain name="tn0.25v3">
      <nx>1440</nx> <ny>1050</ny>
      <file grid="ocnice">$DIN_LOC_ROOT/share/domains/domain.ocn.tn0.25v3.160721.nc</file>
      <desc>tn0.25v3 is NEMO ORCA1 tripole grid at 1/4 deg (reduced eORCA):</desc>
      <support>NEMO ORCA1 tripole ocean grid</support>
    </domain>

    <domain name="rx1">
      <nx>360</nx> <ny>180</ny>
      <mesh driver="nuopc">$DIN_LOC_ROOT/share/meshes/rx1_nomask_181022_ESMFmesh.nc</mesh>
      <desc>rx1 is 1 degree river routing grid (only valid for DROF):</desc>
      <support>Can only be used by DROF</support>
    </domain>

    <domain name="r05">
      <nx>720</nx> <ny>360</ny>
      <mesh driver="nuopc">$DIN_LOC_ROOT/share/meshes/r05_nomask_c110308_ESMFmesh.nc</mesh>
      <desc>r05 is 1/2 degree river routing grid:</desc>
    </domain>

    <domain name="r01">
      <nx>3600</nx> <ny>1800</ny>
      <!-- TODO (mvertens, 2018-12-02): create a domain file for this  -->
      <desc>r01 is 1/10 degree river routing grid:</desc>
      <support>For experimental use by high resolution grids</support>
    </domain>

    <domain name="JRA025">
      <nx>1440</nx> <ny>720</ny>
      <!-- TODO (mvertens, 2018-12-02): create a domain file for this  -->
      <mesh driver="nuopc">$DIN_LOC_ROOT/share/meshes/JRA025m.170209_ESMFmesh.nc</mesh>
      <desc>JRA is 0.25 degree runoff grid for use with JRA-55 runoff data</desc>
    </domain>

    <!-- GLC domains -->

    <domain name="gland20">
      <nx>76</nx> <ny>141</ny>
      <mesh driver="nuopc">$DIN_LOC_ROOT/share/meshes/gland_20km_c150511_ESMFmesh.nc</mesh>
      <desc>20-km Greenland grid</desc>
    </domain>

    <domain name="gland5UM">
      <nx>301</nx> <ny>561</ny>
      <desc>5-km Greenland grid (new version from U. Montana)</desc>
    </domain>

    <domain name="gland4">
      <nx>416</nx> <ny>704</ny>
      <desc>4-km Greenland grid, for use with the glissade dycore</desc>
    </domain>

    <!-- WW3 domains-->

    <domain name="ww3a">
      <nx>90</nx>  <ny>50</ny>
      <file mask="ww3a">$DIN_LOC_ROOT/share/domains/domain.lnd.ww3a_ww3a.120222.nc</file>
      <file mask="ww3a">$DIN_LOC_ROOT/share/domains/domain.ocn.ww3a_ww3a.120222.nc</file>
      <mesh driver="nuopc">$DIN_LOC_ROOT/share/meshes/ww3a_120222_ESMFmesh.nc</mesh>
      <desc>WW3 90 x 50 global grid</desc>
      <support>For testing of the WAV model</support>
    </domain>

    <!-- fvcubed domains-->

    <domain name="C96">
      <nx>55296</nx> <ny>1</ny>
      <file grid="atm|lnd" mask="gx1v6">$DIN_LOC_ROOT/share/domains/domain.lnd.C96_gx1v6.181018.nc</file>
      <file grid="ocnice"  mask="gx1v6">$DIN_LOC_ROOT/share/domains/domain.ocn.C96_gx1v6.181018.nc</file>
      <file grid="atm|lnd" mask="tx0.66v1">$DIN_LOC_ROOT/share/domains/domain.lnd.C96_tx0.66v1.181210.nc</file>
      <file grid="ocnice"  mask="tx0.66v1">$DIN_LOC_ROOT/share/domains/domain.ocn.C96_tx0.66v1.181210.nc</file>
      <mesh driver="nuopc">$DIN_LOC_ROOT/share/meshes/C96_181018_ESMFmesh.nc</mesh>
      <desc>C96 is a fvcubed xx-deg grid:</desc>
      <support>Experimental for fv3 dycore</support>
    </domain>

    <domain name="C192">
      <nx>221184</nx> <ny>1</ny>
      <desc>C192 is a fvcubed 50 km resolution grid:</desc>
      <support>Experimental for fv3 dycore</support>
    </domain>

    <domain name="C384">
      <nx>884736</nx> <ny>1</ny>
      <desc>C384 is a fvcubed 25 km resolution grid:</desc>
<<<<<<< HEAD
=======
      <support>Experimental for fv3 dycore</support>
    </domain>

    <domain name="C768">
      <nx>3538944</nx> <ny>1</ny>
      <desc>C768 is a fvcubed 13 km resolution grid:</desc>
>>>>>>> bcec9229
      <support>Experimental for fv3 dycore</support>
    </domain>

    <domain name="C768">
      <nx>3538944</nx> <ny>1</ny>
      <desc>C768 is a fvcubed 13 km resolution grid:</desc>
      <support>Experimental for fv3 dycore</support>
    </domain>
  </domains>

  <!-- ======================================================== -->
  <!-- Mapping -->
  <!-- ======================================================== -->

  <!-- The following are the required grid maps that must not be idmap if the   -->
  <!-- attributes grid1 and grid2 are not equal -->

  <required_gridmaps>
    <required_gridmap grid1="atm_grid" grid2="ocn_grid">ATM2OCN_FMAPNAME</required_gridmap>
    <required_gridmap grid1="atm_grid" grid2="ocn_grid">ATM2OCN_SMAPNAME</required_gridmap>
    <required_gridmap grid1="atm_grid" grid2="ocn_grid">ATM2OCN_VMAPNAME</required_gridmap>
    <required_gridmap grid1="atm_grid" grid2="ocn_grid">OCN2ATM_FMAPNAME</required_gridmap>
    <required_gridmap grid1="atm_grid" grid2="ocn_grid">OCN2ATM_SMAPNAME</required_gridmap>
    <required_gridmap grid1="atm_grid" grid2="lnd_grid">ATM2LND_FMAPNAME</required_gridmap>
    <required_gridmap grid1="atm_grid" grid2="lnd_grid">ATM2LND_SMAPNAME</required_gridmap>
    <required_gridmap grid1="atm_grid" grid2="lnd_grid">LND2ATM_FMAPNAME</required_gridmap>
    <required_gridmap grid1="atm_grid" grid2="lnd_grid">LND2ATM_SMAPNAME</required_gridmap>
    <required_gridmap grid1="atm_grid" grid2="wav_grid">ATM2WAV_SMAPNAME</required_gridmap>
    <required_gridmap grid1="ocn_grid" grid2="wav_grid">OCN2WAV_SMAPNAME</required_gridmap>
    <required_gridmap grid1="ocn_grid" grid2="wav_grid">ICE2WAV_SMAPNAME</required_gridmap> <!-- ??? -->
    <!-- <required_gridmap grid1="ocn_grid" grid2="rof_grid" not_compset="_POP">ROF2OCN_FMAPNAME</required_gridmap> ?? -->
    <required_gridmap grid1="ocn_grid" grid2="rof_grid">ROF2OCN_LIQ_RMAPNAME</required_gridmap>
    <required_gridmap grid1="ocn_grid" grid2="rof_grid">ROF2OCN_ICE_RMAPNAME</required_gridmap>
    <required_gridmap grid1="lnd_grid" grid2="rof_grid">LND2ROF_FMAPNAME</required_gridmap>
    <required_gridmap grid1="lnd_grid" grid2="rof_grid">ROF2LND_FMAPNAME</required_gridmap>
  </required_gridmaps>

  <xi:include href="config_grids_mct.xml"/>
  <xi:include href="config_grids_nuopc.xml"/>
  <xi:include href="config_grids_common.xml"/>

</grid_data><|MERGE_RESOLUTION|>--- conflicted
+++ resolved
@@ -1734,15 +1734,12 @@
     <domain name="C384">
       <nx>884736</nx> <ny>1</ny>
       <desc>C384 is a fvcubed 25 km resolution grid:</desc>
-<<<<<<< HEAD
-=======
       <support>Experimental for fv3 dycore</support>
     </domain>
 
     <domain name="C768">
       <nx>3538944</nx> <ny>1</ny>
       <desc>C768 is a fvcubed 13 km resolution grid:</desc>
->>>>>>> bcec9229
       <support>Experimental for fv3 dycore</support>
     </domain>
 
