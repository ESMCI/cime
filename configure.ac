--- conflicted
+++ resolved
@@ -41,7 +41,7 @@
    AC_DEFINE([PIO_ENABLE_LOGGING], 1, [If true, turn on logging.])
 fi
 
-<<<<<<< HEAD
+
 # Does the user want to enable Fortran library?
 AC_MSG_CHECKING([whether Fortran library should be build])
 AC_ARG_ENABLE([fortran],
@@ -50,7 +50,7 @@
 test "x$enable_fortran" = xyes || enable_fortran=no
 AC_MSG_RESULT([$enable_fortran])
 AM_CONDITIONAL(BUILD_FORTRAN, [test "x$enable_fortran" = xyes])
-=======
+
 # Does the user want to disable pnetcdf?
 AC_MSG_CHECKING([whether pnetcdf is to be used])
 AC_ARG_ENABLE([pnetcdf],
@@ -61,7 +61,6 @@
 if test "x$enable_logging" = xyes; then
    AC_DEFINE([PIO_ENABLE_LOGGING], 1, [If true, turn on logging.])
 fi
->>>>>>> 0d3556e6
 
 # NetCDF (at least classic) is required for PIO to build.
 AC_DEFINE([_NETCDF], [1], [netCDF classic library available])
