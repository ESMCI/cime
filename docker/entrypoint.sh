--- conflicted
+++ resolved
@@ -211,11 +211,7 @@
         "/src/CESM/manage_externals/checkout_externals"
     fi
 
-<<<<<<< HEAD
     update_cime "${install_path}"
-=======
-    "/src/CESM/manage_externals/checkout_externals" -v
->>>>>>> 7e9df5f5
 
     fixup_mct "${install_path}/libraries/mct"
 
