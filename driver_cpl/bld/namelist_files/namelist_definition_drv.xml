--- conflicted
+++ resolved
@@ -2,2810 +2,7 @@
 
 <namelist_definition>
 
-<<<<<<< HEAD
-<!-- Each namelist variable is defined in an <entry> element.  The
-     content of the element is the documentation of how the variable is
-     used.  Other aspects of the variable's definition are expressed as
-     attributes of the <entry> element.  Note that it is an XML requirement
-     that the attribute values are enclosed in quotes.  The attributes are:
-
-     id
-          The variable's name.  *** N.B. *** The name must be lower case.
-          The module convert all namelist variable names to lower case
-          since Fortran is case insensitive.
-
-     type
-          An abbreviation of the fortran declaration for the variable.
-	  Valid declarations are:
-
-          char*n
-	  integer
-	  logical
-	  real
-
-	  Any of these types may be followed by a comma separated list of
-	  integers enclosed in parenthesis to indicate an array.
-
-	  The current namelist validation code only distinquishes between
-	  string and non-string types.
-
-     input_pathname
-          Only include this attribute to indicate that the variable
-          contains the pathname of an input dataset that resides in the
-          CIME inputdata directory tree.
-
-	  The recognized values are
-           "abs"  - an absolute  pathname is required
-	   "rel:var_name"  - the  pathname is relative and that
-            the namelist variable "var_name" contains the absolute
-	    root directory.
-           "mapping" - the absolute inputdata path is specified and
-            will be included in the cpl.inputdata_list
-
-     category
-          A category assigned for organizing the documentation.
-
-     group
-          The namelist group that the variable is declared in.
-
-     valid_values
-          This is an optional attribute that is mainly useful for variables
-          that have only a small number of allowed values.
-                                                                        -->
-
-<!-- =========================== -->
-<!-- group seq_cplflds_inparm    -->
-<!-- =========================== -->
-
-<entry
-id="flds_co2a"
-type="logical"
-category="seq_flds"
-group="seq_cplflds_inparm" >
-Previously, new fields that were needed to be passed between components
-for certain compsets were specified by cpp-variables. This has been
-modified to now be use cases. This use cases are specified in the
-namelist cpl_flds_inparm and are currently triggered by the xml variable CCSM_BGC.
-If CCSM_BGC is set to 'CO2A', then flds_co2a will be set to .true.
-</entry>
-
-<entry
-id="flds_co2b"
-type="logical"
-category="seq_flds"
-group="seq_cplflds_inparm" >
-Previously, new fields that were needed to be passed between components
-for certain compsets were specified by cpp-variables. This has been
-modified to now be use cases. This use cases are specified in the
-namelist cpl_flds_inparm and are currently triggered by the xml variable CCSM_BGC.
-If CCSM_BGC is set to 'CO2B', then flds_co2b will be set to .true.
-</entry>
-
-<entry
-id="flds_co2c"
-type="logical"
-category="seq_flds"
-group="seq_cplflds_inparm" >
-Previously, new fields that were needed to be passed between components
-for certain compsets were specified by cpp-variables. This has been
-modified to now be use cases. This use cases are specified in the
-namelist cpl_flds_inparm and are currently triggered by the xml variable CCSM_BGC.
-If CCSM_BGC is set to 'CO2C', then flds_co2c will be set to .true.
-</entry>
-
-<entry
-id="flds_co2_dmsa"
-type="logical"
-category="seq_flds"
-group="seq_cplflds_inparm" >
-Previously, new fields that were needed to be passed between components
-for certain compsets were specified by cpp-variables. This has been
-modified to now be use cases. This use cases are specified in the
-namelist cpl_flds_inparm and are currently triggered by the xml variable CCSM_BGC.
-If CCSM_BGC is set to 'CO2_DMSA', then flds_co2_dmsa will be set to .true.
-</entry>
-
-<entry
-id="flds_co2_dmsb"
-type="logical"
-category="seq_flds"
-group="seq_cplflds_inparm" >
-Previously, new fields that were needed to be passed between components
-for certain compsets were specified by cpp-variables. This has been
-modified to now be use cases. This use cases are specified in the
-namelist cpl_flds_inparm and are currently triggered by the xml variable CCSM_BGC.
-If CCSM_BGC is set to 'CO2_DMSB', then flds_co2_dmsb will be set to .true.
-</entry>
-
-<entry
-id="flds_bgc"
-type="logical"
-category="seq_flds"
-group="seq_cplflds_inparm" >
-Previously, new fields that were needed to be passed between components
-for certain compsets were specified by cpp-variables. This has been
-modified to now be use cases. This use cases are specified in the
-namelist cpl_flds_inparm and are currently triggered by the xml variable ACME_BGC.
-This is a new master switch for turning ACME BGC off and on, just for testing.
-If ACME_BGC is set to 'TRUE', then flds_bgc will be set to .true.
-</entry>
-
-<entry 
-id="flds_wiso"
-type="logical" 
-category="seq_flds" 
-group="seq_cplflds_inparm" >
-Pass water isotopes between components
-</entry>
-
-<entry 
-id="glc_nec"
-type="integer"
-category="seq_flds"
-group="seq_cplflds_inparm" >
-Number of cism elevation classes.
-Set by the xml variable GLC_NEC in env_run.xml
-</entry>
-
-<entry
-id="ice_ncat"
-type="integer"
-category="seq_flds"
-group="seq_cplflds_inparm" >
-Number of sea ice thickness categories.
-Set by the xml variable ICE_NCAT in env_build.xml
-</entry>
-
-<entry
-id="seq_flds_i2o_per_cat"
-type="logical"
-category="seq_flds"
-group="seq_cplflds_inparm" >
-.true. if select per ice thickness category fields are passed to the ocean.
-Set by the xml variable CPL_I2O_PER_CAT in env_run.xml
-</entry>
-
-<!-- =========================== -->
-<!-- -group seq_cplflds_custom   -->
-<!-- =========================== -->
-
-<entry
-id="cplflds_custom"
-type="char*1024(200)"
-category="seq_flds"
-group="seq_cplflds_userspec" >
-New fields that are user specidied can be added as namelist variables
-by the user in the cpl namelist seq_flds_user using the namelist variable
-array cplflds_customs. The user specified new fields must follow the
-above naming convention.
-As an example, say you want to add a new state 'foo' that is passed
-from the land to the atm - you would do this as follows
-   &amp;seq_flds_user
-      cplflds_custom = 'Sa_foo->a2x', 'Sa_foo->x2a'
-   /
-This would add the field 'Sa_foo' to the character strings defining the
-attribute vectors a2x and x2a. It is assumed that code would need to be
-introduced in the atm and land components to deal with this new attribute
-vector field.
-Modify user_nl_cpl to edit this.
-</entry>
-
-<!-- =========================== -->
-<!--  group seq_infodata_inparm  -->
-<!-- =========================== -->
-
-<entry
-id="cime_model"
-type="char*8"
-category="expdef"
-group="seq_infodata_inparm"
-valid_values="acme,cesm">
-cime model 
-</entry>
-
-<entry
-id="atm_adiabatic"
-type="logical"
-category="expdef"
-group="seq_infodata_inparm">
-true => turn on adiabatic mode in cam
-</entry>
-
-<entry
-id="atm_ideal_phys"
-type="logical"
-category="expdef"
-group="seq_infodata_inparm">
-true => turn on ideal physics mode in cam
-</entry>
-
-<entry
-id="aqua_planet"
-type="logical"
-category="expdef"
-group="seq_infodata_inparm">
-true => turn on aquaplanet mode in cam
-</entry>
-
-<entry
-id="aqua_planet_sst"
-type="integer"
-category="expdef"
-group="seq_infodata_inparm">
-1 => default sst mode for aquaplanet in cam
-</entry>
-
-<entry
-id="case_name"
-type="char*128"
-category="expdef"
-group="seq_infodata_inparm">
-case name.
-set by CASE in env_case.xml.
-</entry>
-
-<entry
-id="case_desc"
-type="char*256"
-category="expdef"
-group="seq_infodata_inparm">
-case description.
-set by CASESTR in env_run.xml.
-</entry>
-
-<entry
-id="model_version"
-type="char*256"
-category="expdef"
-group="seq_infodata_inparm">
-model version documentation,
-set by CCSM_REPOTAG in env_run.xml
-</entry>
-
-<entry
-id="username"
-type="char*256"
-category="expdef"
-group="seq_infodata_inparm">
-username documentation
-set by CCSMUSER in env_run.xml
-</entry>
-
-<entry
-id="hostname"
-type="char*256"
-category="expdef"
-group="seq_infodata_inparm">
-hostname information,
-set by MACH in env_case.xml
-</entry>
-
-<entry
-id="timing_dir"
-type="char*256"
-category="expdef"
-group="seq_infodata_inparm">
-location of timing output.
-</entry>
-
-<entry
-id="tchkpt_dir"
-type="char*256"
-category="expdef"
-group="seq_infodata_inparm">
-location of timing checkpoint output.
-</entry>
-
-<entry
-id="start_type"
-type="char*64"
-category="expdef"
-group="seq_infodata_inparm"
-valid_values="startup,branch,continue" >
-mode to start the run up, [startup,branch,continue],
-automatically derived from RUN_TYPE in env_run.xml
-</entry>
-
-<entry
-id="brnch_retain_casename"
-type="logical"
-category="expdef"
-group="seq_infodata_inparm">
-Allow same branch casename as reference casename
-</entry>
-
-<entry
-id="info_debug"
-type="integer"
-category="expdef"
-group="seq_infodata_inparm">
-Level of debug output, 0=minimum, 1=normal, 2=more, 3=too much
-set by INFO_DBUG in env_run.xml
-default: 1
-</entry>
-
-<entry
-id="bfbflag"
-type="logical"
-category="expdef"
-group="seq_infodata_inparm">
-turns on bfb option in coupler which produce bfb results in the
-coupler on different processor counts.
-default: .false.
-</entry>
-
-<entry
-id="orb_mode"
-type="char*64"
-category="orbital"
-group="seq_infodata_inparm"
-valid_values="fixed_year,variable_year,fixed_parameters">
-orbital model setting.  this sets how the orbital mode will be
-configured.
-"fixed_year" uses the orb_iyear and other orb inputs are ignored.  In
-this mode, the orbital parameters are constant and based on the year.
-"variable_year" uses the orb_iyear and orb_iyear_align.  In this mode,
-the orbital parameters vary as the model year advances and the model
-year orb_iyear_align has the equivalent orbital year of orb_iyear.
-"fixed_parameters" uses the orb_eccen, orb_mvelp, and orb_obliq to set
-the orbital parameters which then remain constant through the model
-integration.  set by ORBITAL_MODE in env_run.xml.  [fixed_year,
-variable_year, fixed_parameters]
-default: 'fixed_year'.
-</entry>
-
-<entry
-id="orb_iyear_align"
-type="integer"
-category="orbital"
-group="seq_infodata_inparm">
-model year associated with orb_iyear when orb_mode is variable_year.
-default: 1990
-</entry>
-
-<entry
-id="orb_iyear"
-type="integer"
-category="orbital"
-group="seq_infodata_inparm">
-year of orbit, used when orb_mode is fixed_year or variable_year.
-default: 1990
-</entry>
-
-<entry
-id="orb_eccen"
-type="real"
-category="orbital"
-group="seq_infodata_inparm">
-eccentricity of orbit, used when orb_mode is fixed_parameters.
-default: SHR_ORB_UNDEF_REAL (1.e36)
-(Not currently used in build-namelist)
-</entry>
-
-<entry
-id="orb_mvelp"
-type="real"
-category="orbital"
-group="seq_infodata_inparm">
-location of vernal equinox in longitude degrees, used when orb_mode is fixed_parameters.
-default: SHR_ORB_UNDEF_REAL (1.e36)
-(Not currently used in build-namelist)
-</entry>
-
-<entry
-id="orb_obliq"
-type="real"
-category="orbital"
-group="seq_infodata_inparm">
-obliquity of orbit in degrees, used when orb_mode is fixed_parameters.
-default: SHR_ORB_UNDEF_REAL (1.e36)
-(Not currently used in build-namelist)
-</entry>
-
-<entry
-id="wv_sat_scheme"
-type="char*16"
-category="wv_sat"
-group="seq_infodata_inparm"
-valid_values="GoffGratch,MurphyKoop,Bolton,Flatau">
-Type of water vapor saturation vapor pressure scheme employed. 'GoffGratch' for
-Goff and Gratch (1946); 'MurphyKoop' for Murphy and Koop (2005); 'Bolton' for
-Bolton (1980); 'Flatau' for Flatau, Walko, and Cotton (1992).
-Default: GoffGratch
-</entry>
-
-<entry
-id="wv_sat_transition_start"
-type="real"
-category="wv_sat"
-group="seq_infodata_inparm">
-Width of the liquid-ice transition range in mixed-phase water saturation vapor
-pressure calculations. The range always ends at 0 degrees Celsius, so this
-variable only affects the start of the transition.
-Default: 20K
-
-WARNING: CAM is tuned to the default value of this variable. Because it affects
-so many different parameterizations, changes to this variable may require a
-significant retuning of CAM's cloud physics to give reasonable results.
-</entry>
-
-<entry
-id="wv_sat_use_tables"
-type="logical"
-category="wv_sat"
-group="seq_infodata_inparm">
-Whether or not to produce lookup tables at init time to use as a cache for
-saturation vapor pressure.
-Default: .false.
-</entry>
-
-<entry
-id="wv_sat_table_spacing"
-type="real"
-category="wv_sat"
-group="seq_infodata_inparm">
-Temperature resolution of saturation vapor pressure lookup tables in Kelvin.
-(This is only used if wv_sat_use_tables is .true.)
-Default: 1.0
-</entry>
-
-<entry
-id="tfreeze_option"
-type="char*16"
-category="control"
-group="seq_infodata_inparm"
-valid_values="minus1p8,linear_salt,mushy">
-Freezing point calculation for salt water.
-Default: minus1p8
-</entry>
-
-<entry 
-id="flux_epbal"
-type="char*8"
-category="control"
-group="seq_infodata_inparm"
-valid_values="off,ocn">
-Only used for C,G compsets: if ocn, ocn provides EP balance factor for precip
-default: off
-</entry>
-
-<entry
-id="flux_albav"
-type="logical"
-category="control"
-group="seq_infodata_inparm">
-Only used for C,G compsets: if true, compute albedos to work with daily avg SW down
-default: false
-</entry>
-
-<entry
-id="wall_time_limit"
-type="real"
-category="control"
-group="seq_infodata_inparm">
-Wall time limit for run
-default: -1.0
-</entry>
-
-<entry
-id="force_stop_at"
-type="char*8"
-category="control"
-group="seq_infodata_inparm"
-valid_values="day,month,year">
-Force stop at the next month, day, etc when wall_time_limit is hit
-default: month
-</entry>
-
-<entry
-id="flux_diurnal"
-type="logical"
-category="control"
-group="seq_infodata_inparm">
-If true, turn on diurnal cycle in computing atm/ocn fluxes
-default: false
-</entry>
-
-<entry
-id="atm_gnam"
-type="char*64"
-category="mapping"
-group="seq_infodata_inparm">
-ATM_GRID values passed into driver.
-default: undefined
-</entry>
-
-<entry
-id="lnd_gnam"
-type="char*64"
-category="mapping"
-group="seq_infodata_inparm">
-LND_GRID values passed into driver.
-default: undefined
-</entry>
-
-<entry
-id="ocn_gnam"
-type="char*64"
-category="mapping"
-group="seq_infodata_inparm">
-OCN_GRID values passed into driver.
-default: undefined
-</entry>
-
-<entry
-id="ice_gnam"
-type="char*64"
-category="mapping"
-group="seq_infodata_inparm">
-ICE_GRID values passed into driver.
-default: undefined
-</entry>
-
-<entry
-id="rof_gnam"
-type="char*64"
-category="mapping"
-group="seq_infodata_inparm">
-ROF_GRID values passed into driver.
-default: undefined
-</entry>
-
-<entry
-id="glc_gnam"
-type="char*64"
-category="mapping"
-group="seq_infodata_inparm">
-GLC_GRID values passed into driver.
-default: undefined
-</entry>
-
-<entry
-id="wav_gnam"
-type="char*64"
-category="mapping"
-group="seq_infodata_inparm">
-WAV_GRID values passed into driver.
-default: undefined
-</entry>
-
-<entry
-id="shr_map_dopole"
-type="logical"
-category="mapping"
-group="seq_infodata_inparm">
-invoke pole averaging corrections in shr_map_mod weights generation
-default: true
-</entry>
-
-<entry
-id="vect_map"
-type="char*64"
-category="mapping"
-group="seq_infodata_inparm"
-valid_values="none,npfix,cart3d,cart3d_diag,cart3d_uvw,cart3d_uvw_diag">
-vect_map
-turns on the vector mapping option for u and v vector mapping between
-atm and ocean grids in the coupler.  the options are none, npfix,
-cart3d, cart3d_diag, cart3d_uvw, and cart3d_uvw_diag.  the none option
-results in scalar mapping independently for the u and v field which
-tends to generate large errors near the poles.  npfix is the
-traditional option where the vectors are corrected on the ocean grid
-north of the last latitude line of the atmosphere grid.  the cart3d
-options convert the east (u) and north (v) vectors to 3d (x,y,z)
-triplets, and maps those fields before converting back to the east (u)
-and north (v) directions.  the cart3d ignores the resuling "w"
-velocity.  the cart3d_uvw calculates the resulting u and v vectors by
-preserving the total "u,v,w" speed and the angle of the (u,v) vector.
-the _diag options just add diagnotics to the log file about the vector
-mapping.
-default: npfix
-</entry>
-
-<entry
-id="aoflux_grid"
-type="char*64"
-category="mapping"
-group="seq_infodata_inparm"
-valid_values="ocn,atm,exch">
-Grid for atm ocn flux calc (untested)
-default: ocn
-</entry>
-
-<entry
-id="mct_usealltoall"
-type="logical"
-category="mapping"
-group="seq_infodata_inparm">
-mct alltoall mapping flag
-default: false
-</entry>
-
-<entry
-id="mct_usevector"
-type="logical"
-category="mapping"
-group="seq_infodata_inparm">
-mct vector flag
-default: false
-</entry>
-
-<entry
-id="cpl_decomp"
-type="integer"
-category="expdef"
-group="seq_infodata_inparm"
-valid_values="0,1,2,3,4,5,6">
-cpl decomp option (0=default, 1=comp decomp, 2=rearr comp decomp, 3=new single 1d seg
-default: 0
-</entry>
-
-<entry
-id="cpl_seq_option"
-type="char*64"
-category="expdef"
-group="seq_infodata_inparm"
-valid_values="CESM1_ORIG,CESM1_MOD,CESM1_ORIG_TIGHT,CESM1_MOD_TIGHT,RASM_OPTION1,RASM_OPTION2">
-Set the coupler sequencing.  See CPL_SEQ_OPTION in env_run.
-default: CESM1_MOD
-</entry>
-
-<entry
-id="cpl_cdf64"
-type="logical"
-category="expdef"
-group="seq_infodata_inparm">
-default: true
-</entry>
-
-<entry
-id="do_budgets"
-type="logical"
-category="budget"
-group="seq_infodata_inparm">
-logical that turns on diagnostic budgets, false means budgets will never be written
-default: false
-</entry>
-
-<entry
-id="do_histinit"
-type="logical"
-category="history"
-group="seq_infodata_inparm">
-logical to write an extra initial coupler history file
-</entry>
-
-<entry
-id="budget_inst"
-type="integer"
-category="budget"
-group="seq_infodata_inparm"
-valid_values="0,1,2,3">
-sets the diagnotics level of the instantaneous budgets. [0,1,2,3],
-written only if BUDGETS variable is true
-0=none,
-1=+net summary budgets,
-2=+detailed lnd/ocn/ice component budgets,
-3=+detailed atm budgets
-default: 0
-</entry>
-
-<entry
-id="budget_daily"
-type="integer"
-category="budget"
-group="seq_infodata_inparm"
-valid_values="0,1,2,3">
-sets the diagnotics level of the daily budgets. [0,1,2,3],
-written only if do_budgets variable is .true.,
-0=none,
-1=+net summary budgets,
-2=+detailed lnd/ocn/ice component budgets,
-3=+detailed atm budgets
-default: 0
-</entry>
-
-<entry
-id="budget_month"
-type="integer"
-category="expdef"
-group="seq_infodata_inparm"
-valid_values="0,1,2,3">
-sets the diagnotics level of the monthy budgets. [0,1,2,3],
-written only if do_budgets variable is .true.,
-0=none,
-1=+net summary budgets,
-2=+detailed lnd/ocn/ice component budgets,
-3=+detailed atm budgets
-default: 1
-</entry>
-
-<entry
-id="budget_ann"
-type="integer"
-category="budget"
-group="seq_infodata_inparm"
-valid_values="0,1,2,3">
-sets the diagnotics level of the annual budgets. [0,1,2,3],
-written only if do_budgets variable is .true.,
-0=none,
-1=+net summary budgets,
-2=+detailed lnd/ocn/ice component budgets,
-3=+detailed atm budgets
-default: 1
-</entry>
-
-<entry
-id="budget_ltann"
-type="integer"
-category="budget"
-group="seq_infodata_inparm"
-valid_values="0,1,2,3">
-sets the diagnotics level of the longterm budgets written at the end
-of the year. [0,1,2,3],
-written only if do_budgets variable is .true.,
-0=none,
-1=+net summary budgets,
-2=+detailed lnd/ocn/ice component budgets,
-3=+detailed atm budgets,
-default: 1
-</entry>
-
-<entry
-id="budget_ltend"
-type="integer"
-category="budget"
-group="seq_infodata_inparm"
-valid_values="0,1,2,3">
-sets the diagnotics level of the longterm budgets written at the end
-of each run. [0,1,2,3],
-written only if do_budgets variable is .true.,
-0=none,
-1=+net summary budgets,
-2=+detailed lnd/ocn/ice component budgets,
-3=+detailed atm budgets,
-default: 0
-</entry>
-
-<entry
-id="histaux_a2x"
-type="logical"
-category="history"
-group="seq_infodata_inparm">
-turns on coupler history stream for instantaneous atm to coupler fields.
-default: false
-</entry>
-
-<entry
-id="histaux_a2x3hr"
-type="logical"
-category="history"
-group="seq_infodata_inparm">
-turns on coupler history stream for 3-hour average atm to coupler fields.
-default: false
-</entry>
-
-<entry
-id="histaux_a2x3hrp"
-type="logical"
-category="history"
-group="seq_infodata_inparm">
-turns on coupler history stream for 3-hour average atm to coupler precip fields.
-default: false
-</entry>
-
-<entry
-id="histaux_a2x24hr"
-type="logical"
-category="history"
-group="seq_infodata_inparm">
-turns on coupler history stream for daily average atm to coupler fields.
-default: false
-</entry>
-
-<entry
-id="histaux_l2x"
-type="logical"
-category="history"
-group="seq_infodata_inparm">
-turns on coupler history stream for instantaneous land to coupler fields.
-default: false
-</entry>
-
-<entry
-id="histaux_r2x"
-type="logical"
-category="history"
-group="seq_infodata_inparm">
-turns on coupler history stream for instantaneous runoff to coupler fields.
-default: false
-</entry>
-
-<entry
-id="histaux_l2x1yr"
-type="logical"
-category="history"
-group="seq_infodata_inparm">
-turns on coupler history stream for annual sno to coupler fields.
-default: false
-</entry>
-
-<entry
-id="histavg_atm"
-type="logical"
-category="history"
-group="seq_infodata_inparm">
-writes atm fields in coupler average history files.
-default: true
-</entry>
-
-<entry
-id="histavg_lnd"
-type="logical"
-category="history"
-group="seq_infodata_inparm">
-writes lnd fields in coupler average history files.
-default: true
-</entry>
-
-<entry
-id="histavg_ocn"
-type="logical"
-category="history"
-group="seq_infodata_inparm">
-writes ocn fields in coupler average history files.
-default: true
-</entry>
-
-<entry
-id="histavg_ice"
-type="logical"
-category="history"
-group="seq_infodata_inparm">
-writes ice fields in coupler average history files.
-default: true
-</entry>
-
-<entry
-id="histavg_rof"
-type="logical"
-category="history"
-group="seq_infodata_inparm">
-writes rof fields in coupler average history files.
-default: true
-</entry>
-
-<entry
-id="histavg_glc"
-type="logical"
-category="history"
-group="seq_infodata_inparm">
-writes glc fields in coupler average history files.
-default: true
-</entry>
-
-<entry
-id="histavg_wav"
-type="logical"
-category="history"
-group="seq_infodata_inparm">
-writes wav fields in coupler average history files.
-default: true
-</entry>
-
-<entry
-id="histavg_xao"
-type="logical"
-category="history"
-group="seq_infodata_inparm">
-writes xao fields in coupler average history files.
-default: true
-</entry>
-
-<entry
-id="drv_threading"
-type="logical"
-category="performance"
-group="seq_infodata_inparm">
-turn on run time control of threading per pe per component by the driver
-default: false
-</entry>
-
-<entry
-id="run_barriers"
-type="logical"
-category="performance"
-group="seq_infodata_inparm">
-default: .false.
-</entry>
-
-<entry
-id="eps_frac"
-type="real"
-category="domain_check"
-group="seq_infodata_inparm">
-Error tolerance for differences in fractions in domain checking
-default: 1.0e-02
-</entry>
-
-<entry
-id="eps_amask"
-type="real"
-category="domain_check"
-group="seq_infodata_inparm">
-Error tolerance for differences in atm/land masks in domain checking
-default: 1.0e-13
-</entry>
-
-<entry
-id="eps_agrid"
-type="real"
-category="domain_check"
-group="seq_infodata_inparm">
-Error tolerance for differences in atm/land lat/lon in domain checking
-default: 1.0e-12
-</entry>
-
-<entry
-id="eps_aarea"
-type="real"
-category="domain_check"
-group="seq_infodata_inparm">
-Error tolerance for differences in atm/land areas in domain checking
-default: 1.0e-07
-</entry>
-
-<entry
-id="eps_omask"
-type="real"
-category="domain_check"
-group="seq_infodata_inparm">
-Error tolerance for differences in ocean/ice masks in domain checking
-default: 1.0e-06
-</entry>
-
-<entry
-id="eps_ogrid"
-type="real"
-category="domain_check"
-group="seq_infodata_inparm">
-Error tolerance for differences in ocean/ice lon/lat in domain checking
-default: 1.0e-2
-</entry>
-
-<entry
-id="eps_oarea"
-type="real"
-category="domain_check"
-group="seq_infodata_inparm">
-Error tolerance for differences in ocean/ice lon/lat in domain checking
-default: 1.0e-1
-</entry>
-
-<entry
-id="pts_settings"
-type="char*512"
-category="domain_check"
-group="seq_infodata_inparm">
-</entry>
-
-<entry
-id="single_column"
-type="logical"
-category="seq_infodata_inparm"
-group="seq_infodata_inparm">
-turns on single column mode.
-set by PTS_MODE in env_case.xml,
-default: false
-</entry>
-
-<entry
-id="scmlat"
-type="real"
-category="seq_infodata_inparm"
-group="seq_infodata_inparm">
-grid point latitude associated with single column mode.
-set by PTS_LAT in env_run.xml.
-</entry>
-
-<entry
-id="scmlon"
-type="real"
-category="seq_infodata_inparm"
-group="seq_infodata_inparm">
-grid point longitude associated with single column mode.
-set by PTS_LON in env_run.xml.
-</entry>
-
-<entry
-id="reprosum_use_ddpdd"
-type="logical"
-category="reprosum"
-group="seq_infodata_inparm">
-Use faster method for reprosum, but one where reproducibility is not always guaranteed.
-default: .false.
-</entry>
-
-<entry
-id="reprosum_diffmax"
-type="real"
-category="reprosum"
-group="seq_infodata_inparm">
-Tolerance for relative error
-default: -1.0e-8
-</entry>
-
-<entry
-id="reprosum_recompute"
-type="logical"
-category="reprosum"
-group="seq_infodata_inparm">
-Recompute with non-scalable algorithm if reprosum_diffmax is exceeded.
-default: .false.
-</entry>
-
-<!-- =========================== -->
-<!-- group seq_timemgr_inparm    -->
-<!-- =========================== -->
-
-<entry
-id="atm_cpl_dt"
-type="integer"
-category="time"
-group="seq_timemgr_inparm">
-atm coupling interval in seconds
-set via ATM_NCPL in env_run.xml.
-ATM_NCPL is the number of times the atm is coupled per NCPL_BASE_PERIOD
-NCPL_BASE_PERIOD is also set in env_run.xml and is the base period
-associated with NCPL coupling frequency, nad has valid values: hour,day,year,decade
-default: 0
-</entry>
-
-<entry
-id="lnd_cpl_dt"
-type="integer"
-category="time"
-group="seq_timemgr_inparm">
-lnd coupling interval in seconds
-set via LND_NCPL in env_run.xml.
-LND_NCPL is the number of times the lnd is coupled per NCPL_BASE_PERIOD
-NCPL_BASE_PERIOD is also set in env_run.xml and is the base period
-associated with NCPL coupling frequency, nad has valid values: hour,day,year,decade
-default: 0
-</entry>
-
-<entry
-id="rof_cpl_dt"
-type="integer"
-category="time"
-group="seq_timemgr_inparm">
-river runoff coupling interval in seconds
-currently set by default to 10800 seconds.
-default: 10800
-</entry>
-
-<entry
-id="ice_cpl_dt"
-type="integer"
-category="time"
-group="seq_timemgr_inparm">
-ice coupling interval in seconds
-set via ICE_NCPL in env_run.xml.
-ICE_NCPL is the number of times the ice is coupled per NCPL_BASE_PERIOD
-NCPL_BASE_PERIOD is also set in env_run.xml and is the base period
-associated with NCPL coupling frequency, nad has valid values: hour,day,year,decade
-default: 0
-</entry>
-
-<entry
-id="ocn_cpl_dt"
-type="integer"
-category="time"
-group="seq_timemgr_inparm">
-ocn coupling interval in seconds
-set via OCN_NCPL in env_run.xml.
-OCN_NCPL is the number of times the ocn is coupled per NCPL_BASE_PERIOD
-NCPL_BASE_PERIOD is also set in env_run.xml and is the base period
-associated with NCPL coupling frequency, nad has valid values: hour,day,year,decade
-default: 0
-</entry>
-
-<entry
-id="glc_cpl_dt"
-type="integer"
-category="time"
-group="seq_timemgr_inparm">
-glc coupling interval in seconds
-set via GLC_NCPL in env_run.xml.
-GLC_NCPL is the number of times the glc is coupled per NCPL_BASE_PERIOD
-NCPL_BASE_PERIOD is also set in env_run.xml and is the base period
-associated with NCPL coupling frequency, nad has valid values: hour,day,year,decade
-default: 0
-</entry>
-
-<entry
-id="wav_cpl_dt"
-type="integer"
-category="time"
-group="seq_timemgr_inparm">
-wav coupling interval in seconds
-set via WAV_NCPL in env_run.xml.
-WAV_NCPL is the number of times the wav is coupled per NCPL_BASE_PERIOD
-NCPL_BASE_PERIOD is also set in env_run.xml and is the base period
-associated with NCPL coupling frequency, nad has valid values: hour,day,year,decade
-default: 0
-</entry>
-
-<entry
-id="atm_cpl_offset"
-type="integer"
-category="time"
-group="seq_timemgr_inparm">
-atm coupling interval offset in seconds
-default: 0
-</entry>
-
-<entry
-id="lnd_cpl_offset"
-type="integer"
-category="time"
-group="seq_timemgr_inparm">
-lnd coupling interval offset in seconds
-default: 0
-</entry>
-
-<entry
-id="ice_cpl_offset"
-type="integer"
-category="time"
-group="seq_timemgr_inparm">
-ice coupling interval offset in seconds
-default: 0
-</entry>
-
-<entry
-id="ocn_cpl_offset"
-type="integer"
-category="time"
-group="seq_timemgr_inparm">
-ocn coupling interval offset in seconds
-default: 0
-</entry>
-
-<entry
-id="glc_cpl_offset"
-type="integer"
-category="time"
-group="seq_timemgr_inparm">
-glc coupling interval offset in seconds
-default: 0
-</entry>
-
-<entry
-id="wav_cpl_offset"
-type="integer"
-category="time"
-group="seq_timemgr_inparm">
-wav coupling interval offset in seconds
-default: 0
-</entry>
-
-<entry
-id="calendar"
-type="char*16"
-category="time"
-group="seq_timemgr_inparm"
-valid_values="NO_LEAP,GREGORIAN">
-calendar in use.  [NO_LEAP, GREOGORIAN].
-set by CALENDAR in env_run.xml
-default: "NO_LEAP".
-</entry>
-
-<entry
-id="start_ymd"
-type="integer"
-category="time"
-group="seq_timemgr_inparm">
-Run start date in yyyymmdd format, only used for startup and hybrid runs.
-default: 00010101
-</entry>
-
-<entry
-id="start_tod"
-type="integer"
-category="time"
-group="seq_timemgr_inparm">
-Start time-of-day in universal time (seconds), should be between zero and 86400
-default: 0
-</entry>
-
-<entry
-id="stop_option"
-type="char*16"
-category="time"
-group="seq_timemgr_inparm"
-valid_values="none,never,nsteps,nstep,nseconds,nsecond,nminutes,nminute,nhours,nhour,ndays,nday,monthly,nmonths,nmonth,nyears,nyear,date,ifdays0,end">
-sets the run length with stop_n and stop_ymd
-stop_option alarms are:
-[none/never], turns option off
-[nstep/s]   , stops every stop_n nsteps  , relative to current run start time
-[nsecond/s] , stops every stop_n nseconds, relative to current run start time
-[nminute/s] , stops every stop_n nminutes, relative to current run start time
-[nhour/s]   , stops every stop_n nhours  , relative to current run start time
-[nday/s]    , stops every stop_n ndays   , relative to current run start time
-[nmonth/s]  , stops every stop_n nmonths , relative to current run start time
-[monthly/s] , stops every        month   , relative to current run start time
-[nyear/s]   , stops every stop_n nyears  , relative to current run start time
-[date]      , stops at stop_ymd value
-[ifdays0]   , stops at stop_n calendar day value and seconds equal 0
-[end]       , stops at end
-</entry>
-
-<entry
-id="stop_n"
-type="integer"
-category="time"
-group="seq_timemgr_inparm">
-Sets the run length with stop_option and stop_ymd
-</entry>
-
-<entry
-id="stop_ymd"
-type="integer"
-category="time"
-group="seq_timemgr_inparm">
-date in yyyymmdd format, sets the run length with stop_option and stop_n,
-can be in addition to stop_option and stop_n, negative value implies off
-</entry>
-
-<entry
-id="restart_file"
-type="char*256"
-category="expdef"
-group="seq_infodata_inparm"
-valid_values="" >
-Driver restart filename.
-(NOTE: Normally THIS IS NOT USED -- Set with RUN_REFCASE and RUN_REFDATE)
-</entry>
-
-<entry
-id="restart_option"
-type="char*16"
-category="time"
-group="seq_timemgr_inparm"
-valid_values="none,never,nsteps,nstep,nseconds,nsecond,nminutes,nminute,nhours,nhour,ndays,nday,nmonths,monthly,nmonth,nyears,nyear,date,ifdays0,end">
-sets the restart frequency with restart_n and restart_ymd
-restart_option alarms are:
-[none/never], turns option off
-[nstep/s]   , restarts every restart_n nsteps  , relative to current run start time
-[nsecond/s] , restarts every restart_n nseconds, relative to current run start time
-[nminute/s] , restarts every restart_n nminutes, relative to current run start time
-[nhour/s]   , restarts every restart_n nhours  , relative to current run start time
-[nday/s]    , restarts every restart_n ndays   , relative to current run start time
-[monthly/s] , restarts every           month   , relative to current run start time
-[nmonth/s]  , restarts every restart_n nmonths , relative to current run start time
-[nyear/s]   , restarts every restart_n nyears  , relative to current run start time
-[date]      , restarts at restart_ymd value
-[ifdays0]   , restarts at restart_n calendar day value and seconds equal 0
-[end]       , restarts at end
-</entry>
-
-<entry
-id="restart_n"
-type="integer"
-category="time"
-group="seq_timemgr_inparm">
-Sets model restart writes with restart_option and restart_ymd (same options as stop_n)
-</entry>
-
-<entry
-id="restart_ymd"
-type="integer"
-category="time"
-group="seq_timemgr_inparm">
-Date in yyyymmdd format, sets model restart write date with rest_option and restart_n
-default: STOP_N
-</entry>
-
-<entry
-id="end_restart"
-type="logical"
-category="time"
-group="seq_timemgr_inparm">
-true => write restarts at end of run
-forces a restart write at the end of the run in addition to any
-setting associated with rest_option.  default=true.  this setting
-will be set to false if restart_option is none or never.
-default: false
-</entry>
-
-<entry
-id="history_option"
-type="char*16"
-category="time"
-group="seq_timemgr_inparm"
-valid_values="none,never,nsteps,nstep,nseconds,nsecond,nminutes,nminute,nhours,nhour,ndays,nday,monthly,nmonths,nmonth,nyears,nyear,date,ifdays0,end">
-coupler history snapshot option (used with history_n and history_ymd)
-set by HIST_OPTION in env_run.xml.
-history_option alarms are:
-[none/never], turns option off
-[nstep/s]   , history snapshot every history_n nsteps  , relative to current run start time
-[nsecond/s] , history snapshot every history_n nseconds, relative to current run start time
-[nminute/s] , history snapshot every history_n nminutes, relative to current run start time
-[nhour/s]   , history snapshot every history_n nhours  , relative to current run start time
-[nday/s]    , history snapshot every history_n ndays   , relative to current run start time
-[monthly/s] , history snapshot every           month   , relative to current run start time
-[nmonth/s]  , history snapshot every history_n nmonths , relative to current run start time
-[nyear/s]   , history snapshot every history_n nyears  , relative to current run start time
-[date]      , history snapshot at history_ymd value
-[ifdays0]   , history snapshot at history_n calendar day value and seconds equal 0
-[end]       , history snapshot at end
-</entry>
-
-<entry
-id="history_n"
-type="integer"
-category="time"
-group="seq_timemgr_inparm">
-sets coupler snapshot history file frequency (like restart_n)
-set by HIST_N in env_run.xml.
-</entry>
-
-<entry
-id="history_ymd"
-type="integer"
-category="time"
-group="seq_timemgr_inparm">
-date associated with history_option date.  yyyymmdd format.
-set by HIST_DATE in env_run.xml.
-</entry>
-
-<entry
-id="histavg_option"
-type="char*16"
-category="time"
-group="seq_timemgr_inparm"
-valid_values="none,never,nsteps,nstep,nseconds,nsecond,nminutes,nminute,nhours,nhour,ndays,nday,monthly,nmonths,nmonth,nyears,nyear,date,ifdays0,end">
-coupler time average history option (used with histavg_n and histavg_ymd)
-set by AVGHIST_OPTION in env_run.xml.
-histavg_option alarms are:
-[none/never], turns option off
-[nstep/s]   , history snapshot every histavg_n nsteps  , relative to current run start time
-[nsecond/s] , history snapshot every histavg_n nseconds, relative to current run start time
-[nminute/s] , history snapshot every histavg_n nminutes, relative to current run start time
-[nhour/s]   , history snapshot every histavg_n nhours  , relative to current run start time
-[nday/s]    , history snapshot every histavg_n ndays   , relative to current run start time
-[monthly/s] , history snapshot every           month   , relative to current run start time
-[nmonth/s]  , history snapshot every histavg_n nmonths , relative to current run start time
-[nyear/s]   , history snapshot every histavg_n nyears  , relative to current run start time
-[date]      , history snapshot at histavg_ymd value
-[ifdays0]   , history snapshot at histavg_n calendar day value and seconds equal 0
-[end]       , history snapshot at end
-</entry>
-
-<entry
-id="histavg_n"
-type="integer"
-category="time"
-group="seq_timemgr_inparm">
-Sets coupler time-average history file frequency (like restart_option)
-set by AVGHIST_N in env_run.xml.
-</entry>
-
-<entry
-id="histavg_ymd"
-type="integer"
-category="time"
-group="seq_timemgr_inparm">
-date associated with histavg_option date.  yyyymmdd format.
-set by AVGHIST_DATE in env_run.xml.
-</entry>
-
-<entry
-id="barrier_option"
-type="char*16"
-category="time"
-group="seq_timemgr_inparm"
-valid_values="none,never,nsteps,nstep,nseconds,nsecond,nminutes,nminute,nhours,nhour,ndays,nday,nmonths,monthly,nmonth,nyears,nyear,date,ifdays0,end">
-sets the driver barrier frequency to sync models across all tasks with barrier_n and barrier_ymd
-barrier_option alarms are like restart_option
-default: never
-</entry>
-
-<entry
-id="barrier_n"
-type="integer"
-category="time"
-group="seq_timemgr_inparm">
-Sets model barriers with barrier_option and barrier_ymd (same options as stop_n)
-default: 1
-</entry>
-
-<entry
-id="barrier_ymd"
-type="integer"
-category="time"
-group="seq_timemgr_inparm">
-Date in yyyymmdd format, sets model barriers date with barrier_option and barrier_n
-</entry>
-
-<entry
-id="tprof_option"
-type="char*16"
-category="time"
-group="seq_timemgr_inparm"
-valid_values="none,never,nsteps,nstep,nseconds,nsecond,nminutes,nminute,nhours,nhour,ndays,nday,monthly,nmonths,nmonth,nyears,nyear,date,ifdays0,end">
-Sets timing output file frequency (like rest_option but relative to run start date)
-tprof_option alarms are:
-[none/never], turns option off
-[nstep/s]   , every tprof_n nsteps  , relative to current run start time
-[nsecond/s] , every tprof_n nseconds, relative to current run start time
-[nminute/s] , every tprof_n nminutes, relative to current run start time
-[nhour/s]   , every tprof_n nhours  , relative to current run start time
-[nday/s]    , every tprof_n ndays   , relative to current run start time
-[monthly/s] , every         month   , relative to current run start time
-[nmonth/s]  , every tprof_n nmonths , relative to current run start time
-[nyear/s]   , every tprof_n nyears  , relative to current run start time
-[date]      , at tprof_ymd value
-[ifdays0]   , at tprof_n calendar day value and seconds equal 0
-[end]       , at end
-</entry>
-
-<entry
-id="tprof_n"
-type="integer"
-category="time"
-group="seq_timemgr_inparm">
-Sets timing output file frequency (like restart_n)
-</entry>
-
-<entry
-id="tprof_ymd"
-type="integer"
-category="time"
-group="seq_timemgr_inparm">
-yyyymmdd format, sets timing output file date (like restart_date)
-</entry>
-
-
-<entry
-id="logfilepostfix"
-type="char*80"
-category="driver"
-group="seq_infodata_inparm"
-valid_values="" >
-Ending suffix "postfix" for output log files.
-</entry>
-
-<entry
-id="outpathroot"
-type="char*256"
-category="drv_history"
-group="seq_infodata_inparm"
-valid_values="" >
-Root directory for driver output files
-</entry>
-
-
-<entry
-id="max_cplstep_time"
-type="real"
-category="driver"
-group="seq_infodata_inparm">
-Abort model if coupler timestep wallclock time exceeds this value, ignored if 0,
-if &lt; 0 then use abs(max_cplstep_time)*cktime as the threshold.
-default: 0
-</entry>
-
-
-
-
-<!-- =========================== -->
-<!-- group seq_ccsm_pes          -->
-<!-- =========================== -->
-
-<entry
-id="atm_ntasks"
-type="integer"
-category="ccsm_pes"
-group="ccsm_pes">
-the number of mpi tasks assigned to the atm components.
-set by NTASKS_ATM in env_configure.xml.
-</entry>
-
-<entry
-id="atm_nthreads"
-type="integer"
-category="ccsm_pes"
-group="ccsm_pes">
-the number of threads per mpi task for the atm component.
-set by NTHRDS_ATM in env_configure.xml.
-</entry>
-
-<entry
-id="atm_rootpe"
-type="integer"
-category="ccsm_pes"
-group="ccsm_pes">
-the global mpi task rank of the root processor assigned to the atm component.
-set by ROOTPE_ATM in env_configure.xml.
-</entry>
-
-<entry
-id="atm_pestride"
-type="integer"
-category="ccsm_pes"
-group="ccsm_pes">
-the mpi global processors stride associated with the mpi tasks for the atm component.
-set by PSTRID_ATM in env_configure.xml.
-</entry>
-
-<entry
-id="atm_layout"
-type="char*32"
-category="ccsm_pes"
-group="ccsm_pes"
-valid_values="concurrent,sequential">
-Layout of multi-instance atms (if there are more than 1)
-</entry>
-
-<entry
-id="lnd_ntasks"
-type="integer"
-category="ccsm_pes"
-group="ccsm_pes">
-the number of mpi tasks assigned to the lnd components.
-set by NTASKS_LND in env_configure.xml.
-</entry>
-
-<entry
-id="lnd_nthreads"
-type="integer"
-category="ccsm_pes"
-group="ccsm_pes">
-the number of threads per mpi task for the lnd component.
-set by NTHRDS_LND in env_configure.xml.
-</entry>
-
-<entry
-id="lnd_rootpe"
-type="integer"
-category="ccsm_pes"
-group="ccsm_pes">
-the global mpi task rank of the root processor assigned to the lnd component.
-set by ROOTPE_LND in env_configure.xml.
-</entry>
-
-<entry
-id="lnd_pestride"
-type="integer"
-category="ccsm_pes"
-group="ccsm_pes">
-the mpi global processors stride associated with the mpi tasks for the lnd component.
-set by PSTRID_LND in env_configure.xml.
-</entry>
-
-<entry
-id="lnd_layout"
-type="char*32"
-category="ccsm_pes"
-group="ccsm_pes"
-valid_values="concurrent,sequential">
-Layout of multi-instance lnds (if there are more than 1)
-</entry>
-
-<entry
-id="ice_ntasks"
-type="integer"
-category="ccsm_pes"
-group="ccsm_pes">
-the number of mpi tasks assigned to the ice components.
-set by NTASKS_ICE in env_configure.xml.
-</entry>
-
-<entry
-id="ice_nthreads"
-type="integer"
-category="ccsm_pes"
-group="ccsm_pes">
-the number of threads per mpi task for the ice component.
-set by NTHRDS_ICE in env_configure.xml.
-</entry>
-
-<entry
-id="ice_rootpe"
-type="integer"
-category="ccsm_pes"
-group="ccsm_pes">
-the global mpi task rank of the root processor assigned to the ice component.
-set by ROOTPE_ICE in env_configure.xml.
-</entry>
-
-<entry
-id="ice_pestride"
-type="integer"
-category="ccsm_pes"
-group="ccsm_pes">
-the mpi global processors stride associated with the mpi tasks for the ice component.
-set by PSTRID_ICE in env_configure.xml.
-</entry>
-
-<entry
-id="ice_layout"
-type="char*32"
-category="ccsm_pes"
-group="ccsm_pes"
-valid_values="concurrent,sequential">
-Layout of multi-instance ices (if there are more than 1)
-</entry>
-
-<entry
-id="ocn_ntasks"
-type="integer"
-category="ccsm_pes"
-group="ccsm_pes">
-the number of mpi tasks assigned to the ocn components.
-set by NTASKS_OCN in env_configure.xml.
-</entry>
-
-<entry
-id="ocn_nthreads"
-type="integer"
-category="ccsm_pes"
-group="ccsm_pes">
-the number of threads per mpi task for the ocn component.
-set by NTHRDS_OCN in env_configure.xml.
-</entry>
-
-<entry
-id="ocn_rootpe"
-type="integer"
-category="ccsm_pes"
-group="ccsm_pes">
-the global mpi task rank of the root processor assigned to the ocn component.
-set by ROOTPE_OCN in env_configure.xml.
-</entry>
-
-<entry
-id="ocn_pestride"
-type="integer"
-category="ccsm_pes"
-group="ccsm_pes">
-the mpi global processors stride associated with the mpi tasks for the ocn component.
-set by PSTRID_OCN in env_configure.xml.  default: 1
-</entry>
-
-<entry
-id="ocn_layout"
-type="char*32"
-category="ccsm_pes"
-group="ccsm_pes"
-valid_values="concurrent,sequential">
-Layout of multi-instance ocns (if there are more than 1)
-</entry>
-
-<entry
-id="glc_ntasks"
-type="integer"
-category="ccsm_pes"
-group="ccsm_pes">
-the number of mpi tasks assigned to the glc components.
-set by NTASKS_GLC in env_configure.xml.
-</entry>
-
-<entry
-id="glc_nthreads"
-type="integer"
-category="ccsm_pes"
-group="ccsm_pes">
-the number of threads per mpi task for the glc component.
-set by NTHRDS_GLC in env_configure.xml.
-</entry>
-
-<entry
-id="glc_rootpe"
-type="integer"
-category="ccsm_pes"
-group="ccsm_pes">
-the global mpi task rank of the root processor assigned to the glc component.
-set by ROOTPE_GLC in env_configure.xml.
-</entry>
-
-<entry
-id="glc_pestride"
-type="integer"
-category="ccsm_pes"
-group="ccsm_pes">
-the mpi global processors stride associated with the mpi tasks for the glc component.
-set by PSTRID_GLC in env_configure.xml.
-</entry>
-
-<entry
-id="glc_layout"
-type="char*32"
-category="ccsm_pes"
-group="ccsm_pes"
-valid_values="concurrent,sequential">
-Layout of multi-instance glcs (if there are more than 1)
-</entry>
-
-<entry
-id="wav_ntasks"
-type="integer"
-category="ccsm_pes"
-group="ccsm_pes">
-the number of mpi tasks assigned to the wav components.
-set by NTASKS_WAV in env_configure.xml.
-</entry>
-
-<entry
-id="wav_nthreads"
-type="integer"
-category="ccsm_pes"
-group="ccsm_pes">
-the number of threads per mpi task for the wav component.
-set by NTHRDS_WAV in env_configure.xml.
-</entry>
-
-<entry
-id="wav_rootpe"
-type="integer"
-category="ccsm_pes"
-group="ccsm_pes">
-the global mpi task rank of the root processor assigned to the wav component.
-set by ROOTPE_WAV in env_configure.xml.
-</entry>
-
-<entry
-id="wav_pestride"
-type="integer"
-category="ccsm_pes"
-group="ccsm_pes">
-the mpi global processors stride associated with the mpi tasks for the wav component.
-set by PSTRID_WAV in env_configure.xml.
-</entry>
-
-<entry
-id="wav_layout"
-type="char*32"
-category="ccsm_pes"
-group="ccsm_pes"
-valid_values="concurrent,sequential">
-Layout of multi-instance wavs (if there are more than 1)
-</entry>
-
-<entry
-id="rof_ntasks"
-type="integer"
-category="ccsm_pes"
-group="ccsm_pes">
-the number of mpi tasks assigned to the lnd components.
-set by NTASKS_LND in env_configure.xml.
-</entry>
-
-<entry
-id="rof_nthreads"
-type="integer"
-category="ccsm_pes"
-group="ccsm_pes">
-the number of threads per mpi task for the lnd component.
-set by NTHRDS_LND in env_configure.xml.
-</entry>
-
-<entry
-id="rof_rootpe"
-type="integer"
-category="ccsm_pes"
-group="ccsm_pes">
-the global mpi task rank of the root processor assigned to the lnd component.
-set by ROOTPE_LND in env_configure.xml.
-</entry>
-
-<entry
-id="rof_pestride"
-type="integer"
-category="ccsm_pes"
-group="ccsm_pes">
-the mpi global processors stride associated with the mpi tasks for the lnd component.
-set by PSTRID_LND in env_configure.xml.
-</entry>
-
-<entry
-id="rof_layout"
-type="char*32"
-category="ccsm_pes"
-group="ccsm_pes"
-valid_values="concurrent,sequential">
-Layout of multi-instance lnds (if there are more than 1)
-</entry>
-
-<entry
-id="esp_ntasks"
-type="integer"
-category="ccsm_pes" 
-group="ccsm_pes">
-the number of mpi tasks assigned to the esp components. 
-set by NTASKS_ESP in env_configure.xml.  
-</entry>
-
-<entry 
-id="esp_nthreads"
-type="integer"
-category="ccsm_pes" 
-group="ccsm_pes">
-the number of threads per mpi task for the esp component.  
-set by NTHRDS_ESP in env_configure.xml.  
-</entry>
-
-<entry 
-id="esp_rootpe"
-type="integer"
-category="ccsm_pes" 
-group="ccsm_pes">
-the global mpi task rank of the root processor assigned to the esp component.  
-set by ROOTPE_ESP in env_configure.xml.
-</entry>
-
-<entry 
-id="esp_pestride"
-type="integer"
-category="ccsm_pes" 
-group="ccsm_pes">
-the mpi global processors stride associated with the mpi tasks for the esp component.  
-set by PSTRID_ESP in env_configure.xml.  
-</entry>
-
-<entry 
-id="esp_layout"
-type="char*32"
-category="ccsm_pes" 
-group="ccsm_pes"
-valid_values="concurrent,sequential">  
-Layout of multi-instance external system processor (if there are more than 1)
-</entry>
-
-<entry 
-id="cpl_ntasks"
-type="integer"
-category="ccsm_pes"
-group="ccsm_pes">
-the number of mpi tasks assigned to the cpl components.
-set by NTASKS_CPL in env_configure.xml.
-</entry>
-
-<entry
-id="cpl_nthreads"
-type="integer"
-category="ccsm_pes"
-group="ccsm_pes">
-the number of threads per mpi task for the cpl component.
-set by NTHRDS_CPL in env_configure.xml.
-</entry>
-
-<entry
-id="cpl_rootpe"
-type="integer"
-category="ccsm_pes"
-group="ccsm_pes">
-the global mpi task rank of the root processor assigned to the cpl component.
-set by ROOTPE_CPL in env_configure.xml.
-</entry>
-
-<entry
-id="cpl_pestride"
-type="integer"
-category="ccsm_pes"
-group="ccsm_pes">
-the mpi global processors stride associated with the mpi tasks for the cpl component.
-set by PSTRID_CPL in env_configure.xml.
-</entry>
-
-
-<!-- =========================== -->
-<!-- group prof_inparm           -->
-<!--  in perf_mod.F90            -->
-<!-- =========================== -->
-
-<entry
-id="profile_global_stats"
-type="logical"
-category="performance"
-group="prof_inparm">
-</entry>
-
-<entry
-id="profile_single_file"
-type="logical"
-category="performance"
-group="prof_inparm">
-</entry>
-
-<entry
-id="profile_disable"
-type="logical"
-category="performance"
-group="prof_inparm">
-</entry>
-
-<entry
-id="profile_barrier"
-type="logical"
-category="performance"
-group="prof_inparm">
-</entry>
-
-<entry
-id="profile_depth_limit"
-type="integer"
-category="performance"
-group="prof_inparm">
-</entry>
-
-<entry
-id="profile_outpe_stride"
-type="integer"
-category="performance"
-group="prof_inparm">
-</entry>
-
-<entry
-id="profile_detail_limit"
-type="integer"
-category="performance"
-group="prof_inparm">
-default: 0
-</entry>
-
-<entry
-id="profile_timer"
-type="integer"
-category="performance"
-group="prof_inparm">
-</entry>
-
-<entry
-id="profile_ovhd_measurement"
-type="logical"
-category="performance"
-group="prof_inparm">
-default: .false.
-</entry>
-
-<entry
-id="profile_add_detail"
-type="logical"
-category="performance" 
-group="prof_inparm">
-default: .false.
-</entry>
-
-<entry 
-id="profile_outpe_num"
-type="integer"
-category="performance"
-group="prof_inparm">
-default: 1
-</entry>
-
-<entry
-id="profile_papi_enable"
-type="logical"
-category="performance"
-group="prof_inparm">
-default: .false.
-</entry>
-
-<!-- =========================== -->
-<!-- group papi_inparm           -->
-<!--  in perf_mod.F90            -->
-<!-- =========================== -->
-
-<entry
-id="papi_ctr1_str"
-type="char*16"
-category="performance"
-group="papi_inparm">
-See gptl_papi.c for the list of valid values
-</entry>
-
-<entry
-id="papi_ctr2_str"
-type="char*16"
-category="performance"
-group="papi_inparm">
-See gptl_papi.c for the list of valid values
-</entry>
-
-<entry
-id="papi_ctr3_str"
-type="char*16"
-category="performance"
-group="papi_inparm">
-See gptl_papi.c for the list of valid values
-</entry>
-
-<entry
-id="papi_ctr4_str"
-type="char*16"
-category="performance"
-group="papi_inparm">
-See gptl_papi.c for the list of valid values
-</entry>
-
-
-
-<!-- =========================== -->
-<!-- group pio_default_inparm    -->
-<!-- =========================== -->
-
-<entry
-id="pio_async_interface"
-type="logical"
-category="pio"
-group="pio_default_inparm">
-future asynchronous IO capability (not currently supported).
-default: .false.
-</entry>
-
-<entry
-id="pio_stride"
-type="integer"
-category="pio"
-group="pio_default_inparm">
-stride of tasks in pio used generically, component based value takes precedent.
-</entry>
-
-<entry
-id="pio_root"
-type="integer"
-category="pio"
-group="pio_default_inparm">
-io task root in pio used generically, component based value takes precedent.
-</entry>
-
-<entry
-id="pio_rearranger"
-type="integer"
-category="pio"
-group="pio_default_inparm">
-Rearranger method for pio 1=box, 2=subset.
-</entry>
-
-<entry
-id="pio_numiotasks"
-type="integer"
-category="pio"
-group="pio_default_inparm">
-number of io tasks in pio used generically, component based value takes precedent.
-</entry>
-
-<entry
-id="pio_typename"
-type="char*64"
-category="pio"
-group="pio_default_inparm"
-valid_values="netcdf,pnetcdf,netcdf4p,netcdf4c,default">
-io type in pio used generically, component based value takes precedent.
-valid values: netcdf, pnetcdf, netcdf4p, netcdf4c, default
-</entry>
-
-<entry
-id="pio_debug_level"
-type="integer"
-category="pio"
-group="pio_default_inparm"
-valid_values="0,1,2,3,4,5,6">
-pio debug level
-valid values: 0,1,2,3,4,5,6
-</entry>
-
-<entry
-id="pio_blocksize"
-type="integer"
-category="pio"
-group="pio_default_inparm">
-pio blocksize
-</entry>
-
-<entry
-id="pio_buffer_size_limit"
-type="integer"
-category="pio"
-group="pio_default_inparm">
-pio buffer size limit
-</entry>
-
-<entry
-id="pio_rearr_comm_type"
-type="char*16"
-category="pio"
-group="pio_default_inparm"
-valid_values="p2p,coll,default">
-pio rearranger communication type.
-valid values: p2p, coll, default
-</entry>
-
-<entry
-id="pio_rearr_comm_fcd"
-type="char*16"
-category="pio"
-group="pio_default_inparm"
-valid_values="2denable,io2comp,comp2io,disable,default">
-pio rearranger communication flow control direction.
-valid values: 2denable,io2comp,comp2io,disable,default
-</entry>
-
-<entry
-id="pio_rearr_comm_max_pend_req_comp2io"
-type="integer"
-category="pio"
-group="pio_default_inparm">
-pio rearranger communication max pending req (comp2io)
-</entry>
-
-<entry
-id="pio_rearr_comm_enable_hs_comp2io"
-type="logical"
-category="pio"
-group="pio_default_inparm">
-pio rearranger communication option: Enable handshake (comp2io)
-default: .true.
-</entry>
-
-<entry
-id="pio_rearr_comm_enable_isend_comp2io"
-type="logical"
-category="pio"
-group="pio_default_inparm">
-pio rearranger communication option: Enable isends (comp2io)
-default: .false.
-</entry>
-
-<entry
-id="pio_rearr_comm_max_pend_req_io2comp"
-type="integer"
-category="pio"
-group="pio_default_inparm">
-pio rearranger communication max pending req (io2comp)
-</entry>
-
-<entry
-id="pio_rearr_comm_enable_hs_io2comp"
-type="logical"
-category="pio"
-group="pio_default_inparm">
-pio rearranger communication option: Enable handshake (io2comp)
-default: .true.
-</entry>
-
-<entry
-id="pio_rearr_comm_enable_isend_io2comp"
-type="logical"
-category="pio"
-group="pio_default_inparm">
-pio rearranger communication option: Enable isends (io2comp)
-default: .false.
-</entry>
-
-<!-- =========================== -->
-<!-- group modelio               -->
-<!-- =========================== -->
-
-<entry
-id="diri"
-type="char*256"
-category="modelio"
-group="modelio">
-</entry>
-
-<entry
-id="diro"
-type="char*256"
-category="modelio"
-group="modelio">
-</entry>
-
-<entry
-id="logfile"
-type="char*256"
-category="modelio"
-group="modelio">
-</entry>
-
-<!-- =========================== -->
-<!-- seq_maps.rc                 -->
-<!-- =========================== -->
-
-<entry
-id="atm2ocn_fmapname"
-type="char*256"
-category="mapping"
-input_pathname="abs"
-group="seq_maps">
-atm to ocn flux mapping file for fluxes
-</entry>
-
-<entry
-id="atm2ocn_fmaptype"
-type="char*256"
-category="mapping"
-group="seq_maps">
-The type of mapping desired, either "source" or "destination" mapping.
-X is associated with rearrangement of the source grid to the
-destination grid and then local mapping.  Y is associated with mapping
-on the source grid and then rearrangement and sum to the destination
-grid.
-</entry>
-
-<entry
-id="atm2ocn_smapname"
-type="char*256"
-category="mapping"
-input_pathname="abs"
-group="seq_maps">
-atm to ocn state mapping file for states
-</entry>
-
-<entry
-id="atm2ocn_smaptype"
-type="char*256"
-category="mapping"
-group="seq_maps">
-The type of mapping desired, either "source" or "destination" mapping.
-X is associated with rearrangement of the source grid to the
-destination grid and then local mapping.  Y is associated with mapping
-on the source grid and then rearrangement and sum to the destination
-grid.
-</entry>
-
-<entry
-id="atm2ocn_vmapname"
-type="char*256"
-category="mapping"
-input_pathname="abs"
-group="seq_maps">
-atm to ocn state mapping file for velocity
-</entry>
-
-<entry
-id="atm2ocn_vmaptype"
-type="char*256"
-category="mapping"
-group="seq_maps">
-The type of mapping desired, either "source" or "destination" mapping.
-X is associated with rearrangement of the source grid to the
-destination grid and then local mapping.  Y is associated with mapping
-on the source grid and then rearrangement and sum to the destination
-grid.
-</entry>
-
-<entry
-id="ocn2atm_fmapname"
-type="char*256"
-category="mapping"
-input_pathname="abs"
-group="seq_maps">
-ocn to atm mapping file for fluxes
-</entry>
-
-<entry
-id="ocn2atm_fmaptype"
-type="char*256"
-category="mapping"
-group="seq_maps">
-The type of mapping desired, either "source" or "destination" mapping.
-X is associated with rearrangement of the source grid to the
-destination grid and then local mapping.  Y is associated with mapping
-on the source grid and then rearrangement and sum to the destination
-grid.
-</entry>
-
-<entry
-id="ocn2atm_smapname"
-type="char*256"
-category="mapping"
-input_pathname="abs"
-group="seq_maps">
-ocn to atm mapping file for states
-</entry>
-
-<entry
-id="ocn2atm_smaptype"
-type="char*256"
-category="mapping"
-group="seq_maps">
-The type of mapping desired, either "source" or "destination" mapping.
-X is associated with rearrangement of the source grid to the
-destination grid and then local mapping.  Y is associated with mapping
-on the source grid and then rearrangement and sum to the destination
-grid.
-</entry>
-
-<entry
-id="atm2ice_fmapname"
-type="char*256"
-category="mapping"
-input_pathname="abs"
-group="seq_maps">
-atm to ice flux mapping file for fluxes
-</entry>
-
-<entry
-id="atm2ice_fmaptype"
-type="char*256"
-category="mapping"
-group="seq_maps">
-The type of mapping desired, either "source" or "destination" mapping.
-X is associated with rearrangement of the source grid to the
-destination grid and then local mapping.  Y is associated with mapping
-on the source grid and then rearrangement and sum to the destination
-grid.
-</entry>
-
-<entry
-id="atm2ice_smapname"
-type="char*256"
-category="mapping"
-input_pathname="abs"
-group="seq_maps">
-atm to ice state mapping file for states
-</entry>
-
-<entry
-id="atm2ice_smaptype"
-type="char*256"
-category="mapping"
-group="seq_maps">
-The type of mapping desired, either "source" or "destination" mapping.
-X is associated with rearrangement of the source grid to the
-destination grid and then local mapping.  Y is associated with mapping
-on the source grid and then rearrangement and sum to the destination
-grid.
-</entry>
-
-<entry
-id="atm2ice_vmapname"
-type="char*256"
-category="mapping"
-input_pathname="abs"
-group="seq_maps">
-atm to ice state mapping file for velocity
-</entry>
-
-<entry
-id="atm2ice_vmaptype"
-type="char*256"
-category="mapping"
-group="seq_maps">
-The type of mapping desired, either "source" or "destination" mapping.
-X is associated with rearrangement of the source grid to the
-destination grid and then local mapping.  Y is associated with mapping
-on the source grid and then rearrangement and sum to the destination
-grid.
-</entry>
-
-<entry
-id="ice2atm_fmapname"
-type="char*256"
-category="mapping"
-input_pathname="abs"
-group="seq_maps">
-ice to atm mapping file for fluxes
-</entry>
-
-<entry
-id="ice2atm_fmaptype"
-type="char*256"
-category="mapping"
-group="seq_maps">
-The type of mapping desired, either "source" or "destination" mapping.
-X is associated with rearrangement of the source grid to the
-destination grid and then local mapping.  Y is associated with mapping
-on the source grid and then rearrangement and sum to the destination
-grid.
-</entry>
-
-<entry
-id="ice2atm_smapname"
-type="char*256"
-category="mapping"
-input_pathname="abs"
-group="seq_maps">
-ice to atm mapping file for states
-</entry>
-
-<entry
-id="ice2atm_smaptype"
-type="char*256"
-category="mapping"
-group="seq_maps">
-The type of mapping desired, either "source" or "destination" mapping.
-X is associated with rearrangement of the source grid to the
-destination grid and then local mapping.  Y is associated with mapping
-on the source grid and then rearrangement and sum to the destination
-grid.
-</entry>
-
-<entry
-id="atm2lnd_fmapname"
-type="char*256"
-category="mapping"
-input_pathname="abs"
-group="seq_maps">
-atm to land mapping file for fluxes
-</entry>
-
-<entry
-id="atm2lnd_fmaptype"
-type="char*256"
-category="mapping"
-group="seq_maps">
-The type of mapping desired, either "source" or "destination" mapping.
-X is associated with rearrangement of the source grid to the
-destination grid and then local mapping.  Y is associated with mapping
-on the source grid and then rearrangement and sum to the destination
-grid.
-</entry>
-
-<entry
-id="atm2lnd_smapname"
-type="char*256"
-category="mapping"
-input_pathname="abs"
-group="seq_maps">
-atm to land mapping file for states
-</entry>
-
-<entry
-id="atm2lnd_smaptype"
-type="char*256"
-category="mapping"
-group="seq_maps">
-The type of mapping desired, either "source" or "destination" mapping.
-X is associated with rearrangement of the source grid to the
-destination grid and then local mapping.  Y is associated with mapping
-on the source grid and then rearrangement and sum to the destination
-grid.
-</entry>
-
-<entry
-id="lnd2atm_fmapname"
-type="char*256"
-category="mapping"
-input_pathname="abs"
-group="seq_maps">
-land to atm mapping file for fluxes
-</entry>
-
-<entry
-id="lnd2atm_fmaptype"
-type="char*256"
-category="mapping"
-group="seq_maps">
-The type of mapping desired, either "source" or "destination" mapping.
-X is associated with rearrangement of the source grid to the
-destination grid and then local mapping.  Y is associated with mapping
-on the source grid and then rearrangement and sum to the destination
-grid.
-</entry>
-
-<entry
-id="lnd2atm_smapname"
-type="char*256"
-category="mapping"
-input_pathname="abs"
-group="seq_maps">
-land to atm mapping file for states
-</entry>
-
-<entry
-id="lnd2atm_smaptype"
-type="char*256"
-category="mapping"
-group="seq_maps">
-The type of mapping desired, either "source" or "destination" mapping.
-X is associated with rearrangement of the source grid to the
-destination grid and then local mapping.  Y is associated with mapping
-on the source grid and then rearrangement and sum to the destination
-grid.
-</entry>
-
-<entry
-id="lnd2rof_fmapname"
-type="char*256"
-category="mapping"
-input_pathname="abs"
-group="seq_maps">
-lnd to runoff conservative mapping file
-</entry>
-
-<entry
-id="lnd2rof_fmaptype"
-type="char*256"
-category="mapping"
-group="seq_maps">
-The type of mapping desired, either "source" or "destination" mapping.
-X is associated with rearrangement of the source grid to the
-destination grid and then local mapping.  Y is associated with mapping
-on the source grid and then rearrangement and sum to the destination
-grid.
-</entry>
-
-<entry
-id="rof2lnd_fmapname"
-type="char*256"
-category="mapping"
-input_pathname="abs"
-group="seq_maps">
-runoff to lnd conservative mapping file
-</entry>
-
-<entry
-id="rof2lnd_fmaptype"
-type="char*256"
-category="mapping"
-group="seq_maps">
-The type of mapping desired, either "source" or "destination" mapping.
-X is associated with rearrangement of the source grid to the
-destination grid and then local mapping.  Y is associated with mapping
-on the source grid and then rearrangement and sum to the destination
-grid.
-</entry>
-
-<entry
-id="rof2ocn_fmapname"
-type="char*256"
-category="mapping"
-input_pathname="abs"
-group="seq_maps">
-runoff to ocn area overlap conservative mapping file
-</entry>
-
-<entry
-id="rof2ocn_fmaptype"
-type="char*256"
-category="mapping"
-group="seq_maps">
-The type of mapping desired, either "source" or "destination" mapping.
-X is associated with rearrangement of the source grid to the
-destination grid and then local mapping.  Y is associated with mapping
-on the source grid and then rearrangement and sum to the destination
-grid.
-</entry>
-
-<entry
-id="glc2ocn_rmapname"
-type="char*256"
-category="mapping"
-input_pathname="abs"
-group="seq_maps">
-glc to ocn runoff conservative mapping file
-</entry>
-
-<entry
-id="glc2ocn_rmaptype"
-type="char*256"
-category="mapping"
-group="seq_maps">
-The type of mapping desired, either "source" or "destination" mapping.
-X is associated with rearrangement of the source grid to the
-destination grid and then local mapping.  Y is associated with mapping
-on the source grid and then rearrangement and sum to the destination
-grid.
-</entry>
-
-<entry
-id="glc2ice_rmapname"
-type="char*256"
-category="mapping"
-input_pathname="abs"
-group="seq_maps">
-glc to ice runoff conservative mapping file
-</entry>
-
-<entry
-id="glc2ice_rmaptype"
-type="char*256"
-category="mapping"
-group="seq_maps">
-The type of mapping desired, either "source" or "destination" mapping.
-X is associated with rearrangement of the source grid to the
-destination grid and then local mapping.  Y is associated with mapping
-on the source grid and then rearrangement and sum to the destination
-grid.
-</entry>
-
-<entry 
-id="rof2ocn_liq_rmapname"
-type="char*256"
-category="mapping"
-input_pathname="abs"
-group="seq_maps">
-runoff to ocn nearest neighbor plus smoothing conservative mapping file
-</entry>
-
-<entry 
-id="rof2ocn_ice_rmapname"
-type="char*256"
-category="mapping" 
-input_pathname="abs"
-group="seq_maps">
-runoff to ocn nearest neighbor plus smoothing conservative mapping file
-</entry>
-
-<entry 
-id="rof2ocn_liq_rmaptype"
-type="char*256"
-category="mapping" 
-group="seq_maps">
-The type of mapping desired, either "source" or "destination" mapping.
-X is associated with rearrangement of the source grid to the
-destination grid and then local mapping.  Y is associated with mapping
-on the source grid and then rearrangement and sum to the destination
-grid.
-</entry>
-
-<entry 
-id="rof2ocn_ice_rmaptype"
-type="char*256"
-category="mapping"
-group="seq_maps">
-The type of mapping desired, either "source" or "destination" mapping.
-X is associated with rearrangement of the source grid to the
-destination grid and then local mapping.  Y is associated with mapping
-on the source grid and then rearrangement and sum to the destination
-grid.
-</entry>
-
-<entry
-id="lnd2glc_fmapname"
-type="char*256"
-category="mapping"
-input_pathname="abs"
-group="seq_maps">
-land to glc mapping file for fluxes
-</entry>
-
-<entry
-id="lnd2glc_fmaptype"
-type="char*256"
-category="mapping"
-group="seq_maps">
-The type of mapping desired, either "source" or "destination" mapping.
-X is associated with rearrangement of the source grid to the
-destination grid and then local mapping.  Y is associated with mapping
-on the source grid and then rearrangement and sum to the destination
-grid.
-</entry>
-
-<entry
-id="lnd2glc_smapname"
-type="char*256"
-category="mapping"
-input_pathname="abs"
-group="seq_maps">
-land to glc mapping file for states
-</entry>
-
-<entry
-id="lnd2glc_smaptype"
-type="char*256"
-category="mapping"
-group="seq_maps">
-The type of mapping desired, either "source" or "destination" mapping.
-X is associated with rearrangement of the source grid to the
-destination grid and then local mapping.  Y is associated with mapping
-on the source grid and then rearrangement and sum to the destination
-grid.
-</entry>
-
-<entry
-id="glc2lnd_fmapname"
-type="char*256"
-category="mapping"
-input_pathname="abs"
-group="seq_maps">
-glc to land mapping file for fluxes
-</entry>
-
-<entry
-id="glc2lnd_fmaptype"
-type="char*256"
-category="mapping"
-group="seq_maps">
-The type of mapping desired, either "source" or "destination" mapping.
-X is associated with rearrangement of the source grid to the
-destination grid and then local mapping.  Y is associated with mapping
-on the source grid and then rearrangement and sum to the destination
-grid.
-</entry>
-
-<entry
-id="glc2lnd_smapname"
-type="char*256"
-category="mapping"
-input_pathname="abs"
-group="seq_maps">
-glc to land mapping file for states
-</entry>
-
-<entry
-id="glc2lnd_smaptype"
-type="char*256"
-category="mapping"
-group="seq_maps">
-The type of mapping desired, either "source" or "destination" mapping.
-X is associated with rearrangement of the source grid to the
-destination grid and then local mapping.  Y is associated with mapping
-on the source grid and then rearrangement and sum to the destination
-grid.
-</entry>
-
-<entry
-id="atm2wav_smapname"
-type="char*256"
-category="mapping"
-input_pathname="abs"
-group="seq_maps">
-atm to wav state mapping file for states
-</entry>
-
-<entry
-id="atm2wav_smaptype"
-type="char*256"
-category="mapping"
-group="seq_maps">
-The type of mapping desired, either "source" or "destination" mapping.
-X is associated with rearrangement of the source grid to the
-destination grid and then local mapping.  Y is associated with mapping
-on the source grid and then rearrangement and sum to the destination
-grid.
-</entry>
-
-<entry
-id="ocn2wav_smapname"
-type="char*256"
-category="mapping"
-input_pathname="abs"
-group="seq_maps">
-ocn to wav state mapping file for states
-</entry>
-
-<entry
-id="ocn2wav_smaptype"
-type="char*256"
-category="mapping"
-group="seq_maps">
-The type of mapping desired, either "source" or "destination" mapping.
-X is associated with rearrangement of the source grid to the
-destination grid and then local mapping.  Y is associated with mapping
-on the source grid and then rearrangement and sum to the destination
-grid.
-</entry>
-
-<entry
-id="ice2wav_smapname"
-type="char*256"
-category="mapping"
-input_pathname="abs"
-group="seq_maps">
-ice to wav state mapping file for states
-</entry>
-
-<entry
-id="ice2wav_smaptype"
-type="char*256"
-category="mapping"
-group="seq_maps">
-The type of mapping desired, either "source" or "destination" mapping.
-X is associated with rearrangement of the source grid to the
-destination grid and then local mapping.  Y is associated with mapping
-on the source grid and then rearrangement and sum to the destination
-grid.
-</entry>
-=======
   <version>1.0</version>
->>>>>>> 6978cb98
 
   <!-- The following entries are being used by CLM's build-namelist, 
        which has not been converted to parse the version 2.0 schema for
