--- conflicted
+++ resolved
@@ -2,9 +2,6 @@
 
 <namelist_definition>
 
-<<<<<<< HEAD
-  <version>1.0</version>
-=======
 <!-- Each namelist variable is defined in an <entry> element.  The
      content of the element is the documentation of how the variable is
      used.  Other aspects of the variable's definition are expressed as
@@ -2781,7 +2778,6 @@
 on the source grid and then rearrangement and sum to the destination
 grid.
 </entry>
->>>>>>> 2896bbfe
 
   <!-- The following entries are being used by CLM's build-namelist, 
        which has not been converted to parse the version 2.0 schema for
