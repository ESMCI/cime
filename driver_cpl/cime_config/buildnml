--- conflicted
+++ resolved
@@ -48,14 +48,13 @@
     config['bfbflag'] = 'on' if case.get_value('BFBFLAG') else 'off'
     config['continue_run'] = '.true.' if case.get_value('CONTINUE_RUN') else '.false.'
 
-<<<<<<< HEAD
     if case.get_value('RUN_TYPE') == 'startup':
         config['run_type'] = 'startup'
     elif case.get_value('RUN_TYPE') == 'hybrid':
         config['run_type'] = 'startup'
     elif case.get_value('RUN_TYPE') == 'branch':
         config['run_type'] = 'branch'
-=======
+
     with Case(caseroot) as case:
         cimeroot = case.get_value("CIMEROOT")
         caseroot = case.get_value("CASEROOT")
@@ -108,7 +107,6 @@
     expect(rc==0,"Command %s failed rc=%d\nout=%s\nerr=%s"%(cmd,rc,out,err))
 
     # copy drv_in, drv_flds_in, seq_maps.rc and all *modio* files to rundir
->>>>>>> 2896bbfe
 
     #----------------------------------------------------
     # Initialize namelist defaults
