#!/usr/bin/env python

"""
build data model namelist input
"""
import sys, os, time, shutil, glob

_CIMEROOT = os.environ.get("CIMEROOT")
if _CIMEROOT is None:
    raise SystemExit("ERROR: must set CIMEROOT environment variable")
sys.path.append(os.path.join(os.environ["CIMEROOT"],"scripts","Tools"))

from standard_script_setup import *
from CIME.case             import Case
<<<<<<< HEAD
from CIME.buildnml_utils   import create_namelist_infile, parse_input
from CIME.utils            import expect, run_cmd
=======
from CIME.buildnml         import create_namelist_infile, parse_input
from CIME.utils            import expect, run_cmd, get_model
>>>>>>> 82b6d5d6

logger = logging.getLogger(__name__)

###############################################################################
def _main_func():
###############################################################################

    caseroot = parse_input(sys.argv)

    with Case(caseroot) as case:
        cimeroot = case.get_value("CIMEROOT")
        caseroot = case.get_value("CASEROOT")
        casebuild = case.get_value("CASEBUILD")
        rundir = case.get_value("RUNDIR")

        confdir = os.path.join(casebuild, "cplconf")
        if not os.path.isdir(confdir):
            os.makedirs(confdir)

        # create cplconf/namelist
        infile_text = ""
        if case.get_value('COMP_ATM') == 'cam':
            # cam is actually changing the driver namelist settings
            cam_config_opts = case.get_value("CAM_CONFIG_OPTS")
            if "adiabatic" in cam_config_opts:
                infile_text = "atm_adiabatic = .true."
            if "ideal" in cam_config_opts:
                infile_text = "atm_ideal_phys = .true."
            if "aquaplanet" in cam_config_opts:
                infile_text = "aqua_planet = .true. \n aqua_planet_sst = 1"

        user_nl_file = os.path.join(caseroot, "user_nl_cpl")
        namelist_infile = os.path.join(confdir, "namelist_infile")
        create_namelist_infile(case, user_nl_file, namelist_infile, infile_text)

    user_xml_dir = os.path.join(caseroot, "SourceMods", "src.drv")
    expect (os.path.isdir(user_xml_dir),
            "user_xml_dir %s does not exist " %user_xml_dir)

<<<<<<< HEAD
    # call build-namelist
=======
    cime_model = get_model()

    cmd = "%s -cime_model %s -caseroot %s -cimeroot %s  -infile %s -pio_version %s" \
        % (bldnamelist, cime_model, caseroot, cimeroot, namelist_infile, pio_version)
>>>>>>> 82b6d5d6

    command = os.path.join(cimeroot, "driver_cpl", "bld", "build-namelist")
    cmd = "%s --confdir %s --caseroot %s --cimeroot %s  --infile %s --user_xml_dir %s " \
        % (command, confdir, caseroot, cimeroot, namelist_infile, user_xml_dir)

    rc, out, err = run_cmd(cmd, from_dir=confdir)
    expect(rc==0,"Command %s failed rc=%d\nout=%s\nerr=%s"%(cmd,rc,out,err))
    if out is not None and len(out) > 0:
        logger.debug("cmd=%s"%cmd)
        logger.info("out = %s"%out)
    if err is not None and len(err) > 0:
        logger.info("err= %s"%err)

    # copy drv_in, drv_flds_in, seq_maps.rc and all *modio* files to rundir

    shutil.copy(os.path.join(confdir,"drv_in"), rundir)

    #shutil.copy(os.path.join(confdir,"drv_flds_in"), rundir)  #FIXME

    shutil.copy(os.path.join(confdir,"seq_maps.rc"), rundir)

    for filename in glob.glob(os.path.join(confdir, "*modelio*")):
        shutil.copy(filename, rundir)

###############################################################################

if __name__ == "__main__":
    _main_func()<|MERGE_RESOLUTION|>--- conflicted
+++ resolved
@@ -12,13 +12,8 @@
 
 from standard_script_setup import *
 from CIME.case             import Case
-<<<<<<< HEAD
 from CIME.buildnml_utils   import create_namelist_infile, parse_input
-from CIME.utils            import expect, run_cmd
-=======
-from CIME.buildnml         import create_namelist_infile, parse_input
 from CIME.utils            import expect, run_cmd, get_model
->>>>>>> 82b6d5d6
 
 logger = logging.getLogger(__name__)
 
@@ -58,18 +53,11 @@
     expect (os.path.isdir(user_xml_dir),
             "user_xml_dir %s does not exist " %user_xml_dir)
 
-<<<<<<< HEAD
     # call build-namelist
-=======
     cime_model = get_model()
-
-    cmd = "%s -cime_model %s -caseroot %s -cimeroot %s  -infile %s -pio_version %s" \
-        % (bldnamelist, cime_model, caseroot, cimeroot, namelist_infile, pio_version)
->>>>>>> 82b6d5d6
-
-    command = os.path.join(cimeroot, "driver_cpl", "bld", "build-namelist")
-    cmd = "%s --confdir %s --caseroot %s --cimeroot %s  --infile %s --user_xml_dir %s " \
-        % (command, confdir, caseroot, cimeroot, namelist_infile, user_xml_dir)
+    command = os.path.join(cimeroot, "driver_cpl", "cime_config", "build-namelist")
+    cmd = "%s --confdir %s --caseroot %s --cimeroot %s  --infile %s --user_xml_dir %s --cime_model %s" \
+        % (command, confdir, caseroot, cimeroot, namelist_infile, user_xml_dir, cime_model)
 
     rc, out, err = run_cmd(cmd, from_dir=confdir)
     expect(rc==0,"Command %s failed rc=%d\nout=%s\nerr=%s"%(cmd,rc,out,err))
@@ -83,10 +71,11 @@
 
     shutil.copy(os.path.join(confdir,"drv_in"), rundir)
 
-    #shutil.copy(os.path.join(confdir,"drv_flds_in"), rundir)  #FIXME
+    drv_flds_in = os.path.join(confdir, "drv_flds_in")
+    if os.path.isfile(drv_flds_in):
+        shutil.copy(drv_flds_in, rundir)  
 
     shutil.copy(os.path.join(confdir,"seq_maps.rc"), rundir)
-
     for filename in glob.glob(os.path.join(confdir, "*modelio*")):
         shutil.copy(filename, rundir)
 
