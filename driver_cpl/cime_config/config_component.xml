--- conflicted
+++ resolved
@@ -3069,23 +3069,6 @@
     <type>integer</type>
     <default_value>48</default_value>
     <values>
-<<<<<<< HEAD
-      <value compset="_CAM[45]"             >48</value>
-      <value compset="_CAM[45]%WCBC"        >144</value>
-      <value compset="_CAM4%WCMX"           >288</value>
-      <value compset="_CAM4%WCXI"           >288</value>
-      <value compset="_CAM%ADIAB"           >48</value>
-      <value compset="_CAM%IDEAL"           >48</value>
-      <value compset="_DATM%COPYALL_NPS"    >72</value>
-      <value compset="_DATM.*_CLM"          >48</value>
-      <value compset="_DATM.*_DICE.*_POP2"  >4</value>
-      <value compset="_DATM.*_DICE.*_MICOM"  >4</value>
-      <value compset="_DATM.*_SLND.*_CICE.*_POP2">24</value>
-      <value compset="_DATM.*_SLND.*_CICE.*_MICOM">24</value>
-      <value compset="_DATM.*_CICE.*_DOCN"  >24</value>
-      <value compset="_DATM.*_DOCN%US20"    >24</value>
-      <value compset="_MPAS"                >1</value>
-=======
       <value compset="_CAM.*">48</value>
       <value compset="_CAM\d+%WCBC">144</value>
       <value compset="_CAM\d+%WCMX">288</value>
@@ -3095,11 +3078,12 @@
       <value compset="_DATM%COPYALL_NPS">72</value>
       <value compset="_DATM.*_CLM">48</value>
       <value compset="_DATM.*_DICE.*_POP2">4</value>
+      <value compset="_DATM.*_DICE.*_MICOM">4</value>
       <value compset="_DATM.*_SLND.*_CICE.*_POP2">24</value>
+      <value compset="_DATM.*_SLND.*_CICE.*_MICOM">24</value>
       <value compset="_DATM.*_CICE.*_DOCN">24</value>
       <value compset="_DATM.*_DOCN%US20">24</value>
       <value compset="_MPAS">1</value>
->>>>>>> 2b76060b
       <value compset=".+" grid="a%0.23x0.31">96</value>
       <value compset=".+" grid="a%ne60np4">96</value>
       <value compset=".+" grid="a%ne120np4">96</value>
@@ -3219,12 +3203,8 @@
     <valid_values>true,false</valid_values>
     <default_value>false</default_value>
     <values>
-<<<<<<< HEAD
-      <value compset="DATM.+POP">true</value>
+      <value compset="DATM.+POP\d">true</value>
       <value compset="DATM.+MICOM">true</value>
-=======
-      <value compset="DATM.+POP\d">true</value>
->>>>>>> 2b76060b
       <value compset="DATM.+DOCN%IAF">true</value>
     </values>
     <group>run_component_cpl</group>
@@ -3250,12 +3230,8 @@
     <valid_values>off,ocn</valid_values>
     <default_value>off</default_value>
     <values>
-<<<<<<< HEAD
-      <value compset="DATM.+POP">ocn</value>
+      <value compset="DATM.+POP\d">ocn</value>
       <value compset="DATM.+MICOM">ocn</value>
-=======
-      <value compset="DATM.+POP\d">ocn</value>
->>>>>>> 2b76060b
     </values>
     <group>run_component_cpl</group>
     <file>env_run.xml</file>
@@ -3346,15 +3322,10 @@
     <valid_values>TRUE,FALSE</valid_values>
     <default_value>FALSE</default_value>
     <values>
-<<<<<<< HEAD
-      <value compset="DATM.*_POP"    >TRUE</value>
-      <value compset="CAM.*_POP"     >TRUE</value>
+      <value compset="DATM.*_POP\d"    >TRUE</value>
+      <value compset="CAM.*_POP\d"     >TRUE</value>
       <value compset="DATM.*_MICOM"    >TRUE</value>
       <value compset="CAM.*_MICOM"     >TRUE</value>
-=======
-      <value compset="DATM.*_POP\d"    >TRUE</value>
-      <value compset="CAM.*_POP\d"     >TRUE</value>
->>>>>>> 2b76060b
       <value compset="CAM.*_DOCN%SOM">TRUE</value>
     </values>
     <group>run_budgets</group>
@@ -3477,52 +3448,6 @@
     If set to on, this component set/ grid specification is scientifically supported</desc>
   </entry>
 
-<<<<<<< HEAD
-  <entry id="CCSM_CCOST">
-    <type>integer</type>
-    <valid_values></valid_values>
-    <default_value>0</default_value>
-    <values>
-      <!-- estimated cost (used only for development purposes) -->
-      <value compset="_DATM.*_DLND.*_DICE.*_DOCN.*_DROF.*_SGLC_SWAV"		>-3</value> <!-- A -->
-      <value compset="_DATM.*_DICE.*_DOCN.*_WW3"				>-3</value> <!-- A_WAV -->
-      <value compset="_DATM.*_SLND.*_DICE.*_POP2_DROF.*_SGLC_SWAV"		>-1</value> <!-- C -->
-      <value compset="_DATM.*_SLND.*_DICE.*_POP2%ECO_DROF.*_SGLC_SWAV"		> 1</value> <!-- CECO -->
-      <value compset="_DATM.*_SLND.*_CICE.*_DOCN%SOM_DROF.*_SGLC_SWAV"		> 1</value> <!-- D -->
-      <value compset="_DATM.*_SLND.*_CICE.*_POP2_DROF.*_SGLC_SWAV"		>-1</value> <!-- G,H -->
-      <value compset="_DATM.*_SLND.*_CICE.*_POP2%ECO_DROF.*_SGLC_SWAV"		> 1</value> <!-- GECO -->
-      <value compset="_DATM.*_CLM.*_SICE_SOCN_RTM.*_SGLC_SWAV"			>-2</value> <!-- I -->
-      <value compset="_SATM_DLND.*_SICE_SOCN_SROF_CISM_SWAV"			>-5</value> <!-- TG -->
-      <value compset="_SATM_DLND.*_SICE_SOCN_RTM.*_SGLC_SWAV"			>-5</value> <!-- U -->
-      <value compset="_SATM_SLND_SICE_SOCN_SROF_SGLC_SWAV"			>-6</value> <!-- U -->
-      <value compset="_CAM4.*_CLM.*_CICE.*_DOCN.*_DROF.*_SGLC_SWAV"		>0</value>  <!-- E -->
-      <value compset="_CAM4.*_CLM.*_CICE.*_DOCN.*_RTM.*_SGLC_SWAV"		>0</value>  <!-- F -->
-      <value compset="_CAM4.*_CLM.*_DICE.*_DOCN.*_RTM.*_SGLC_SWAV"		>0</value>  <!-- K -->
-      <value compset="_CAM4.*_DLND.*_DICE.*_DOCN.*_SROF_SGLC_SWAV"		>0</value>  <!-- L -->
-      <value compset="_CAM4%TMOZ.*_CLM.*_CICE_DOCN.*_RTM.*_SGLC_SWAV"		>1</value>  <!-- FMOZ -->
-      <value compset="GEOS_CAM4%TBAM.*_CLM.*_CICE_DOCN.*_RTM.*_SGLC_SWAV"	>3</value>  <!-- FSDBAM -->
-      <value compset="_CAM5"							>1</value>
-      <value compset="_CAM[45]%W"						>3</value>
-      <value compset="_CAM[45]%WCSC"						>1</value>
-      <value compset="_CAM5%MOZM"						>3</value>
-      <value compset="_CAM4%MOZS"						>3</value>
-      <value compset="_CAM4%SMA[37]"						>3</value>
-      <value compset="_CAM4%SSOA"						>3</value>
-      <value compset="_CAM4%TMOZ"						>1</value>
-      <value compset="_CAM4.*_BGC%BDRD"						>2</value>
-      <value compset="_CAM4.*_BGC%BPRP"						>2</value>
-      <value compset="CAM.*_CLM.*_CICE.*_POP2%DAR.*_RTM_SGLC_SWAV"		>2</value> <!-- BDAR -->
-      <value compset="DATM.*_DLND.*_DICE.*_POP2%DAR.*_RTM_SGLC_SWAV"		>1</value> <!-- CDAR -->
-      <value compset="DATM.*_DLND.*_CICE.*_POP2%DAR.*_RTM_SGLC_SWAV"		>1</value> <!-- GDAR -->
-      <value compset="_DATM.*_DLND.*_CICE.*_MICOM"                              >-1</value>
-    </values>
-    <group>case_cost</group>
-    <file>env_case.xml</file>
-    <desc>2**n relative cost of compset where B is 1 (DO NOT EDIT)</desc>
-  </entry>
-
-=======
->>>>>>> 2b76060b
   <entry id="GLC_NEC">
     <type>integer</type>
     <valid_values>0,1,3,5,10,36</valid_values>
