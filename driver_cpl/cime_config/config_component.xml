<?xml version="1.0"?>

<?xml-stylesheet type="text/xsl" href="config_compsets.xsl" ?>

<entry_id>

<!-- The list of component classes that this coupler/driver knows how
     to deal with.  Stub and data models for each component class
     should be provided by the driver. This list should follow the same order
     as compset longnames follows -->

  <entry id="COMP_CLASSES">
    <type>char</type>
    <default_value>CPL,ATM,LND,ICE,OCN,ROF,GLC,WAV,ESP</default_value>
    <file>env_case.xml</file>
    <group>case_comp</group>
    <desc>List of component classes supported by this driver</desc>
  </entry>

  <entry id="COMP_CPL">
    <type>char</type>
    <valid_values>cpl</valid_values>
    <default_value>cpl</default_value>
    <group>case_comp</group>
    <file>env_case.xml</file>
    <desc>Name of coupling component</desc>
  </entry>

  <!-- ===================================================================== -->
  <!-- master configuration file that specifies all relevant filenames and -->
  <!-- and directories to configure a case -->
  <!-- ===================================================================== -->

  <entry id="FILES_CONFIG_SPEC">
    <type>char</type>
    <default_value>$CIMEROOT/config_files.xml</default_value>
    <group>case_def</group>
    <file>env_case.xml</file>
    <desc> master configuration file that specifies all relevant filenames
    and directories to configure a case</desc>
  </entry>

  <!-- ===================================================================== -->
  <!-- definitions case directories -->
  <!-- ===================================================================== -->

  <entry id="CASEROOT">
    <type>char</type>
    <default_value>UNSET</default_value>
    <group>case_def</group>
    <file>env_case.xml</file>
    <desc>full pathname of case</desc>
  </entry>

  <entry id="LOGDIR">
    <type>char</type>
    <default_value>$CASEROOT/logs</default_value>
    <group>run_desc</group>
    <file>env_run.xml</file>
    <desc>Extra copies of the component log files will be saved here.</desc>
  </entry>

  <entry id="CASETOOLS">
    <type>char</type>
    <default_value>$CASEROOT/Tools</default_value>
    <group>case_der</group>
    <file>env_case.xml</file>
    <desc>Case Tools directory location (derived variable, not in namelists</desc>
  </entry>

  <entry id="CASEBUILD">
    <type>char</type>
    <default_value>$CASEROOT/Buildconf</default_value>
    <group>case_der</group>
    <file>env_case.xml</file>
    <desc>Buildconf directory location (derived variable not in namelist)</desc>
  </entry>

  <entry id="SCRIPTSROOT">
    <type>char</type>
    <default_value>$CIMEROOT/scripts</default_value>
    <group>case_der</group>
    <file>env_case.xml</file>
    <desc>Scripts root directory location (setup automatically to $CIMEROOT/scripts- DO NOT EDIT)</desc>
  </entry>

  <entry id="CIMEROOT">
    <type>char</type>
    <default_value>UNSET</default_value>
    <group>case_def</group>
    <file>env_case.xml</file>
    <desc>full pathname of CIME source root directory</desc>
  </entry>

  <entry id="SRCROOT">
    <type>char</type>
    <default_value>$CIMEROOT/..</default_value>
    <group>case_def</group>
    <file>env_case.xml</file>
    <desc>full pathname of source root directory</desc>
  </entry>

  <entry id="UTILROOT">
    <type>char</type>
    <default_value>$CIMEROOT/scripts/Tools</default_value>
    <group>case_der</group>
    <file>env_case.xml</file>
    <desc>Scripts root utils directory location (setup automatically to $CIMEROOT/scripts/Tools - DO NOT EDIT)</desc>
  </entry>

  <!-- ===================================================================== -->
  <!-- definitions case -->
  <!-- ===================================================================== -->

  <entry id="CASE">
    <type>char</type>
    <default_value>UNSET</default_value>
    <group>case_def</group>
    <file>env_case.xml</file>
    <desc>case name</desc>
  </entry>

  <entry id="CASESTR">
    <type>char</type>
    <default_value>UNSET</default_value>
    <group>run_desc</group>
    <file>env_run.xml</file>
    <desc>case description</desc>
  </entry>

  <entry id="COMPSET">
    <type>char</type>
    <default_value>UNSET</default_value>
    <group>case_last</group>
    <file>env_case.xml</file>
    <desc>Component set long name (for documentation only - DO NOT EDIT)</desc>
  </entry>

  <entry id='GRID'>
    <type>char</type>
    <default_value>UNSET</default_value>
    <group>build_grid</group>
    <file>env_build.xml</file>
    <desc>Model grid - DO NOT EDIT (for experts only)</desc>
  </entry>

  <entry id="SUPPORTED_BY">
    <type>char</type>
    <default_value>UNSET</default_value>
    <group>case_def</group>
    <file>env_case.xml</file>
    <desc>current machine name support contact</desc>
  </entry>

  <entry id="USER">
    <type>char</type>
    <default_value>$ENV{USER}</default_value>
    <group>case_desc</group>
    <file>env_case.xml</file>
    <desc>case user name</desc>
  </entry>

  <!-- ===================================================================== -->
  <!-- definitions runtimes -->
  <!-- ===================================================================== -->

  <entry id="RUN_TYPE">
    <type>char</type>
    <valid_values>startup,hybrid,branch</valid_values>
    <default_value>startup</default_value>
    <group>run_begin_stop_restart</group>
    <file>env_run.xml</file>
    <desc>
      Determines the model run initialization type.
      This setting is only important for the initial run of a production run when the
      CONTINUE_RUN variable is set to FALSE.  After the initial run, the CONTINUE_RUN
      variable is set to TRUE, and the model restarts exactly using input
      files in a case, date, and bit-for-bit continuous fashion.
      Default: startup.
      -- In a startup run (the default), all components are initialized
      using baseline states.  These baseline states are set independently by
      each component and can include the use of restart files, initial
      files, external observed data files, or internal initialization (i.e.,
      a cold start). In a startup run, the coupler sends the start date to
      the components at initialization. In addition, the coupler does not
      need an input data file.  In a startup initialization, the ocean model
      does not start until the second ocean coupling (normally the second
      day).
      -- In a branch run, all components are initialized using a consistent
      set of restart files from a previous run (determined by the
      RUN_REFCASE and RUN_REFDATE variables in env_run.xml).  The case name
      is generally changed for a branch run, although it does not have to
      be. In a branch run, setting RUN_STARTDATE is ignored because the
      model components obtain the start date from their restart datasets.
      Therefore, the start date cannot be changed for a branch run. This is
      the same mechanism that is used for performing a restart run (where
      CONTINUE_RUN is set to TRUE in the env_run.xml) Branch runs are
      typically used when sensitivity or parameter studies are required, or
      when settings for history file output streams need to be modified
      while still maintaining bit-for-bit reproducibility. Under this
      scenario, the new case is able to produce an exact bit-for-bit restart
      in the same manner as a continuation run IF no source code or
      component namelist inputs are modified. All models use restart files
      to perform this type of run.  RUN_REFCASE and RUN_REFDATE are required
      for branch runs.
      To set up a branch run, locate the restart tar file or restart
      directory for RUN_REFCASE and RUN_REFDATE from a previous run, then
      place those files in the RUNDIR directory.
      --- In a hybrid run the model is initialized as a startup, BUT uses
      initialization datasets FROM A PREVIOUS case.  This
      is somewhat analogous to a branch run with relaxed restart
      constraints.  A hybrid run allows users to bring together combinations
      of initial/restart files from a previous case (specified by
      RUN_REFCASE) at a given model output date (specified by
      RUN_REFDATE). Unlike a branch run, the starting date of a hybrid run
      (specified by RUN_STARTDATE) can be modified relative to the reference
      case. In a hybrid run, the model does not continue in a bit-for-bit
      fashion with respect to the reference case. The resulting climate,
      however, should be continuous provided that no model source code or
      namelists are changed in the hybrid run.  In a hybrid initialization,
      the ocean model does not start until the second ocean coupling
      (normally the second day), and the coupler does a cold start without
      a restart file.
    </desc>
  </entry>

  <entry id="RUN_REFDIR">
    <type>char</type>
    <default_value>ccsm4_init</default_value>
    <group>run_begin_stop_restart</group>
    <file>env_run.xml</file>
    <desc>
      Reference directory containing RUN_REFCASE data - used for hybrid or branch runs
    </desc>
  </entry>

  <entry id="RUN_REFCASE">
    <type>char</type>
    <default_value>case.std</default_value>
    <group>run_begin_stop_restart</group>
    <file>env_run.xml</file>
    <desc>
      Reference case for hybrid or branch runs
    </desc>
  </entry>

  <entry id="RUN_REFDATE">
    <type>char</type>
    <default_value>0001-01-01</default_value>
    <group>run_begin_stop_restart</group>
    <file>env_run.xml</file>
    <desc>
      Reference date for hybrid or branch runs (yyyy-mm-dd)
    </desc>
  </entry>

  <entry id="RUN_REFTOD">
    <type>char</type>
    <default_value>00000</default_value>
    <group>run_begin_stop_restart</group>
    <file>env_run.xml</file>
    <desc>
      Reference time of day (seconds) for hybrid or branch runs (sssss)
    </desc>
  </entry>

  <entry id="GET_REFCASE">
    <type>logical</type>
    <valid_values>TRUE,FALSE</valid_values>
    <default_value>FALSE</default_value>
    <group>run_begin_stop_restart</group>
    <file>env_run.xml</file>
    <desc>
      Flag for automatically prestaging the refcase restart dataset.
      If TRUE, then the refcase data is prestaged into the executable directory
    </desc>
  </entry>

  <entry id="RUN_STARTDATE">
    <type>char</type>
    <default_value>0001-01-01</default_value>
    <group>run_begin_stop_restart</group>
    <file>env_run.xml</file>
    <desc>
      Run start date (yyyy-mm-dd). Only used for startup or hybrid runs.
    </desc>
  </entry>

  <entry id="START_TOD">
    <type>integer</type>
    <default_value>0</default_value>
    <group>run_begin_stop_restart</group>
    <file>env_run.xml</file>
    <desc>
      Run start time-of-day
    </desc>
  </entry>

  <entry id="STOP_OPTION">
    <type>char</type>
    <valid_values>none,never,nsteps,nstep,nseconds,nsecond,nminutes,nminute,nhours,nhour,ndays,nday,nmonths,nmonth,nyears,nyear,date,ifdays0,end</valid_values>
    <default_value>ndays</default_value>
    <group>run_begin_stop_restart</group>
    <file>env_run.xml</file>
    <desc>
      Sets the run length along with STOP_N and STOP_DATE (must be nyear(s) for _GLC compsets for restarts to work properly).
    </desc>
  </entry>

  <entry id="STOP_N">
    <type>integer</type>
    <default_value>5</default_value>
    <group>run_begin_stop_restart</group>
    <file>env_run.xml</file>
    <desc>
      Provides a numerical count for $STOP_OPTION.
    </desc>
  </entry>

  <entry id="STOP_DATE">
    <type>integer</type>
    <default_value>-999</default_value>
    <group>run_begin_stop_restart</group>
    <file>env_run.xml</file>
    <desc>
      Alternative date yyyymmdd date option, sets the run length with STOP_OPTION and STOP_N
      negative value implies off
    </desc>
  </entry>

  <entry id="REST_OPTION">
    <type>char</type>
    <valid_values>none,never,nsteps,nstep,nseconds,nsecond,nminutes,nminute,nhours,nhour,ndays,nday,nmonths,nmonth,nyears,nyear,date,ifdays0,end</valid_values>
    <default_value>$STOP_OPTION</default_value>
    <group>run_begin_stop_restart</group>
    <file>env_run.xml</file>
    <desc>
      sets frequency of model restart writes (same options as STOP_OPTION) (must be nyear(s) for _GLC compsets)
      (must be nyear(s) for _GLC compsets)
    </desc>
  </entry>

  <entry id="REST_N">
    <type>integer</type>
    <default_value>$STOP_N</default_value>
    <group>run_begin_stop_restart</group>
    <file>env_run.xml</file>
    <desc>
      sets model restart writes with REST_OPTION and REST_DATE
    </desc>
  </entry>

  <entry id="REST_DATE">
    <type>char</type>
    <default_value>$STOP_DATE</default_value>
    <group>run_begin_stop_restart</group>
    <file>env_run.xml</file>
    <desc>
      Alternative date in yyyymmdd format
      sets model restart write date with REST_OPTION and REST_N
    </desc>
  </entry>

  <entry id="BARRIER_N">
    <type>char</type>
    <default_value>1</default_value>
    <group>run_begin_stop_restart</group>
    <file>env_run.xml</file>
    <desc>
      sets periodic model barriers with BARRIER_OPTION and BARRIER_DATE for synchronization
    </desc>
  </entry>

  <entry id="BARRIER_DATE">
    <type>char</type>
    <default_value>-999</default_value>
    <group>run_begin_stop_restart</group>
    <file>env_run.xml</file>
    <desc>
      Alternative date in yyyymmdd format
      sets periodic model barriers with BARRIER_OPTION and BARRIER_N for synchronization
    </desc>
  </entry>

  <entry id="CONTINUE_RUN">
    <type>logical</type>
    <valid_values>TRUE,FALSE</valid_values>
    <default_value>FALSE</default_value>
    <group>run_begin_stop_restart</group>
    <file>env_run.xml</file>
    <desc>
      A setting of TRUE implies a continuation run
      When you first begin a branch, hybrid or startup run, CONTINUE_RUN
      must be set to FALSE. When you successfully run and get a restart
      file, you will need to change CONTINUE_RUN to TRUE for the remainder
      of your run. This variable determines if the run is a restart run.
      Set to FALSE when initializing a startup, branch or hybrid case.
      Set to TRUE when continuing a run.
    </desc>
  </entry>

  <entry id="RESUBMIT">
    <type>integer</type>
    <default_value>0</default_value>
    <group>run_begin_stop_restart</group>
    <file>env_run.xml</file>
    <desc>If RESUBMIT is greater than 0, then case will automatically resubmit
    Enables the model to automatically resubmit a new run.  To get
    multiple runs, set RESUBMIT greater than 0, then RESUBMIT will be
    decremented and the case will be resubmitted.  The case will stop automatically
    resubmitting when the RESUBMIT value reaches 0.
    Long runs can easily outstrip supercomputer queue time limits. For
    this reason, a case is usually run as a series of jobs, each
    restarting where the previous finished.
    </desc>
  </entry>

  <entry id="RESUBMIT_SETS_CONTINUE_RUN">
    <type>logical</type>
    <default_value>TRUE</default_value>
    <group>run_begin_stop_restart</group>
    <file>env_run.xml</file>
    <desc>This flag controls whether the RESUBMIT flag causes
      CONTINUE_RUN to toggle from FALSE to TRUE.  The default is
      TRUE.  This flag might be used in conjunction with COMP_RUN_BARRIERS for
      timing tests.
    </desc>
  </entry>

  <entry id="RUN_WITH_SUBMIT">
    <type>logical</type>
    <group>run_begin_stop_restart</group>
    <default_value>FALSE</default_value>
    <valid_values>TRUE,FALSE</valid_values>
    <file>env_run.xml</file>
    <desc>Logical to determine whether CESM run has been submitted with the submit script or not</desc>
  </entry>


  <!-- ===================================================================== -->
  <!-- definitions archive -->
  <!-- ===================================================================== -->

  <entry id="DOUT_S">
    <type>logical</type>
    <valid_values>TRUE,FALSE</valid_values>
    <default_value>FALSE</default_value>
    <group>run_data_archive</group>
    <file>env_run.xml</file>
    <desc>Logical to turn on short term archiving.
    If TRUE, short term archiving will be turned on.</desc>
  </entry>

  <entry id="DOUT_S_SAVE_INTERIM_RESTART_FILES">
    <type>logical</type>
    <valid_values>TRUE,FALSE</valid_values>
    <default_value>FALSE</default_value>
    <group>run_data_archive</group>
    <file>env_run.xml</file>
    <desc>Logical to archive all interim restart files, not just those at eor
    If TRUE, perform short term archiving on all interim restart files,
    not just those at the end of the run. By default, this value is FALSE.
    The restart files are saved under the specific component directory
    ($DOUT_S_ROOT/$CASE/$COMPONENT/rest rather than the top-level $DOUT_S_ROOT/$CASE/rest directory).
    Interim restart files are created using the REST_N and REST_OPTION variables.
    This is for expert users ONLY and requires expert knowledge.
    We will not document this further in this guide.</desc>
  </entry>

  <entry id="DOUT_L_MS">
    <type>logical</type>
    <valid_values>TRUE,FALSE</valid_values>
    <default_value>FALSE</default_value>
    <group>run_data_archive</group>
    <file>env_run.xml</file>
    <desc>If TRUE, perform long-term archiving on the output data.
      logical to turn on long term archiving (if DOUT_S is also TRUE)</desc>
  </entry>

  <entry id="DOUT_L_HPSS_ACCNT">
    <type>char</type>
    <default_value>00000000</default_value>
    <group>run_data_archive</group>
    <file>env_run.xml</file>
    <desc></desc>
  </entry>

  <entry id="SYSLOG_N">
    <type>integer</type>
    <default_value>900</default_value>
    <group>run_data_archive</group>
    <file>env_run.xml</file>
    <desc>system workload snapshot frequency (in seconds, if greater than 0; disabled otherwise)</desc>
  </entry>

  <!-- ===================================================================== -->
  <!-- definitions machines specific -->
  <!-- ===================================================================== -->

  <entry id="environment_variables">
     <type>char</type>
     <default_value>UNSET</default_value>
     <group>config_batch</group>
     <file>env_mach_specific.xml</file>
     <desc>The environment variables that will be loaded for this machine</desc>
  </entry>

  <entry id="BATCH_SYSTEM">
     <type>char</type>
     <default_value>none</default_value>
<<<<<<< HEAD
     <valid_values>pbs,lsf,slurm,cobalt,cobalt_theta,none</valid_values>
=======
     <valid_values>moab,pbs,lsf,slurm,cobalt,none</valid_values>
>>>>>>> 2896bbfe
     <group>config_batch</group>
     <file>env_batch.xml</file>
     <desc>The batch system type to use for this machine.</desc>
  </entry>

  <entry id="env">
     <type>char</type>
     <default_value>UNSET</default_value>
     <group>config_batch</group>
     <file>env_mach_specific.xml</file>
     <desc>The individual environment variable entry for config_machines</desc>
  </entry>

  <entry id="limits">
     <type>char</type>
     <default_value>UNSET</default_value>
     <group>config_batch</group>
     <file>env_mach_specific.xml</file>
     <desc>The limits tag</desc>
  </entry>

  <entry id="limit">
     <type>char</type>
     <default_value>UNSET</default_value>
     <group>config_batch</group>
     <file>env_mach_specific.xml</file>
     <desc>The individual limit variable</desc>
  </entry>

  <!-- ===================================================================== -->
  <!-- definitions batch -->
  <!-- ===================================================================== -->

  <entry id="PERL5LIB">
    <type>char</type>
    <default_value></default_value>
    <group>build_derived</group>
    <file>env_build.xml</file>
    <desc>Perl 5 library directory</desc>
  </entry>

  <entry id="mpirun">
    <type>char</type>
    <default_value></default_value>
    <group>config_batch</group>
    <file>env_case.xml</file>
    <desc>The mpi run command associated with the machine configured batch system</desc>
  </entry>

  <entry id="module_system">
    <type>char</type>
    <default_value>UNSET</default_value>
    <group>config_batch</group>
    <file>env_case.xml</file>
    <desc>The module system type defined for this machine</desc>
  </entry>

  <entry id="module_init_path">
    <type>char</type>
    <default_value>UNSET</default_value>
    <group>config_batch</group>
    <file>env_case.xml</file>
    <desc>The module initialization path for module system defined for this machine</desc>
  </entry>

  <entry id="module_cmd_path">
    <type>char</type>
    <default_value>UNSET</default_value>
    <group>config_batch</group>
    <file>env_case.xml</file>
    <desc>The module command path for module system defined for this machine</desc>
  </entry>


  <!-- ===================================================================== -->
  <!-- definitions build -->
  <!-- ===================================================================== -->

  <entry id="CIME_OUTPUT_ROOT">
    <type>char</type>
    <valid_values></valid_values>
    <default_value>UNSET</default_value>
    <group>build_def</group>
    <file>env_build.xml</file>
    <desc>Output root directory for each machine.
		Base directory for build and run directories.
    </desc>
  </entry>

  <entry id="EXEROOT">
    <type>char</type>
    <valid_values></valid_values>
    <default_value>$CIME_OUTPUT_ROOT/$CASE/bld</default_value>
    <group>build_def</group>
    <file>env_build.xml</file>
    <desc>Case executable root directory.
    (executable is $EXEROOT/$MODEL.exe, component libraries are in $EXEROOT/lib)
    This is where the model builds its executable and by default runs the executable.
    Note that EXEROOT needs to have enough disk space for the experimental configuration
    requirements. As an example, a model run can produce more than a terabyte of
    data during a 100-year run, so you should set EXEROOT to scratch or
    tmp space and frequently back up the data to a long term archiving storage device
    For a supported machine, EXEROOT is set in $CIMEROOT/machines/config_machines.xml.
    For a userdefined machine, EXEROOT must explicitly be set it in env_build.xml.</desc>
  </entry>

  <entry id="OS">
    <type>char</type>
    <valid_values></valid_values>
    <default_value>USERDEFINED_required_macros</default_value>
    <group>build_macros</group>
    <file>env_build.xml</file>
    <desc>Operating system - DO NOT EDIT UNLESS for userdefined machine - ignored once Macros has been created.</desc>
  </entry>

  <entry id="COMPILER">
    <type>char</type>
    <valid_values></valid_values>
    <default_value></default_value>
    <group>build_macros</group>
    <file>env_build.xml</file>
    <desc>Machine compiler (must match one the supported compilers)
    Set in $CIMEROOT/machines/config_machines.xml for each supported machine.
    Must be explicitly set in env_build.xml for userdefined machine.</desc>
  </entry>

  <entry id="SUPPORTED_BY">
    <type>char</type>
    <valid_values></valid_values>
    <default_value></default_value>
    <group>build_def</group>
    <file>env_build.xml</file>
    <desc>email address of person (or group) that supports the build and port for this machine (do not edit)></desc>
  </entry>

  <entry id="MPILIB">
    <type>char</type>
    <valid_values></valid_values>
    <default_value>USERDEFINED_required_macros</default_value>
    <group>build_macros</group>
    <file>env_build.xml</file>
    <desc>mpi library (must match one of the supported libraries) -
    ignored once Macros has been created
    Set in $CIMEROOT/machines/config_machines.xml for each supported machine.
    Must be explicitly set in env_build.xml for userdefined machine.</desc>
  </entry>

  <entry id="CALENDAR">
    <type>char</type>
    <valid_values>NO_LEAP,GREGORIAN</valid_values>
    <default_value>NO_LEAP</default_value>
    <group>build_def</group>
    <file>env_build.xml</file>
    <desc>calendar type</desc>
  </entry>

  <entry id="COMP_INTERFACE">
    <type>char</type>
    <valid_values>MCT</valid_values>
    <default_value>MCT</default_value>
    <group>build_def</group>
    <file>env_build.xml</file>
    <desc>use MCT component interface</desc>
  </entry>

  <entry id="USE_ESMF_LIB">
    <type>logical</type>
    <valid_values>TRUE,FALSE</valid_values>
    <default_value>FALSE</default_value>
    <group>build_def</group>
    <file>env_build.xml</file>
    <desc>TRUE implies using the ESMF library specified by ESMF_LIBDIR or ESMFMKFILE</desc>
  </entry>

  <entry id="DEBUG">
    <type>logical</type>
    <valid_values>TRUE,FALSE</valid_values>
    <default_value>FALSE</default_value>
    <group>build_def</group>
    <file>env_build.xml</file>
    <desc>TRUE implies turning on run and compile time debugging
      Flag to turn on debugging for run time and compile time.
      If TRUE, compile-time debugging flags are activated that you can use to verify
      software robustness, such as bounds checking.
      Important:: On IBM machines, floating point trapping is not activated for production
      runs (i.e., non-DEBUG), due to performance penalties associated with turning on these flags.</desc>
  </entry>

  <entry id="BUILD_THREADED">
    <type>logical</type>
    <valid_values>TRUE,FALSE</valid_values>
    <default_value>FALSE</default_value>
    <group>build_def</group>
    <file>env_build.xml</file>
    <desc>TRUE implies always build model for openmp capability
      If FALSE, component libraries are built with OpenMP capability only if
      the NTHREADS_ setting for that component is greater than 1 in env_mach_pes.xml.
      If TRUE, the component libraries are always built with OpenMP capability.</desc>
  </entry>

  <entry id="USE_PETSC">
    <type>logical</type>
    <valid_values>TRUE,FALSE</valid_values>
    <default_value>FALSE</default_value>
    <group>build_def</group>
    <file>env_build.xml</file>
    <desc>TRUE implies linking to the PETSc library - set
    automatically by XXX_USE_PETSC options (do not edit). Flag to turn
    on linking to the PETSc library. Currently this is used by
    CLM. This is currently only supported for certain machines.</desc>
  </entry>

  <entry id="USE_ALBANY">
    <type>logical</type>
    <valid_values>TRUE,FALSE</valid_values>
    <default_value>FALSE</default_value>
    <group>build_def</group>
    <file>env_build.xml</file>
    <desc>TRUE implies linking to the Albany library - set
    automatically by XXX_USE_ALBANY options (do not edit). Flag to
    turn on linking to the Albany library. Currently this is used by
    MPASLI. Note that Albany is a C++ library, so setting this
    variable to TRUE will involve the inclusion of C++ code in the
    MPASLI executable. This is currently only supported for certain
    machines.</desc>
  </entry>

  <entry id="USE_TRILINOS">
    <type>logical</type>
    <valid_values>TRUE,FALSE</valid_values>
    <default_value>FALSE</default_value>
    <group>build_def</group>
    <file>env_build.xml</file>
    <desc>TRUE implies linking to the trilinos library - set automatically by XXX_USE_TRILINOS options (do not edit)
      Flag to turn on linking to the trilinos library. Currently this is
      used by CISM. Note that trilinos is a C++ library, so setting this
      variable to TRUE will involve the inclusion of C++ code in the model
      executable. This is currently only supported for certain machines.</desc>
  </entry>

  <entry id="GMAKE">
    <type>char</type>
    <valid_values></valid_values>
    <default_value>gmake</default_value>
    <group>build_def</group>
    <file>env_build.xml</file>
    <desc>GNU make command</desc>
  </entry>

  <entry id="GMAKE_J">
    <type>integer</type>
    <valid_values></valid_values>
    <default_value>1</default_value>
    <group>build_def</group>
    <file>env_build.xml</file>
    <desc>Number of processors for gmake</desc>
  </entry>

  <entry id="BUILD_COMPLETE">
    <type>logical</type>
    <valid_values>TRUE,FALSE</valid_values>
    <default_value>FALSE</default_value>
    <group>build_status</group>
    <file>env_build.xml</file>
    <desc>Status output: if TRUE, models have been built successfully. (DO NOT EDIT)></desc>
  </entry>

  <entry id="SMP_BUILD">
    <type>char</type>
    <valid_values></valid_values>
    <default_value>0</default_value>
    <group>build_status</group>
    <file>env_build.xml</file>
    <desc>Status: smp status of previous build, coded string. (DO NOT EDIT)</desc>
  </entry>

  <entry id="SMP_VALUE">
    <type>char</type>
    <valid_values></valid_values>
    <default_value>0</default_value>
    <group>build_status</group>
    <file>env_build.xml</file>
    <desc>Status: smp status of current case, coded string (DO NOT EDIT)</desc>
  </entry>

  <entry id="NINST_BUILD">
    <type>char</type>
    <valid_values></valid_values>
    <default_value>0</default_value>
    <group>build_status</group>
    <file>env_build.xml</file>
    <desc>Status: ninst status of previous build, coded string. (DO NOT EDIT)></desc>
  </entry>

  <entry id="NINST_VALUE">
    <type>char</type>
    <valid_values></valid_values>
    <default_value>0</default_value>
    <group>build_status</group>
    <file>env_build.xml</file>
    <desc>Status: ninst status of current case, coded string (DO NOT EDIT)</desc>
  </entry>

  <entry id="BUILD_STATUS">
    <type>integer</type>
    <valid_values>0,1,2</valid_values>
    <default_value>0</default_value>
    <group>build_status</group>
    <file>env_build.xml</file>
    <desc>Status: of prior build. (DO NOT EDIT)</desc>
  </entry>

  <entry id="OBJROOT">
    <type>char</type>
    <valid_values></valid_values>
    <default_value>$EXEROOT</default_value>
    <group>build_derived</group>
    <file>env_build.xml</file>
    <desc>case build directory (set automatically to $EXEROOT, - DO NOT EDIT)</desc>
  </entry>

  <entry id="LIBROOT">
    <type>char</type>
    <valid_values></valid_values>
    <default_value>$EXEROOT/lib</default_value>
    <group>build_derived</group>
    <file>env_build.xml</file>
    <desc>case lib directory (set automatically to $EXEROOT/lib - DO NOT EDIT)</desc>
  </entry>

  <entry id="INCROOT">
    <type>char</type>
    <valid_values></valid_values>
    <default_value>$EXEROOT/lib/include</default_value>
    <group>build_derived</group>
    <file>env_build.xml</file>
    <desc>case lib include directory (set automatically to $EXEROOT/lib/include - DO NOT EDIT)</desc>
  </entry>

  <entry id="SHAREDLIBROOT">
    <type>char</type>
    <valid_values></valid_values>
    <default_value>$EXEROOT</default_value>
    <group>build_derived</group>
    <file>env_build.xml</file>
    <desc>Shared library root, (set automatically to $EXEROOT - DO NOT EDIT)</desc>
  </entry>

  <!-- ===================================================================== -->
  <!-- definitions performance -->
  <!-- ===================================================================== -->

  <entry id="CHECK_TIMING">
    <type>logical</type>
    <valid_values>TRUE,FALSE</valid_values>
    <default_value>TRUE</default_value>
    <group>run_flags</group>
    <file>env_run.xml</file>
    <desc>logical to diagnose model timing at the end of the run</desc>
  </entry>

<<<<<<< HEAD
  <entry id="TIMER_LEVEL">
    <type>integer</type>
    <default_value>12</default_value>
=======
  <entry id="SAVE_TIMING">
    <type>logical</type>
    <valid_values>TRUE,FALSE</valid_values>
    <default_value>TRUE</default_value>
    <group>run_flags</group>
    <file>env_run.xml</file>
    <desc>logical to save timing files in rundir</desc>
  </entry>

  <entry id="SAVE_TIMING_DIR">
    <type>char</type>
    <valid_values></valid_values>
    <default_value>timing</default_value>
>>>>>>> 2896bbfe
    <group>run_flags</group>
    <file>env_run.xml</file>
    <desc>timer output depth</desc>
  </entry>

  <entry id="TIMER_DETAIL">
    <type>integer</type>
<<<<<<< HEAD
    <default_value>2</default_value>
=======
    <default_value>20</default_value>
    <group>run_flags</group>
    <file>env_run.xml</file>
    <desc>timer output depth</desc>
  </entry>

  <entry id="TIMER_DETAIL">
    <type>integer</type>
    <default_value>2</default_value>
    <group>run_flags</group>
    <file>env_run.xml</file>
    <desc>timer output detail</desc>
  </entry>

  <entry id="TPROF_TOTAL">
    <type>integer</type>
    <default_value>12</default_value>
>>>>>>> 2896bbfe
    <group>run_flags</group>
    <file>env_run.xml</file>
    <desc>timer detail FIXME - add documentation</desc>
  </entry>

  <entry id="PROFILE_PAPI_ENABLE">
    <type>logical</type>
    <valid_values>TRUE,FALSE</valid_values>
    <default_value>FALSE</default_value>
    <group>run_cesm</group>
    <file>env_run.xml</file>
    <desc>Enables the papi hardware counters in gptl
    The papi library must be included in the build step for
    this to work.</desc>
  </entry>

  <entry id="TPROF_TOTAL">
    <type>integer</type>
    <default_value>0</default_value>
    <group>run_cesm</group>
    <file>env_run.xml</file>
    <desc>Determines number of times profiler is called over the model run period.
    This sets values for tprof_option and tprof_n that determine the timing output file frequency
    </desc>
  </entry>

  <entry id="COMP_RUN_BARRIERS">
    <type>logical</type>
    <valid_values>TRUE,FALSE</valid_values>
    <default_value>FALSE</default_value>
    <group>run_flags</group>
    <file>env_run.xml</file>
    <desc>Turns on component barriers for component timing.
	  This variable is for testing and debugging only and should never
	  be set for a production run.
    </desc>
  </entry>

  <entry id="COST_PES">
    <type>integer</type>
    <default_value>0</default_value>
    <group>mach_pes_last</group>
    <file>env_mach_pes.xml</file>
    <desc>pes or cores used relative to PES_PER_NODE for accounting (0 means TOTALPES is valid)</desc>
  </entry>

  <!-- ===================================================================== -->
  <!-- definitions grid -->
  <!-- ===================================================================== -->

  <entry id="ATM_GRID">
    <type>char</type>
    <default_value>UNSET</default_value>
    <group>build_grid</group>
    <file>env_build.xml</file>
    <desc>atmosphere grid - DO NOT EDIT (for experts only)</desc>
  </entry>

  <entry id="ATM_NX">
    <type>integer</type>
    <default_value>0</default_value>
    <group>build_grid</group>
    <file>env_build.xml</file>
    <desc>number of atmosphere cells in i direction - DO NOT EDIT (for experts only)</desc>
  </entry>

  <entry id="ATM_NY">
    <type>integer</type>
    <default_value>0</default_value>
    <group>build_grid</group>
    <file>env_build.xml</file>
    <desc>number of atmosphere cells in j direction - DO NOT EDIT (for experts only)</desc>
  </entry>

  <entry id="LND_GRID">
    <type>char</type>
    <default_value>UNSET</default_value>
    <group>build_grid</group>
    <file>env_build.xml</file>
    <desc>land grid - DO NOT EDIT (for experts only)</desc>
  </entry>

  <entry id="LND_NX">
    <type>integer</type>
    <default_value>0</default_value>
    <group>build_grid</group>
    <file>env_build.xml</file>
    <desc>number of land cells in i direction - DO NOT EDIT (for experts only)</desc>
  </entry>

  <entry id="LND_NY">
    <type>integer</type>
    <default_value>0</default_value>
    <group>build_grid</group>
    <file>env_build.xml</file>
    <desc>number of land cells in j direction - DO NOT EDIT (for experts only)</desc>
  </entry>

  <entry id="OCN_GRID">
    <type>char</type>
    <default_value>UNSET</default_value>
    <group>build_grid</group>
    <file>env_build.xml</file>
    <desc>ocn grid - DO NOT EDIT (for experts only)</desc>
  </entry>

  <entry id="OCN_NX">
    <type>integer</type>
    <default_value>0</default_value>
    <group>build_grid</group>
    <file>env_build.xml</file>
    <desc>number of ocn cells in i direction - DO NOT EDIT (for experts only)</desc>
  </entry>

  <entry id="OCN_NY">
    <type>integer</type>
    <default_value>0</default_value>
    <group>build_grid</group>
    <file>env_build.xml</file>
    <desc>number of ocn cells in j direction - DO NOT EDIT (for experts only)</desc>
  </entry>

  <entry id="ICE_GRID">
    <type>char</type>
    <default_value>UNSET</default_value>
    <group>build_grid</group>
    <file>env_build.xml</file>
    <desc>ice grid (must equal ocn grid) - DO NOT EDIT (for experts only)</desc>
  </entry>

  <entry id="ICE_NX">
    <type>integer</type>
    <default_value>0</default_value>
    <group>build_grid</group>
    <file>env_build.xml</file>
    <desc>number of ice cells in i direction - DO NOT EDIT (for experts only)</desc>
  </entry>

  <entry id="ICE_NY">
    <type>integer</type>
    <default_value>0</default_value>
    <group>build_grid</group>
    <file>env_build.xml</file>
    <desc>number of ice cells in j direction - DO NOT EDIT (for experts only)</desc>
  </entry>

  <entry id="ICE_NCAT">
    <type>integer</type>
    <default_value>1</default_value>
    <group>build_grid</group>
    <file>env_build.xml</file>
    <desc>number of ice thickness categories - DO NOT EDIT (set by CICE configure)</desc>
  </entry>

  <entry id="ROF_GRID">
    <type>char</type>
    <default_value>UNSET</default_value>
    <group>build_grid</group>
    <file>env_build.xml</file>
    <desc>river runoff (rof) grid</desc>
  </entry>

  <entry id="ROF_NX">
    <type>integer</type>
    <default_value>0</default_value>
    <group>build_grid</group>
    <file>env_build.xml</file>
    <desc>number of rof cells in i direction - DO NOT EDIT (for experts only)</desc>
  </entry>

  <entry id="ROF_NY">
    <type>integer</type>
    <default_value>0</default_value>
    <group>build_grid</group>
    <file>env_build.xml</file>
    <desc>number of rof cells in j direction - DO NOT EDIT (for experts only)</desc>
  </entry>

  <entry id="GLC_GRID">
    <type>char</type>
    <valid_values>gland20,gland10,gland5,gland5UM,gland4,mpas.gis20km,mpas.ais20km,null</valid_values>
    <default_value>gland5UM</default_value>
    <group>build_grid</group>
    <file>env_build.xml</file>
    <desc>glacier (glc) grid - DO NOT EDIT (for experts only)</desc>
  </entry>

  <entry id="GLC_NX">
    <type>integer</type>
    <default_value>0</default_value>
    <group>build_grid</group>
    <file>env_build.xml</file>
    <desc>number of glc cells in i direction - DO NOT EDIT (for experts only)</desc>
  </entry>

  <entry id="GLC_NY">
    <type>integer</type>
    <default_value>0</default_value>
    <group>build_grid</group>
    <file>env_build.xml</file>
    <desc>number of glc cells in j direction - DO NOT EDIT (for experts only)</desc>
  </entry>


  <entry id="WAV_GRID">
    <type>char</type>
    <default_value>UNSET</default_value>
    <group>build_grid</group>
    <file>env_build.xml</file>
    <desc>wave model (wav) grid</desc>
  </entry>

  <entry id="WAV_NX">
    <type>integer</type>
    <default_value>0</default_value>
    <group>build_grid</group>
    <file>env_build.xml</file>
    <desc>number of wav cells in i direction - DO NOT EDIT (for experts only)</desc>
  </entry>

  <entry id="WAV_NY">
    <type>integer</type>
    <default_value>0</default_value>
    <group>build_grid</group>
    <file>env_build.xml</file>
    <desc>number of wav cells in j direction - DO NOT EDIT (for experts only)</desc>
  </entry>

  <entry id="MASK_GRID">
    <type>char</type>
    <default_value>UNSET</default_value>
    <group>build_grid</group>
    <file>env_build.xml</file>
    <desc>grid mask - DO NOT EDIT (for experts only)</desc>
  </entry>

  <entry id="PTS_MODE">
    <type>logical</type>
    <valid_values>TRUE,FALSE</valid_values>
    <default_value>FALSE</default_value>
    <group>run_domain</group>
    <file>env_run.xml</file>
    <desc>Operate on only a single point of the global grid  - DO NOT EDIT (for experts only)</desc>
  </entry>

  <entry id="PTS_LAT">
    <type>real</type>
    <default_value>-999.99</default_value>
    <group>run_domain</group>
    <file>env_run.xml</file>
    <desc>Latitude to find nearest points for points mode (only used if PTS_MODE is TRUE)</desc>
  </entry>

  <entry id="PTS_LON">
    <type>real</type>
    <default_value>-999.99</default_value>
    <group>run_domain</group>
    <file>env_run.xml</file>
    <desc>Longitude to find nearest points for points mode (only used if PTS_MODE is TRUE)</desc>
  </entry>

  <!-- ======================================================================= -->
  <!--  DOMAIN FILES (drv)                                          -->
  <!-- ======================================================================= -->

  <entry id="ATM_DOMAIN_FILE">
    <type>char</type>
    <default_value>UNSET</default_value>
    <group>run_domain</group>
    <file>env_run.xml</file>
    <desc>atm domain file</desc>
  </entry>

  <entry id="ATM_DOMAIN_PATH">
    <type>char</type>
    <default_value>$DIN_LOC_ROOT/share/domains</default_value>
    <group>run_domain</group>
    <file>env_run.xml</file>
    <desc>path of atm domain file</desc>
  </entry>

  <entry id="LND_DOMAIN_FILE">
    <type>char</type>
    <default_value>UNSET</default_value>
    <group>run_domain</group>
    <file>env_run.xml</file>
    <desc>lnd domain file</desc>
  </entry>

  <entry id="LND_DOMAIN_PATH">
    <type>char</type>
    <default_value>$DIN_LOC_ROOT/share/domains</default_value>
    <group>run_domain</group>
    <file>env_run.xml</file>
    <desc>path of lnd domain file</desc>
  </entry>

  <entry id="ROF_DOMAIN_FILE">
    <type>char</type>
    <default_value>UNSET</default_value>
    <group>run_domain</group>
    <file>env_run.xml</file>
    <desc>rof domain file</desc>
  </entry>

  <entry id="ROF_DOMAIN_PATH">
    <type>char</type>
    <default_value>$DIN_LOC_ROOT/share/domains</default_value>
    <group>run_domain</group>
    <file>env_run.xml</file>
    <desc>path of rof domain file</desc>
  </entry>

  <entry id="WAV_DOMAIN_FILE">
    <type>char</type>
    <default_value>UNSET</default_value>
    <group>run_domain</group>
    <file>env_run.xml</file>
    <desc>wav domain file</desc>
  </entry>

  <entry id="WAV_DOMAIN_PATH">
    <type>char</type>
    <default_value>$DIN_LOC_ROOT/share/domains</default_value>
    <group>run_domain</group>
    <file>env_run.xml</file>
    <desc>path of wav domain file</desc>
  </entry>

  <entry id="ICE_DOMAIN_FILE">
    <type>char</type>
    <default_value>UNSET</default_value>
    <group>run_domain</group>
    <file>env_run.xml</file>
    <desc>ice domain file</desc>
  </entry>

  <entry id="ICE_DOMAIN_PATH">
    <type>char</type>
    <default_value>$DIN_LOC_ROOT/share/domains</default_value>
    <group>run_domain</group>
    <file>env_run.xml</file>
    <desc>path of ice domain file</desc>
  </entry>

  <entry id="OCN_DOMAIN_FILE">
    <type>char</type>
    <default_value>UNSET</default_value>
    <group>run_domain</group>
    <file>env_run.xml</file>
    <desc>ocn domain file</desc>
  </entry>

  <entry id="OCN_DOMAIN_PATH">
    <type>char</type>
    <default_value>$DIN_LOC_ROOT/share/domains</default_value>
    <group>run_domain</group>
    <file>env_run.xml</file>
    <desc>path of ocn domain file</desc>
  </entry>

  <entry id="GLC_DOMAIN_FILE">
    <type>char</type>
    <default_value>UNSET</default_value>
    <group>run_domain</group>
    <file>env_run.xml</file>
    <desc>glc domain file</desc>
  </entry>

  <entry id="GLC_DOMAIN_PATH">
    <type>char</type>
    <default_value>$DIN_LOC_ROOT/share/domains</default_value>
    <group>run_domain</group>
    <file>env_run.xml</file>
    <desc>path of glc domain file</desc>
  </entry>

  <!--- map files -->
  <!--- comment out map type for now, tcraig 3/25/13 -->

  <entry id="ATM2OCN_FMAPNAME">
    <type>char</type>
    <default_value>idmap</default_value>
    <group>run_domain</group>
    <file>env_run.xml</file>
    <desc>atm2ocn flux mapping file</desc>
  </entry>

  <entry id="ATM2OCN_FMAPTYPE">
    <type>char</type>
    <valid_values>X,Y</valid_values>
    <default_value>X</default_value>
    <group>run_domain</group>
    <file>env_run.xml</file>
    <desc>atm2ocn flux mapping file decomp type</desc>
  </entry>

  <entry id="ATM2OCN_SMAPNAME">
    <type>char</type>
    <default_value>idmap</default_value>
    <group>run_domain</group>
    <file>env_run.xml</file>
    <desc>atm2ocn state mapping file</desc>
  </entry>

  <entry id="ATM2OCN_SMAPTYPE">
    <type>char</type>
    <valid_values>X,Y</valid_values>
    <default_value>X</default_value>
    <group>run_domain</group>
    <file>env_run.xml</file>
    <desc>atm2ocn state mapping file decomp type</desc>
  </entry>

  <entry id="ATM2OCN_VMAPNAME">
    <type>char</type>
    <default_value>idmap</default_value>
    <group>run_domain</group>
    <file>env_run.xml</file>
    <desc>atm2ocn vector mapping file</desc>
  </entry>

  <entry id="ATM2OCN_VMAPTYPE">
    <type>char</type>
    <valid_values>X,Y</valid_values>
    <default_value>X</default_value>
    <group>run_domain</group>
    <file>env_run.xml</file>
    <desc>atm2ocn vector mapping file decomp type</desc>
  </entry>

  <entry id="ATM2LND_FMAPNAME">
    <type>char</type>
    <default_value>idmap</default_value>
    <group>run_domain</group>
    <file>env_run.xml</file>
    <desc>atm2lnd flux mapping file</desc>
  </entry>

  <entry id="ATM2LND_FMAPTYPE">
    <type>char</type>
    <valid_values>X,Y</valid_values>
    <default_value>X</default_value>
    <group>run_domain</group>
    <file>env_run.xml</file>
    <desc>atm2lnd flux mapping file decomp type</desc>
  </entry>

  <entry id="ATM2LND_SMAPNAME">
    <type>char</type>
    <default_value>idmap</default_value>
    <group>run_domain</group>
    <file>env_run.xml</file>
    <desc>atm2lnd state mapping file</desc>
  </entry>

  <entry id="ATM2LND_SMAPTYPE">
    <type>char</type>
    <valid_values>X,Y</valid_values>
    <default_value>X</default_value>
    <group>run_domain</group>
    <file>env_run.xml</file>
    <desc>atm2lnd state mapping file decomp type</desc>
  </entry>

  <entry id="ATM2WAV_SMAPNAME">
    <type>char</type>
    <default_value>idmap</default_value>
    <group>run_domain</group>
    <file>env_run.xml</file>
    <desc>atm2wav state mapping file</desc>
  </entry>

  <entry id="ATM2WAV_SMAPTYPE">
    <type>char</type>
    <valid_values>X,Y</valid_values>
    <default_value>Y</default_value>
    <group>run_domain</group>
    <file>env_run.xml</file>
    <desc>atm2wav state mapping file decomp type</desc>
  </entry>

  <entry id="OCN2ATM_FMAPNAME">
    <type>char</type>
    <default_value>idmap</default_value>
    <group>run_domain</group>
    <file>env_run.xml</file>
    <desc>ocn2atm flux mapping file</desc>
  </entry>

  <entry id="OCN2ATM_FMAPTYPE">
    <type>char</type>
    <valid_values>X,Y</valid_values>
    <default_value>Y</default_value>
    <group>run_domain</group>
    <file>env_run.xml</file>
    <desc>ocn2atm flux mapping file decomp type</desc>
  </entry>

  <entry id="OCN2ATM_SMAPNAME">
    <type>char</type>
    <default_value>idmap</default_value>
    <group>run_domain</group>
    <file>env_run.xml</file>
    <desc>ocn2atm state mapping file</desc>
  </entry>

  <entry id="OCN2ATM_SMAPTYPE">
    <type>char</type>
    <valid_values>X,Y</valid_values>
    <default_value>Y</default_value>
    <group>run_domain</group>
    <file>env_run.xml</file>
    <desc>ocn2atm state mapping file decomp type</desc>
  </entry>

  <entry id="LND2ATM_FMAPNAME">
    <type>char</type>
    <default_value>idmap</default_value>
    <group>run_domain</group>
    <file>env_run.xml</file>
    <desc>lnd2atm flux mapping file</desc>
  </entry>

  <entry id="LND2ATM_FMAPTYPE">
    <type>char</type>
    <valid_values>X,Y</valid_values>
    <default_value>Y</default_value>
    <group>run_domain</group>
    <file>env_run.xml</file>
    <desc>lnd2atm flux mapping file decomp type</desc>
  </entry>

  <entry id="LND2ATM_SMAPNAME">
    <type>char</type>
    <default_value>idmap</default_value>
    <group>run_domain</group>
    <file>env_run.xml</file>
    <desc>lnd2atm state mapping file</desc>
  </entry>

  <entry id="LND2ATM_SMAPTYPE">
    <type>char</type>
    <valid_values>X,Y</valid_values>
    <default_value>Y</default_value>
    <group>run_domain</group>
    <file>env_run.xml</file>
    <desc>lnd2atm state mapping file decomp type</desc>
  </entry>

  <entry id="LND2GLC_FMAPNAME">
    <type>char</type>
    <default_value>idmap</default_value>
    <group>run_domain</group>
    <file>env_run.xml</file>
    <desc>lnd2glc flux mapping file</desc>
  </entry>

  <entry id="LND2GLC_FMAPTYPE">
    <type>char</type>
    <valid_values>X,Y</valid_values>
    <default_value>X</default_value>
    <group>run_domain</group>
    <file>env_run.xml</file>
    <desc>lnd2glc flux mapping file decomp type</desc>
  </entry>

  <entry id="LND2GLC_SMAPNAME">
    <type>char</type>
    <default_value>idmap</default_value>
    <group>run_domain</group>
    <file>env_run.xml</file>
    <desc>lnd2glc state mapping file</desc>
  </entry>

  <entry id="LND2GLC_SMAPTYPE">
    <type>char</type>
    <valid_values>X,Y</valid_values>
    <default_value>X</default_value>
    <group>run_domain</group>
    <file>env_run.xml</file>
    <desc>lnd2glc state mapping file decomp type</desc>
  </entry>

  <entry id="LND2ROF_FMAPNAME">
    <type>char</type>
    <default_value>idmap</default_value>
    <group>run_domain</group>
    <file>env_run.xml</file>
    <desc>lnd2rof flux mapping file</desc>
  </entry>

  <entry id="LND2ROF_FMAPTYPE">
    <type>char</type>
    <valid_values>X,Y</valid_values>
    <default_value>X</default_value>
    <group>run_domain</group>
    <file>env_run.xml</file>
    <desc>lnd2rof flux mapping file decomp type</desc>
  </entry>

  <entry id="ROF2LND_FMAPNAME">
    <type>char</type>
    <default_value>idmap</default_value>
    <group>run_domain</group>
    <file>env_run.xml</file>
    <desc>rof2lnd flux mapping file</desc>
  </entry>

  <entry id="ROF2LND_FMAPTYPE">
    <type>char</type>
    <valid_values>X,Y</valid_values>
    <default_value>Y</default_value>
    <group>run_domain</group>
    <file>env_run.xml</file>
    <desc>rof2lnd flux mapping file decomp type</desc>
  </entry>

  <entry id="ROF2OCN_FMAPNAME">
    <type>char</type>
    <default_value>idmap</default_value>
    <group>run_domain</group>
    <file>env_run.xml</file>
    <desc>rof2ocn flux mapping file</desc>
  </entry>

  <entry id="ROF2OCN_FMAPTYPE">
    <type>char</type>
    <valid_values>X,Y</valid_values>
    <default_value>Y</default_value>
    <group>run_domain</group>
    <file>env_run.xml</file>
    <desc>rof2ocn flux mapping file decomp type</desc>
  </entry>

  <entry id="ROF2OCN_LIQ_RMAPNAME">
    <type>char</type>
    <default_value>idmap</default_value>
    <group>run_domain</group>
    <file>env_run.xml</file>
    <desc>rof2ocn runoff mapping file</desc>
  </entry>

  <entry id="ROF2OCN_LIQ_RMAPTYPE">
    <type>char</type>
    <valid_values>X,Y</valid_values>
    <default_value>Y</default_value>
    <group>run_domain</group>
    <file>env_run.xml</file>
    <desc>rof2ocn runoff mapping file decomp type</desc>
  </entry>

  <entry id="ROF2OCN_ICE_RMAPNAME">
    <type>char</type>
    <default_value>idmap</default_value>
    <group>run_domain</group>
    <file>env_run.xml</file>
    <desc>rof2ocn runoff mapping file</desc>
  </entry>

  <entry id="ROF2OCN_ICE_RMAPTYPE">
    <type>char</type>
    <valid_values>X,Y</valid_values>
    <default_value>Y</default_value>
    <group>run_domain</group>
    <file>env_run.xml</file>
    <desc>rof2ocn runoff mapping file decomp type</desc>
  </entry>

  <entry id="GLC2LND_FMAPNAME">
    <type>char</type>
    <default_value>idmap</default_value>
    <group>run_domain</group>
    <file>env_run.xml</file>
    <desc>glc2lnd flux mapping file</desc>
  </entry>

  <entry id="GLC2LND_FMAPTYPE">
    <type>char</type>
    <valid_values>X,Y</valid_values>
    <default_value>Y</default_value>
    <group>run_domain</group>
    <file>env_run.xml</file>
    <desc>glc2lnd flux mapping file decomp type</desc>
  </entry>

  <entry id="GLC2LND_SMAPNAME">
    <type>char</type>
    <default_value>idmap</default_value>
    <group>run_domain</group>
    <file>env_run.xml</file>
    <desc>glc2lnd state mapping file</desc>
  </entry>

  <entry id="GLC2LND_SMAPTYPE">
    <type>char</type>
    <valid_values>X,Y</valid_values>
    <default_value>Y</default_value>
    <group>run_domain</group>
    <file>env_run.xml</file>
    <desc>glc2lnd state mapping file decomp type</desc>
  </entry>

  <entry id="GLC2ICE_RMAPNAME">
    <type>char</type>
    <default_value>idmap</default_value>
    <group>run_domain</group>
    <file>env_run.xml</file>
    <desc>glc2ice runoff mapping file</desc>
  </entry>

  <entry id="GLC2ICE_RMAPTYPE">
    <type>char</type>
    <valid_values>X,Y</valid_values>
    <default_value>Y</default_value>
    <group>run_domain</group>
    <file>env_run.xml</file>
    <desc>glc2ice runoff mapping file decomp type</desc>
  </entry>

  <entry id="GLC2OCN_RMAPNAME">
    <type>char</type>
    <default_value>idmap</default_value>
    <group>run_domain</group>
    <file>env_run.xml</file>
    <desc>glc2ocn runoff mapping file</desc>
  </entry>

  <entry id="GLC2OCN_RMAPTYPE">
    <type>char</type>
    <valid_values>X,Y</valid_values>
    <default_value>Y</default_value>
    <group>run_domain</group>
    <file>env_run.xml</file>
    <desc>glc2ocn runoff mapping file decomp type</desc>
  </entry>

  <entry id="OCN2WAV_SMAPNAME">
    <type>char</type>
    <default_value>idmap</default_value>
    <group>run_domain</group>
    <file>env_run.xml</file>
    <desc>ocn2wav state mapping file</desc>
  </entry>

  <entry id="OCN2WAV_SMAPTYPE">
    <type>char</type>
    <valid_values>X,Y</valid_values>
    <default_value>Y</default_value>
    <group>run_domain</group>
    <file>env_run.xml</file>
    <desc>ocn2wav state mapping file decomp type</desc>
  </entry>

  <entry id="ICE2WAV_SMAPNAME">
    <type>char</type>
    <default_value>idmap</default_value>
    <group>run_domain</group>
    <file>env_run.xml</file>
    <desc>ice2wav state mapping file</desc>
  </entry>

  <entry id="ICE2WAV_SMAPTYPE">
    <type>char</type>
    <valid_values>X,Y</valid_values>
    <default_value>Y</default_value>
    <group>run_domain</group>
    <file>env_run.xml</file>
    <desc>ice2wav state mapping file decomp type</desc>
  </entry>

  <entry id="WAV2OCN_SMAPNAME">
    <type>char</type>
    <default_value>idmap</default_value>
    <group>run_domain</group>
    <file>env_run.xml</file>
    <desc>wav2ocn state mapping file</desc>
  </entry>

  <entry id="WAV2OCN_SMAPTYPE">
    <type>char</type>
    <valid_values>X,Y</valid_values>
    <default_value>X</default_value>
    <group>run_domain</group>
    <file>env_run.xml</file>
    <desc>wav2ocn state mapping file decomp type</desc>
  </entry>

  <entry id="VECT_MAP">
    <type>char</type>
    <valid_values>none,npfix,cart3d,cart3d_diag,cart3d_uvw,cart3d_uvw_diag</valid_values>
    <default_value>cart3d</default_value>
    <group>run_domain</group>
    <file>env_run.xml</file>
    <desc>vector mapping option</desc>
  </entry>

  <entry id="EPS_FRAC">
    <type>char</type>
    <default_value>1.0e-02</default_value>
    <group>run_domain</group>
    <file>env_run.xml</file>
    <desc>Error tolerance for differences in fractions in domain checking</desc>
  </entry>

  <entry id="EPS_AAREA">
    <type>real</type>
    <default_value>9.0e-07</default_value>
    <group>run_domain</group>
    <file>env_run.xml</file>
    <desc>Error tolerance for differences in atm/land areas in domain checking</desc>
  </entry>

  <entry id="EPS_AMASK">
    <type>real</type>
    <default_value>1.0e-13</default_value>
    <group>run_domain</group>
    <file>env_run.xml</file>
    <desc>Error tolerance for differences in atm/land masks in domain checking</desc>
  </entry>

  <entry id="EPS_AGRID">
    <type>real</type>
    <default_value>1.0e-12</default_value>
    <group>run_domain</group>
    <file>env_run.xml</file>
    <desc>Error tolerance for differences in atm/land lat/lon in domain checking</desc>
  </entry>

  <entry id="EPS_OAREA">
    <type>real</type>
    <default_value>1.0e-01</default_value>
    <group>run_domain</group>
    <file>env_run.xml</file>
    <desc>Error tolerance for differences in ocean/ice lon/lat in domain checking</desc>
  </entry>

  <entry id="EPS_OMASK">
    <type>real</type>
    <default_value>1.0e-06</default_value>
    <group>run_domain</group>
    <file>env_run.xml</file>
    <desc>Error tolerance for differences in ocean/ice lon/lat in domain checking</desc>
  </entry>

  <entry id="EPS_OGRID">
    <type>real</type>
    <default_value>1.0e-02</default_value>
    <group>run_domain</group>
    <file>env_run.xml</file>
    <desc>Error tolerance for differences in ocean/ice lon/lat in domain checking</desc>
  </entry>

  <!-- ===================================================================== -->
  <!-- definitions machine -->
  <!-- ===================================================================== -->

  <entry id="MACH">
    <type>char</type>
    <default_value>UNSET</default_value>
    <group>case_def</group>
    <file>env_case.xml</file>
    <desc>Machine name</desc>
  </entry>

  <entry id="MACHDIR">
    <type>char</type>
    <default_value></default_value>
    <group>case_def</group>
    <file>env_case.xml</file>
    <desc>Machines directory location</desc>
  </entry>

  <entry id="RUNDIR">
    <type>char</type>
    <default_value>$CIME_OUTPUT_ROOT/$CASE/run</default_value>
    <group>run_desc</group>
    <file>env_run.xml</file>
    <desc>
      The directory where the executable will be run.
      By default this is set to EXEROOT/../run.
      RUNDIR allows you to keep the run directory separate from the build directory
    </desc>
  </entry>

  <entry id="NODENAME_REGEX">
    <type>char</type>
    <default_value>UNSET</default_value>
    <group>run_din</group>
    <file>env_run.xml</file>
    <desc>
      A regular expression to match machine node names to ACME machine.
    </desc>
  </entry>

  <entry id="PROXY">
    <type>char</type>
    <default_value>UNSET</default_value>
    <group>run_din</group>
    <file>env_run.xml</file>
    <desc>
      Proxy (if any) setting for http_proxy to allow web access on this machine.
    </desc>
  </entry>

  <entry id="TEST">
    <type>logical</type>
    <default_value>FALSE</default_value>
    <group>run_din</group>
    <file>env_run.xml</file>
    <desc>
      Indicates to case.submit that this is a test case.
    </desc>
  </entry>

  <entry id="DIN_LOC_ROOT">
    <type>char</type>
    <default_value>UNSET</default_value>
    <group>run_din</group>
    <file>env_run.xml</file>
    <desc>
      The root directory of all CIME and component input data for the selected machine.
      This is usually a shared disk area.
      Default values for the target machine are in the
      $CIMEROOT/machines/config_machines.xml
    </desc>
  </entry>

  <entry id="DIN_LOC_ROOT_CLMFORC">
    <type>char</type>
    <default_value>UNSET</default_value>
    <group>run_din</group>
    <file>env_run.xml</file>
    <desc>CLM-specific root directory for CLM type input forcing data
    This directory will only be used for I (CLM/DATM) compsets and only
    for datm forcing data that is NOT checked into the svn repository
    (datasets other than the Qian or single-point forcing).
    This is usually a shared disk area.
    Default values for the target machine are in the
    $CIMEROOT/machines/config_machines.xml</desc>
  </entry>

  <entry id="DOUT_S_ROOT">
    <type>char</type>
    <default_value>UNSET</default_value>
    <group>run_dout</group>
    <file>env_run.xml</file>
    <desc>Root directory for short term archiving. This directory must be visible to compute nodes.</desc>
  </entry>

  <entry id="DOUT_L_MSROOT">
    <type>char</type>
    <default_value>UNSET</default_value>
    <group>run_dout</group>
    <file>env_run.xml</file>
    <desc>Root directory on long term archiving store system for long-term data archives.</desc>
  </entry>

  <entry id="MPI_RUN_COMMAND">
    <type>char</type>
    <default_value>UNSET</default_value>
    <group>run_mpi</group>
    <file>env_run.xml</file>
    <desc>mpi run command</desc>
  </entry>

  <!-- ===================================================================== -->
  <!-- definitions pelayout -->
  <!-- ===================================================================== -->

  <entry id="NTASKS">
    <type>integer</type>
    <values>
      <value component="ATM"> 0</value>
      <value component="CPL"> 0</value>
      <value component="OCN"> 0</value>
      <value component="WAV"> 0</value>
      <value component="GLC"> 0</value>
      <value component="ICE"> 0</value>
      <value component="ROF"> 0</value>
      <value component="LND"> 0</value>
      <value component="ESP"> 0</value>
    </values>
    <group>mach_pes</group>
    <file>env_mach_pes.xml</file>
    <desc>number of tasks for each component</desc>
  </entry>

  <entry id="NTHRDS">
    <type>integer</type>
    <values>
      <value component="ATM">1</value>
      <value component="CPL">1</value>
      <value component="OCN">1</value>
      <value component="WAV">1</value>
      <value component="GLC">1</value>
      <value component="ICE">1</value>
      <value component="ROF">1</value>
      <value component="LND">1</value>
      <value component="ESP">1</value>
    </values>
    <group>mach_pes</group>
    <file>env_mach_pes.xml</file>
    <desc>number of threads for each task in each component</desc>
  </entry>

  <entry id="ROOTPE">
    <type>integer</type>
    <values>
      <value component="ATM">0</value>
      <value component="CPL">0</value>
      <value component="OCN">0</value>
      <value component="WAV">0</value>
      <value component="GLC">0</value>
      <value component="ICE">0</value>
      <value component="ROF">0</value>
      <value component="LND">0</value>
      <value component="ESP">0</value>
    </values>
    <group>mach_pes</group>
    <file>env_mach_pes.xml</file>
    <desc>ROOTPE (mpi task in MPI_COMM_WORLD) for each component</desc>
  </entry>

  <entry id="NINST">
    <type>integer</type>
    <values>
      <value component="ATM">1</value>
      <value component="OCN">1</value>
      <value component="WAV">1</value>
      <value component="GLC">1</value>
      <value component="ICE">1</value>
      <value component="ROF">1</value>
      <value component="LND">1</value>
      <value component="ESP">1</value>
    </values>
    <group>mach_pes</group>
    <file>env_mach_pes.xml</file>
    <desc>Number of instances for each component</desc>
  </entry>

  <entry id="NINST_LAYOUT">
    <type>char</type>
    <valid_values>sequential,concurrent</valid_values>
    <values>
      <value component="ATM">concurrent</value>
      <value component="OCN">concurrent</value>
      <value component="WAV">concurrent</value>
      <value component="GLC">concurrent</value>
      <value component="ICE">concurrent</value>
      <value component="ROF">concurrent</value>
      <value component="LND">concurrent</value>
      <value component="ESP">concurrent</value>
    </values>
    <group>mach_pes</group>
    <file>env_mach_pes.xml</file>
    <desc>Layout of component instances for each component</desc>
  </entry>

  <entry id="PSTRID">
    <type>integer</type>
    <values>
      <value component="ATM">1</value>
      <value component="CPL">1</value>
      <value component="OCN">1</value>
      <value component="WAV">1</value>
      <value component="GLC">1</value>
      <value component="ICE">1</value>
      <value component="ROF">1</value>
      <value component="LND">1</value>
      <value component="ESP">1</value>
    </values>
    <group>mach_pes</group>
    <file>env_mach_pes.xml</file>
    <desc>Number of instances for each component</desc>
  </entry>


  <entry id="TOTALPES">
    <type>integer</type>
    <default_value>0</default_value>
    <group>mach_pes_last</group>
    <file>env_mach_pes.xml</file>
    <desc>total number of tasks and threads (setup automatically - DO NOT EDIT)</desc>
  </entry>

  <entry id="TOTAL_CORES">
    <type>integer</type>
    <default_value>1</default_value>
    <group>mach_pes_last</group>
    <file>env_mach_pes.xml</file>
    <desc>total number of cores used (setup automatically - DO NOT EDIT)</desc>
  </entry>

  <entry id="MAX_TASKS_PER_NODE">
    <type>integer</type>
    <default_value>0</default_value>
    <group>mach_pes_last</group>
    <file>env_mach_pes.xml</file>
    <desc>maximum number of tasks/ threads allowed per node </desc>
  </entry>

  <entry id="PES_PER_NODE">
    <type>integer</type>
    <default_value>0</default_value>
    <group>mach_pes_last</group>
    <file>env_mach_pes.xml</file>
    <desc>pes or cores per node for accounting purposes </desc>
  </entry>

  <!-- ===================================================================== -->
  <!-- definitions pio -->
  <!-- ===================================================================== -->

  <entry id="PIO_VERSION">
    <type>integer</type>
    <default_value>1</default_value>
    <valid_values>1,2</valid_values>
    <group>build_macros</group>
    <file>env_build.xml</file>
    <desc>PIO library version</desc>
  </entry>

  <entry id="PIO_CONFIG_OPTS">
    <type>char</type>
    <default_value></default_value>
    <group>build_macros</group>
    <file>env_build.xml</file>
    <desc>PIO configure options, see PIO configure utility for details</desc>
  </entry>

  <entry id="PIO_ASYNC_INTERFACE">
    <type>logical</type>
    <valid_values>TRUE,FALSE</valid_values>
    <default_value>FALSE</default_value>
    <group>run_pio</group>
    <file>env_run.xml</file>
    <desc>TRUE implies perform asynchronous i/o</desc>
  </entry>

  <entry id="PIO_REARR_COMM_TYPE">
    <type>char</type>
    <valid_values>p2p,coll,default</valid_values>
    <default_value>p2p</default_value>
    <group>run_pio</group>
    <file>env_run.xml</file>
    <desc>pio rearranger communication type</desc>
  </entry>

  <entry id="PIO_REARR_COMM_FCD">
    <type>char</type>
    <valid_values>2denable,io2comp,comp2io,disable,default</valid_values>
    <default_value>2denable</default_value>
    <group>run_pio</group>
    <file>env_run.xml</file>
    <desc>pio rearranger communication flow control direction</desc>
  </entry>

  <entry id="PIO_REARR_COMM_MAX_PEND_REQ_COMP2IO">
    <type>integer</type>
    <valid_values></valid_values>
    <default_value>0</default_value>
    <group>run_pio</group>
    <file>env_run.xml</file>
    <desc>pio rearranger communication max pending requests (comp2io) : 0 implies that CIME internally calculates the value ( = max(64, 2 * PIO_NUMTASKS) ), -1 implies no bound on max pending requests </desc>
  </entry>

  <entry id="PIO_REARR_COMM_ENABLE_HS_COMP2IO">
    <type>logical</type>
    <valid_values>TRUE,FALSE</valid_values>
    <default_value>TRUE</default_value>
    <group>run_pio</group>
    <file>env_run.xml</file>
    <desc>pio rearranger communiation options (comp2io) : TRUE implies enable handshake </desc>
  </entry>

  <entry id="PIO_REARR_COMM_ENABLE_ISEND_COMP2IO">
    <type>logical</type>
    <valid_values>TRUE,FALSE</valid_values>
    <default_value>FALSE</default_value>
    <group>run_pio</group>
    <file>env_run.xml</file>
    <desc>pio rearranger communiation options (comp2io) : TRUE implies enable isend</desc>
  </entry>

  <entry id="PIO_REARR_COMM_MAX_PEND_REQ_IO2COMP">
    <type>integer</type>
    <valid_values></valid_values>
    <default_value>64</default_value>
    <group>run_pio</group>
    <file>env_run.xml</file>
    <desc>pio rearranger communication max pending requests (io2comp) : -1 implies no bound on max pending requests </desc>
  </entry>

  <!-- Handshaking is a very bad idea for large process counts and for -->
  <!-- io2comp (but important for comp2io -->
  <entry id="PIO_REARR_COMM_ENABLE_HS_IO2COMP">
    <type>logical</type>
    <valid_values>TRUE,FALSE</valid_values>
    <default_value>FALSE</default_value>
    <group>run_pio</group>
    <file>env_run.xml</file>
    <desc>pio rearranger communiation options (io2comp) : TRUE implies enable handshake</desc>
  </entry>

  <entry id="PIO_REARR_COMM_ENABLE_ISEND_IO2COMP">
    <type>logical</type>
    <valid_values>TRUE,FALSE</valid_values>
    <default_value>TRUE</default_value>
    <group>run_pio</group>
    <file>env_run.xml</file>
    <desc>pio rearranger communiation options (io2comp) : TRUE implies enable isend</desc>
  </entry>


  <entry id="PIO_DEBUG_LEVEL">
    <type>integer</type>
    <default_value>0</default_value>
    <group>run_pio</group>
    <file>env_run.xml</file>
    <desc>pio debug level</desc>
  </entry>

  <entry id="PIO_BLOCKSIZE">
    <type>integer</type>
    <default_value>-1</default_value>
    <group>run_pio</group>
    <file>env_run.xml</file>
    <desc>pio blocksize for box decompositions</desc>
  </entry>

  <entry id="PIO_BUFFER_SIZE_LIMIT">
    <type>integer</type>
    <default_value>-1</default_value>
    <group>run_pio</group>
    <file>env_run.xml</file>
    <desc>pio buffer size limit for pnetcdf output</desc>
  </entry>

  <entry id="PIO_TYPENAME">
    <type>char</type>
    <valid_values>netcdf,pnetcdf,netcdf4p,netcdf4c,default</valid_values>
    <group>run_pio</group>
    <file>env_run.xml</file>
    <desc>pio io type</desc>
    <values>
      <value component="ATM">default</value>
      <value component="CPL">default</value>
      <value component="OCN">default</value>
      <value component="WAV">default</value>
      <value component="GLC">default</value>
      <value component="ICE">default</value>
      <value component="ROF">default</value>
      <value component="LND">default</value>
      <value component="ESP">default</value>
    </values>
  </entry>

<<<<<<< HEAD
  <entry id="PIO_STRIDE">
=======
  <entry id="NTASKS_ROF">
    <type>integer</type>
    <default_value>0</default_value>
    <group>mach_pes_rof</group>
    <file>env_mach_pes.xml</file>
    <desc>number of river runoff tasks</desc>
  </entry>

  <entry id="NTHRDS_ROF">
    <type>integer</type>
    <default_value>0</default_value>
    <group>mach_pes_rof</group>
    <file>env_mach_pes.xml</file>
    <desc>number of river runoff threads</desc>
  </entry>

  <entry id="ROOTPE_ROF">
    <type>integer</type>
    <default_value>0</default_value>
    <group>mach_pes_rof</group>
    <file>env_mach_pes.xml</file>
    <desc>root rof mpi task</desc>
  </entry>

  <entry id="NINST_ROF">
    <type>integer</type>
    <default_value>1</default_value>
    <group>mach_pes_rof</group>
    <file>env_mach_pes.xml</file>
    <desc>Number of river runoff instances</desc>
  </entry>

  <entry id="NINST_ROF_LAYOUT">
    <type>char</type>
    <default_value>concurrent</default_value>
    <group>mach_pes_rof</group>
    <file>env_mach_pes.xml</file>
    <desc>Layout of river runoff instances</desc>
  </entry>

  <entry id="NTASKS_WAV">
    <type>integer</type>
    <default_value>0</default_value>
    <group>mach_pes_wav</group>
    <file>env_mach_pes.xml</file>
    <desc>number of wav mpi tasks</desc>
  </entry>

  <entry id="NTHRDS_WAV">
    <type>integer</type>
    <default_value>0</default_value>
    <group>mach_pes_wav</group>
    <file>env_mach_pes.xml</file>
    <desc>number of wav mpi threads</desc>
  </entry>

  <entry id="ROOTPE_WAV">
    <type>integer</type>
    <default_value>0</default_value>
    <group>mach_pes_wav</group>
    <file>env_mach_pes.xml</file>
    <desc>root wav mpi task</desc>
  </entry>

  <entry id="NINST_WAV">
    <type>integer</type>
    <default_value>1</default_value>
    <group>mach_pes_wav</group>
    <file>env_mach_pes.xml</file>
    <desc>Number of wave instances</desc>
  </entry>

  <entry id="NINST_WAV_LAYOUT">
    <type>char</type>
    <valid_values>sequential,concurrent</valid_values>
    <default_value>concurrent</default_value>
    <group>mach_pes_wav</group>
    <file>env_mach_pes.xml</file>
    <desc>Layout of wave instances</desc>
  </entry>

  <entry id="NTASKS_ESP">
    <type>integer</type>
    <default_value>0</default_value>
    <group>mach_pes_esp</group>
    <file>env_mach_pes.xml</file>
    <desc>number of external processing tool mpi tasks</desc>
  </entry>

  <entry id="NTHRDS_ESP">
    <type>integer</type>
    <default_value>1</default_value>
    <group>mach_pes_esp</group>
    <file>env_mach_pes.xml</file>
    <desc>number of external processing tool mpi threads</desc>
  </entry>

  <entry id="ROOTPE_ESP">
    <type>integer</type>
    <default_value>0</default_value>
    <group>mach_pes_esp</group>
    <file>env_mach_pes.xml</file>
    <desc>root ocn mpi task</desc>
  </entry>

  <entry id="NINST_ESP">
    <type>integer</type>
    <default_value>1</default_value>
    <group>mach_pes_esp</group>
    <file>env_mach_pes.xml</file>
    <desc>Number of external processing tool instances</desc>
  </entry>

  <entry id="NINST_ESP_LAYOUT">
    <type>char</type>
    <valid_values>sequential,concurrent</valid_values>
    <default_value>concurrent</default_value>
    <group>mach_pes_esp</group>
    <file>env_mach_pes.xml</file>
    <desc>Layout of external processing tool instances</desc>
  </entry>

  <entry id="PSTRID_ATM">
    <type>integer</type>
    <default_value>1</default_value>
    <group>mach_pes_stride</group>
    <file>env_mach_pes.xml</file>
    <desc>stride of mpi tasks for atm comp - currently should always be set to 1</desc>
  </entry>

  <entry id="PSTRID_LND">
    <type>integer</type>
    <valid_values>1</valid_values>
    <default_value>1</default_value>
    <group>mach_pes_stride</group>
    <file>env_mach_pes.xml</file>
    <desc>stride of mpi tasks for lnd comp - currently should always be set to 1</desc>
  </entry>

  <entry id="PSTRID_ICE">
    <type>integer</type>
    <default_value>1</default_value>
    <group>mach_pes_stride</group>
    <file>env_mach_pes.xml</file>
    <desc>stride of mpi tasks for ice comp - currently should always be set to 1</desc>
  </entry>

  <entry id="PSTRID_OCN">
    <type>integer</type>
    <valid_values>1</valid_values>
    <default_value>1</default_value>
    <group>mach_pes_stride</group>
    <file>env_mach_pes.xml</file>
    <desc>stride of mpi tasks for ocn comp - currently should always be set to 1</desc>
  </entry>

  <entry id="PSTRID_CPL">
    <type>integer</type>
    <default_value>1</default_value>
    <group>mach_pes_stride</group>
    <file>env_mach_pes.xml</file>
    <desc>stride of mpi tasks for cpl comp - currently should always be set to 1</desc>
  </entry>

  <entry id="PSTRID_GLC">
    <type>integer</type>
    <valid_values>1</valid_values>
    <default_value>1</default_value>
    <group>mach_pes_stride</group>
    <file>env_mach_pes.xml</file>
    <desc>stride of mpi tasks for glc comp - currently should always be set to 1</desc>
  </entry>

  <entry id="PSTRID_ROF">
    <type>integer</type>
    <default_value>1</default_value>
    <group>mach_pes_stride</group>
    <file>env_mach_pes.xml</file>
    <desc>stride of mpi tasks for rof comp - currently should always be set to 1</desc>
  </entry>

  <entry id="PSTRID_WAV">
    <type>integer</type>
    <valid_values>1</valid_values>
    <default_value>1</default_value>
    <group>mach_pes_stride</group>
    <file>env_mach_pes.xml</file>
    <desc>stride of mpi tasks for wav comp - currently should always be set to 1</desc>
  </entry>

  <entry id="PSTRID_ESP">
    <type>integer</type>
    <valid_values>1</valid_values>
    <default_value>1</default_value>
    <group>mach_pes_stride</group>
    <file>env_mach_pes.xml</file>
    <desc>stride of mpi tasks for esp comp - currently should always be set to 1</desc>
  </entry>

  <entry id="TOTALPES">
    <type>integer</type>
    <default_value>0</default_value>
    <group>mach_pes_last</group>
    <file>env_mach_pes.xml</file>
    <desc>total number of tasks and threads (setup automatically - DO NOT EDIT)</desc>
  </entry>

  <entry id="MAX_TASKS_PER_NODE">
    <type>integer</type>
    <default_value>0</default_value>
    <group>mach_pes_last</group>
    <file>env_mach_pes.xml</file>
    <desc>maximum number of tasks/ threads allowed per node </desc>
  </entry>

  <entry id="PES_PER_NODE">
    <type>integer</type>
    <default_value>0</default_value>
    <group>mach_pes_last</group>
    <file>env_mach_pes.xml</file>
    <desc>pes or cores per node for accounting purposes </desc>
  </entry>

  <!-- ===================================================================== -->
  <!-- definitions pio -->
  <!-- ===================================================================== -->

  <entry id="PIO_VERSION">
    <type>integer</type>
    <default_value>1</default_value>
    <valid_values>1,2</valid_values>
    <group>build_macros</group>
    <file>env_build.xml</file>
    <desc>PIO library version</desc>
  </entry>

  <entry id="PIO_CONFIG_OPTS">
    <type>char</type>
    <default_value></default_value>
    <group>build_macros</group>
    <file>env_build.xml</file>
    <desc>PIO configure options, see PIO configure utility for details</desc>
  </entry>

  <entry id="PIO_ASYNC_INTERFACE">
    <type>logical</type>
    <valid_values>TRUE,FALSE</valid_values>
    <default_value>FALSE</default_value>
    <group>run_pio</group>
    <file>env_run.xml</file>
    <desc>TRUE implies perform asynchronous i/o</desc>
  </entry>

  <entry id="PIO_STRIDE">
    <type>integer</type>
    <default_value>-1</default_value>
    <group>run_pio</group>
    <file>env_run.xml</file>
    <desc>mpi task stride between io tasks</desc>
  </entry>

  <entry id="PIO_ROOT">
    <type>integer</type>
    <default_value>-1</default_value>
    <group>run_pio</group>
    <file>env_run.xml</file>
    <desc>pio root processor</desc>
  </entry>

  <entry id="PIO_NUMTASKS">
    <type>integer</type>
    <default_value>-1</default_value>
    <group>run_pio</group>
    <file>env_run.xml</file>
    <desc>pio number of io tasks</desc>
  </entry>

  <entry id="PIO_REARRANGER">
    <type>integer</type>
    <default_value>2</default_value>
    <group>run_pio</group>
    <file>env_run.xml</file>
    <desc>pio rearranger choice box=1, subset=2 </desc>
  </entry>

  <entry id="PIO_REARR_COMM_TYPE">
    <type>char</type>
    <valid_values>p2p,coll,default</valid_values>
    <default_value>p2p</default_value>
    <group>run_pio</group>
    <file>env_run.xml</file>
    <desc>pio rearranger communication type</desc>
  </entry>

  <entry id="PIO_REARR_COMM_FCD">
    <type>char</type>
    <valid_values>2denable,io2comp,comp2io,disable,default</valid_values>
    <default_value>2denable</default_value>
    <group>run_pio</group>
    <file>env_run.xml</file>
    <desc>pio rearranger communication flow control direction</desc>
  </entry>

  <entry id="PIO_REARR_COMM_MAX_PEND_REQ_COMP2IO">
    <type>integer</type>
    <valid_values></valid_values>
    <default_value>0</default_value>
    <group>run_pio</group>
    <file>env_run.xml</file>
    <desc>pio rearranger communication max pending requests (comp2io) : 0 implies that CIME internally calculates the value ( = max(64, 2 * PIO_NUMTASKS) ), -1 implies no bound on max pending requests </desc>
  </entry>

  <entry id="PIO_REARR_COMM_ENABLE_HS_COMP2IO">
    <type>logical</type>
    <valid_values>TRUE,FALSE</valid_values>
    <default_value>TRUE</default_value>
    <group>run_pio</group>
    <file>env_run.xml</file>
    <desc>pio rearranger communiation options (comp2io) : TRUE implies enable handshake </desc>
  </entry>

  <entry id="PIO_REARR_COMM_ENABLE_ISEND_COMP2IO">
    <type>logical</type>
    <valid_values>TRUE,FALSE</valid_values>
    <default_value>FALSE</default_value>
    <group>run_pio</group>
    <file>env_run.xml</file>
    <desc>pio rearranger communiation options (comp2io) : TRUE implies enable isend</desc>
  </entry>

  <entry id="PIO_REARR_COMM_MAX_PEND_REQ_IO2COMP">
    <type>integer</type>
    <valid_values></valid_values>
    <default_value>64</default_value>
    <group>run_pio</group>
    <file>env_run.xml</file>
    <desc>pio rearranger communication max pending requests (io2comp) : -1 implies no bound on max pending requests </desc>
  </entry>

  <!-- Handshaking is a very bad idea for large process counts and for -->
  <!-- io2comp (but important for comp2io -->
  <entry id="PIO_REARR_COMM_ENABLE_HS_IO2COMP">
    <type>logical</type>
    <valid_values>TRUE,FALSE</valid_values>
    <default_value>FALSE</default_value>
    <group>run_pio</group>
    <file>env_run.xml</file>
    <desc>pio rearranger communiation options (io2comp) : TRUE implies enable handshake</desc>
  </entry>

  <entry id="PIO_REARR_COMM_ENABLE_ISEND_IO2COMP">
    <type>logical</type>
    <valid_values>TRUE,FALSE</valid_values>
    <default_value>TRUE</default_value>
    <group>run_pio</group>
    <file>env_run.xml</file>
    <desc>pio rearranger communiation options (io2comp) : TRUE implies enable isend</desc>
  </entry>

  <entry id="PIO_TYPENAME">
    <type>char</type>
    <valid_values>netcdf,pnetcdf,netcdf4p,netcdf4c,default</valid_values>
    <default_value>pnetcdf</default_value>
    <group>run_pio</group>
    <file>env_run.xml</file>
    <desc>pio io type</desc>
  </entry>

  <entry id="PIO_DEBUG_LEVEL">
    <type>integer</type>
    <default_value>0</default_value>
    <group>run_pio</group>
    <file>env_run.xml</file>
    <desc>pio debug level</desc>
  </entry>

  <entry id="PIO_BLOCKSIZE">
    <type>integer</type>
    <default_value>-1</default_value>
    <group>run_pio</group>
    <file>env_run.xml</file>
    <desc>pio blocksize for box decompositions</desc>
  </entry>

  <entry id="PIO_BUFFER_SIZE_LIMIT">
    <type>integer</type>
    <default_value>-1</default_value>
    <group>run_pio</group>
    <file>env_run.xml</file>
    <desc>pio buffer size limit for pnetcdf output</desc>
  </entry>

  <entry id="OCN_PIO_STRIDE">
    <type>integer</type>
    <default_value>-99</default_value>
    <group>run_pio</group>
    <file>env_run.xml</file>
    <desc>pio stride</desc>
  </entry>

  <entry id="OCN_PIO_REARRANGER">
    <type>integer</type>
    <default_value>-99</default_value>
    <group>run_pio</group>
    <file>env_run.xml</file>
    <desc>pio rearranger choice box=1, subset=2 </desc>
  </entry>

  <entry id="OCN_PIO_ROOT">
    <type>integer</type>
    <default_value>0</default_value>
    <group>run_pio</group>
    <file>env_run.xml</file>
    <desc>pio root processor</desc>
  </entry>

  <entry id="OCN_PIO_NUMTASKS">
    <type>integer</type>
    <default_value>-99</default_value>
    <group>run_pio</group>
    <file>env_run.xml</file>
    <desc>pio number of io tasks</desc>
  </entry>

  <entry id="OCN_PIO_TYPENAME">
    <type>char</type>
    <valid_values>nothing,netcdf,pnetcdf,netcdf4p,netcdf4c</valid_values>
    <default_value>nothing</default_value>
    <group>run_pio</group>
    <file>env_run.xml</file>
    <desc>pio io type</desc>
  </entry>

  <entry id="LND_PIO_STRIDE">
    <type>integer</type>
    <default_value>-99</default_value>
    <group>run_pio</group>
    <file>env_run.xml</file>
    <desc>pio stride</desc>
  </entry>

  <entry id="LND_PIO_REARRANGER">
    <type>integer</type>
    <default_value>-99</default_value>
    <group>run_pio</group>
    <file>env_run.xml</file>
    <desc>pio rearranger choice box=1, subset=2 </desc>
  </entry>

  <entry id="LND_PIO_ROOT">
    <type>integer</type>
    <default_value>-99</default_value>
    <group>run_pio</group>
    <file>env_run.xml</file>
    <desc>pio root processor</desc>
  </entry>

  <entry id="LND_PIO_NUMTASKS">
    <type>integer</type>
    <default_value>-99</default_value>
    <group>run_pio</group>
    <file>env_run.xml</file>
    <desc>pio number of io tasks</desc>
  </entry>

  <entry id="LND_PIO_TYPENAME">
    <type>char</type>
    <valid_values>nothing,netcdf,pnetcdf,netcdf4p,netcdf4c</valid_values>
    <default_value>nothing</default_value>
    <group>run_pio</group>
    <file>env_run.xml</file>
    <desc>pio io type</desc>
  </entry>

  <entry id="ROF_PIO_STRIDE">
    <type>integer</type>
    <default_value>-99</default_value>
    <group>run_pio</group>
    <file>env_run.xml</file>
    <desc>pio stride</desc>
  </entry>

  <entry id="ROF_PIO_REARRANGER">
    <type>integer</type>
    <default_value>-99</default_value>
    <group>run_pio</group>
    <file>env_run.xml</file>
    <desc>pio rearranger choice box=1, subset=2 </desc>
  </entry>

  <entry id="ROF_PIO_ROOT">
    <type>integer</type>
    <default_value>-99</default_value>
    <group>run_pio</group>
    <file>env_run.xml</file>
    <desc>pio root processor</desc>
  </entry>

  <entry id="ROF_PIO_NUMTASKS">
    <type>integer</type>
    <default_value>-99</default_value>
    <group>run_pio</group>
    <file>env_run.xml</file>
    <desc>pio number of io tasks</desc>
  </entry>

  <entry id="ROF_PIO_TYPENAME">
    <type>char</type>
    <valid_values>nothing,netcdf,pnetcdf,netcdf4p,netcdf4c</valid_values>
    <default_value>nothing</default_value>
    <group>run_pio</group>
    <file>env_run.xml</file>
    <desc>pio io type</desc>
  </entry>

  <entry id="ICE_PIO_STRIDE">
    <type>integer</type>
    <default_value>-99</default_value>
    <group>run_pio</group>
    <file>env_run.xml</file>
    <desc>pio stride</desc>
  </entry>

  <entry id="ICE_PIO_REARRANGER">
    <type>integer</type>
    <default_value>-99</default_value>
    <group>run_pio</group>
    <file>env_run.xml</file>
    <desc>pio rearranger choice box=1, subset=2 </desc>
  </entry>

  <entry id="ICE_PIO_ROOT">
    <type>integer</type>
    <default_value>-99</default_value>
    <group>run_pio</group>
    <file>env_run.xml</file>
    <desc>pio root processor</desc>
  </entry>

  <entry id="ICE_PIO_NUMTASKS">
    <type>integer</type>
    <default_value>-99</default_value>
    <group>run_pio</group>
    <file>env_run.xml</file>
    <desc>pio number of io tasks</desc>
  </entry>

  <entry id="ICE_PIO_TYPENAME">
    <type>char</type>
    <valid_values>nothing,netcdf,pnetcdf,netcdf4p,netcdf4c</valid_values>
    <default_value>nothing</default_value>
    <group>run_pio</group>
    <file>env_run.xml</file>
    <desc>pio io type</desc>
  </entry>

  <entry id="ATM_PIO_STRIDE">
    <type>integer</type>
    <default_value>-99</default_value>
    <group>run_pio</group>
    <file>env_run.xml</file>
    <desc>pio stride</desc>
  </entry>

  <entry id="ATM_PIO_REARRANGER">
    <type>integer</type>
    <default_value>-99</default_value>
    <group>run_pio</group>
    <file>env_run.xml</file>
    <desc>pio rearranger choice box=1, subset=2 </desc>
  </entry>

  <entry id="ATM_PIO_ROOT">
    <type>integer</type>
    <default_value>-99</default_value>
    <group>run_pio</group>
    <file>env_run.xml</file>
    <desc>pio root processor</desc>
  </entry>

  <entry id="ATM_PIO_NUMTASKS">
    <type>integer</type>
    <default_value>-99</default_value>
    <group>run_pio</group>
    <file>env_run.xml</file>
    <desc>pio number of io tasks, -99 value means inherit whatever the driver uses</desc>
  </entry>

  <entry id="ATM_PIO_TYPENAME">
    <type>char</type>
    <valid_values>nothing,netcdf,pnetcdf,netcdf4p,netcdf4c</valid_values>
    <default_value>nothing</default_value>
    <group>run_pio</group>
    <file>env_run.xml</file>
    <desc>pio io type</desc>
  </entry>

  <entry id="CPL_PIO_STRIDE">
    <type>integer</type>
    <default_value>-99</default_value>
    <group>run_pio</group>
    <file>env_run.xml</file>
    <desc>pio stride</desc>
  </entry>

  <entry id="CPL_PIO_REARRANGER">
    <type>integer</type>
    <default_value>-99</default_value>
    <group>run_pio</group>
    <file>env_run.xml</file>
    <desc>pio rearranger choice box=1, subset=2 </desc>
  </entry>

  <entry id="CPL_PIO_ROOT">
    <type>integer</type>
    <default_value>-99</default_value>
    <group>run_pio</group>
    <file>env_run.xml</file>
    <desc>pio root processor</desc>
  </entry>

  <entry id="CPL_PIO_NUMTASKS">
    <type>integer</type>
    <default_value>-99</default_value>
    <group>run_pio</group>
    <file>env_run.xml</file>
    <desc>pio number of io tasks</desc>
  </entry>

  <entry id="CPL_PIO_TYPENAME">
    <type>char</type>
    <valid_values>nothing,netcdf,pnetcdf,netcdf4p,netcdf4c</valid_values>
    <default_value>nothing</default_value>
    <group>run_pio</group>
    <file>env_run.xml</file>
    <desc>pio io type</desc>
  </entry>

  <entry id="GLC_PIO_STRIDE">
    <type>integer</type>
    <default_value>-99</default_value>
    <group>run_pio</group>
    <file>env_run.xml</file>
    <desc>pio stride</desc>
  </entry>

  <entry id="GLC_PIO_REARRANGER">
    <type>integer</type>
    <default_value>-99</default_value>
    <group>run_pio</group>
    <file>env_run.xml</file>
    <desc>pio rearranger choice box=1, subset=2 </desc>
  </entry>

  <entry id="GLC_PIO_ROOT">
    <type>integer</type>
    <default_value>-99</default_value>
    <group>run_pio</group>
    <file>env_run.xml</file>
    <desc>pio root processor</desc>
  </entry>

  <entry id="GLC_PIO_NUMTASKS">
    <type>integer</type>
    <default_value>-99</default_value>
    <group>run_pio</group>
    <file>env_run.xml</file>
    <desc>pio number of io tasks</desc>
  </entry>

  <entry id="GLC_PIO_TYPENAME">
    <type>char</type>
    <valid_values>nothing,netcdf,pnetcdf,netcdf4p,netcdf4c</valid_values>
    <default_value>nothing</default_value>
    <group>run_pio</group>
    <file>env_run.xml</file>
    <desc>pio io type</desc>
  </entry>

  <entry id="WAV_PIO_STRIDE">
>>>>>>> 2896bbfe
    <type>integer</type>
    <group>run_pio</group>
    <file>env_run.xml</file>
    <desc>
     stride in compute comm of io tasks for each component, if this value is -99 it will
     be computed based on PIO_NUMTASKS and number of compute tasks
    </desc>
    <values>
      <value component="ATM"></value>
      <value component="CPL"></value>
      <value component="OCN"></value>
      <value component="WAV"></value>
      <value component="GLC"></value>
      <value component="ICE"></value>
      <value component="ROF"></value>
      <value component="LND"></value>
      <value component="ESP"></value>
    </values>
  </entry>

  <entry id="PIO_REARRANGER">
    <type>integer</type>
    <valid_values>1,2</valid_values>
    <group>run_pio</group>
    <file>env_run.xml</file>
    <desc>pio rearranger choice box=1, subset=2 </desc>
    <values>
      <value>$PIO_VERSION</value>
      <value component="ATM"></value>
      <value component="CPL"></value>
      <value component="OCN"></value>
      <value component="WAV"></value>
      <value component="GLC"></value>
      <value component="ICE"></value>
      <value component="ROF"></value>
      <value component="LND"></value>
      <value component="ESP"></value>
    </values>
  </entry>

  <entry id="PIO_ROOT">
    <type>integer</type>
    <group>run_pio</group>
    <file>env_run.xml</file>
    <desc>pio root processor relative to component root</desc>
    <values>
      <value component="ATM">1</value>
      <value component="CPL">1</value>
      <value component="OCN">1</value>
      <value component="WAV">1</value>
      <value component="GLC">1</value>
      <value component="ICE">1</value>
      <value component="ROF">1</value>
      <value component="LND">1</value>
      <value component="ESP">1</value>
    </values>
  </entry>

  <entry id="PIO_NUMTASKS">
    <type>integer</type>
    <group>run_pio</group>
    <file>env_run.xml</file>
    <desc>
      pio number of io tasks, if this value is -99 it will be computed based on PIO_STRIDE and
      number of tasks
    </desc>
    <values>
      <value component="ATM">-99</value>
      <value component="CPL">-99</value>
      <value component="OCN">-99</value>
      <value component="WAV">-99</value>
      <value component="GLC">-99</value>
      <value component="ICE">-99</value>
      <value component="ROF">-99</value>
      <value component="LND">-99</value>
      <value component="ESP">-99</value>
    </values>
  </entry>

  <!-- ===================================================================== -->
  <!-- definitions testing -->
  <!-- ===================================================================== -->

  <entry id="NAME">
    <type>char</type>
    <default_value>UNSET</default_value>
    <group>test</group>
    <file>env_test.xml</file>
    <desc>Test type name</desc>
  </entry>

  <entry id="DESC">
    <type>char</type>
    <default_value>UNSET</default_value>
    <group>test</group>
    <file>env_test.xml</file>
    <desc>Test type descriptor</desc>
  </entry>

  <entry id="TESTCASE">
    <type>char</type>
    <default_value>UNSET</default_value>
    <group>test</group>
    <file>env_test.xml</file>
    <desc>Testcase short name</desc>
  </entry>

  <entry id="CASEBASEID">
    <type>char</type>
    <default_value>UNSET</default_value>
    <group>test</group>
    <file>env_test.xml</file>
    <desc>Case base ID</desc>
  </entry>

  <entry id="IS_FIRST_RUN">
    <type>logical</type>
    <valid_values>TRUE,FALSE</valid_values>
    <default_value>TRUE</default_value>
    <group>test</group>
    <file>env_test.xml</file>
    <desc>Is first run of test</desc>
  </entry>

  <entry id="TEST_ARGV">
    <type>char</type>
    <default_value>UNSET</default_value>
    <group>test</group>
    <file>env_test.xml</file>
    <desc>Arguments supplied to create_test</desc>
  </entry>

  <entry id="TEST_TESTID">
    <type>char</type>
    <default_value>UNSET</default_value>
    <group>test</group>
    <file>env_test.xml</file>
    <desc>supplied or computed test id</desc>
  </entry>

  <entry id="TEST_MEMLEAK_TOLERANCE">
    <type>real</type>
    <default_value>0.10</default_value>
    <group>test</group>
    <file>env_test.xml</file>
    <desc>Expected relative memory usage growth for test</desc>
  </entry>

  <entry id="GENERATE_BASELINE">
    <type>logical</type>
    <valid_values>TRUE,FALSE</valid_values>
    <default_value>FALSE</default_value>
    <group>test</group>
    <file>env_test.xml</file>
    <desc>Whether to generate a baseline</desc>
  </entry>

  <entry id="COMPARE_BASELINE">
    <type>logical</type>
    <valid_values>TRUE,FALSE</valid_values>
    <default_value>FALSE</default_value>
    <group>test</group>
    <file>env_test.xml</file>
    <desc>Whether to compare the baseline</desc>
  </entry>

  <entry id="BASEGEN_CASE">
    <type>char</type>
    <default_value>UNSET</default_value>
    <group>test</group>
    <file>env_test.xml</file>
    <desc>The tagname we are comparing baselines against</desc>
  </entry>

  <entry id="BASECMP_CASE">
    <type>char</type>
    <default_value>UNSET</default_value>
    <group>test</group>
    <file>env_test.xml</file>
    <desc>The tagname we are comparing baselines against</desc>
  </entry>

  <entry id="BASELINE_ROOT">
    <type>char</type>
    <default_value>/UNSET</default_value>
    <group>test</group>
    <file>env_test.xml</file>
    <desc>The directory where baselines are stored</desc>
  </entry>

  <entry id="BASELINE_NAME_GEN">
    <type>char</type>
    <default_value>UNSET</default_value>
    <group>test</group>
    <file>env_test.xml</file>
    <desc>The tagname we are generating baselines for</desc>
  </entry>

  <entry id="BASELINE_NAME_CMP">
    <type>char</type>
    <default_value>UNSET</default_value>
    <group>test</group>
    <file>env_test.xml</file>
    <desc>The tagname we are comparing baselines against</desc>
  </entry>

  <entry id="CLEANUP">
    <type>logical</type>
    <valid_values>TRUE,FALSE</valid_values>
    <default_value>FALSE</default_value>
    <group>test</group>
    <file>env_test.xml</file>
    <desc>Whether to clean the test after it is built/run</desc>
  </entry>

  <entry id="CCSM_CPRNC">
    <type>char</type>
    <default_value>UNSET</default_value>
    <group>test</group>
    <file>env_test.xml</file>
    <desc>standard full pathname of the cprnc executable</desc>
  </entry>

  <entry id="USER_MODS_FULLPATH">
    <type>char</type>
    <default_value>UNSET</default_value>
    <group>user_mods</group>
    <file>env_case.xml</file>
    <desc>path to user mods under TESTS_MODS_DIR or USER_MODS_DIR</desc>
  </entry>

  <!-- ===================================================================== -->
  <!-- component coupling options and frequencies -->
  <!-- ===================================================================== -->

<<<<<<< HEAD
=======
  <entry id="CPL_SEQ_OPTION">
    <type>char</type>
    <valid_values>CESM1_ORIG,CESM1_ORIG_TIGHT,CESM1_MOD,CESM1_MOD_TIGHT,RASM_OPTION1,RASM_OPTION2</valid_values>
    <default_value>CESM1_MOD_TIGHT</default_value>
    <values>
      <value compset="_DATM.*_DOCN%SOM"          >CESM1_MOD</value>
      <value compset="_POP2"                     >CESM1_MOD</value>
      <value compset="_DATM.*_DLND.*_DICE.*_DOCN">CESM1_MOD</value>
      <value compset="_XATM.*_XLND.*_XICE.*_XOCN">CESM1_MOD</value>
      <value compset="_SOCN"                     >CESM1_MOD</value>
      <value compset="_MPASO"                    >CESM1_MOD</value>
      <value compset="_MPASCICE.*_MPASO"         >RASM_OPTION1</value>
    </values>
    <group>run_coupling</group>
    <file>env_run.xml</file>
    <desc>
      Coupler sequencing option. This is used to set the driver namelist variable cpl_seq_option.
      CESM1_ORIG is the cesm1.1 implementation.
      CESM1_MOD includes a cesm1.3 mod that swaps ocean merging and atm/ocn flux
      computation.
      RASM_OPTION1 runs prep ocean before the ocean coupling reducing
      most of the lags and field inconsistency but still allowing the ocean to run
      concurrently with the ice and atmosphere.
      RASM_OPTION2 is similar to RASM_OPTION1
      but sequences the ice model, prep ocean and ocean model in that order.  The
      ocean model loses some of the concurrency with the ice model.
      CESM1_ORIG_TIGHT and CESM1_MOD_TIGHT are consistent with the old variables
      ocean_tight_coupling = true in the driver.  That namelist is gone and the
      cpl_seq_option flags take it's place.
      TIGHT coupling makes no sense with the OPTION5 and OPTION6 flags.
    </desc>
  </entry>

>>>>>>> 2896bbfe
  <entry id="CPL_I2O_PER_CAT">
    <type>logical</type>
    <valid_values>TRUE,FALSE</valid_values>
    <default_value>FALSE</default_value>
    <group>run_coupling</group>
    <file>env_run.xml</file>
    <desc>determine if per ice thickness category fields are passed from ice to ocean - DO NOT EDIT (set by POP build-namelist)</desc>
  </entry>

<<<<<<< HEAD
=======
  <entry id="CCSM_BGC">
    <type>char</type>
    <valid_values>none,CO2A,CO2B,CO2C,CO2_DMSA</valid_values>
    <default_value>none</default_value>
    <values>
      <value compset="_CAM\d+"     >CO2A</value>
      <value compset="_DATM"    >none</value>
      <value compset="_BGC%BPRP">CO2C</value>
      <value compset="_BGC%BDRD">CO2C</value>
      <value compset="HIST.*_DATM%(QIA|CRU)">CO2A</value>
      <value compset="20TR.*_DATM%(QIA|CRU)">CO2A</value>
      <value compset="RCP.*_DATM%(QIA|CRU)" >CO2A</value>
    </values>
    <group>run_coupling</group>
    <file>env_run.xml</file>
    <desc>Flag to turn on new fields in coupling.
    If the value is not none, the coupler is compiled so that optional
    BGC related fields are exchanged between component models.
    </desc>
  </entry>

  <entry id="NCPL_BASE_PERIOD">
    <type>char</type>
    <valid_values>hour,day,year,decade</valid_values>
    <group>run_coupling</group>
    <file>env_run.xml</file>
    <default_value>day</default_value>
    <values>
      <value compset="_DLND.*_CISM\d">year</value>
      <value compset="_DLND.*_MPASLI">year</value>
      <value compset="_SLND.*SOCN.*_MPASLI">day</value>
      <value compset="_MPASO"       >hour</value>
      <value compset="_DATM.*_SLND.*MPASO.*_MPASLI">day</value>
      <value compset="_CAM.*_CLM.*MPASO">day</value>
      <value compset="_CAM.*_CLM.*MPASO" grid="a%ne11np4">day</value>
      <value compset="_CAM.*_CLM.*MPASO" grid="a%ne120np4">day</value>
    </values>
    <desc>Base period associated with NCPL coupling frequency.
    This xml variable is only used to set the driver namelist variables,
    atm_cpl_dt, lnd_cpl_dt, ocn_cpl_dt, ice_cpl_dt, glc_cpl_dt, rof_cpl_dt, wav_cpl_dt, and esp_dt.</desc>
  </entry>

  <entry id="ATM_NCPL">
    <type>integer</type>
    <default_value>48</default_value>
    <values>
      <value compset="_SATM">48</value>
      <value compset="_XATM">48</value>
      <value compset="_CAM.*">48</value>
      <value compset="_DATM">48</value>
      <value compset="_CAM\d+%WCBC">144</value>
      <value compset="_CAM\d+%WCMX">288</value>
      <value compset="_CAM\d+%WCXI">288</value>
      <value compset="_CAM%ADIAB">48</value>
      <value compset="_CAM%IDEAL">48</value>
      <value compset="_DATM%COPYALL_NPS">72</value>
      <value compset="_DATM.*_CLM">48</value>
      <value compset="_DATM.*_DICE.*_POP2">4</value>
      <value compset="_DATM.*_SLND.*_CICE.*_POP2">24</value>
      <value compset="_DATM.*_CICE.*_DOCN">24</value>
      <value compset="_DATM.*_DOCN%US20">24</value>
      <value compset="_MPASO">1</value>
      <value compset="_DLND.*_MPASLI">1</value>
      <value compset="_SLND.*SOCN.*_MPASLI">1</value>
      <value compset="_DATM.*_SLND.*MPASO.*_MPASLI">24</value>
      <value compset="_CAM.*_CLM.*MPASO">48</value>
      <value compset="_CAM.*_CLM.*MPASO" grid="a%ne11np4">12</value>
      <value compset="_CAM.*_CLM.*MPASO" grid="a%ne120np4">96</value>
      <value compset=".+" grid="a%0.23x0.31">96</value>
      <value compset=".+" grid="a%ne4np4">12</value>
      <value compset=".+" grid="a%ne11np4">12</value>
      <value compset=".+" grid="a%ne60np4">96</value>
      <value compset=".+" grid="a%ne120np4">96</value>
      <value compset=".+" grid="a%ne240np4">144</value>
      <value compset=".+" grid="a%ne0np4_arm_x8v3" >144</value>
      <value compset=".+" grid="a%ne0np4_conus_x4v1" >96</value>
      <value compset=".+" grid="a%ne0np4_svalbard_x8v1" >144</value>
      <value compset=".+" grid="a%ne0np4_sooberingoa_x4x8v1" >144</value>
      <value compset=".+" grid="a%T42">72</value>
      <value compset=".+" grid="a%T85">144</value>
      <value compset=".+" grid="a%T341">288</value>
      <value compset=".+" grid="1x1">48</value>
      <value compset=".+" grid="1x1_urbanc">48</value>
      <value compset=".+" grid="1x1_mexico">24</value>
      <value compset=".+" grid="1x1_vancou">24</value>
      <value compset="_DLND.*_CISM\d">1</value>
      <value compset="_DATM.*_DICE.*_POP2.*_WW3">4</value>
      <value compset="_DATM.*_DICE.*_POP2.*_DWAV">4</value>
    </values>
    <group>run_coupling</group>
    <file>env_run.xml</file>
    <desc>Number of atm coupling intervals per NCPL_BASE_PERIOD.
    This is used to set the driver namelist atm_cpl_dt, equal to basedt/ATM_NCPL,
    where basedt is equal to NCPL_BASE_PERIOD in seconds.</desc>
  </entry>

  <entry id="LND_NCPL">
    <type>integer</type>
    <default_value>$ATM_NCPL</default_value>
    <values>
      <value compset="_DLND.*_CISM\d">1</value>
      <value compset="_DLND.*_MPASLI">1</value>
      <value compset="_SLND.*SOCN.*_MPASLI">1</value>
      <value compset="_DATM.*_SLND.*MPASO.*_MPASLI">24</value>
      <value compset="_CAM.*_CLM.*MPASO">48</value>
      <value compset="_CAM.*_CLM.*MPASO" grid="a%ne11np4">12</value>
      <value compset="_CAM.*_CLM.*MPASO" grid="a%ne120np4">96</value>
    </values>
    <group>run_coupling</group>
    <file>env_run.xml</file>
    <desc>Number of land coupling intervals per NCPL_BASE_PERIOD.
    This is used to set the driver namelist atm_cpl_dt, equal to basedt/LND_NCPL,
    where basedt is equal to NCPL_BASE_PERIOD in seconds.</desc>
  </entry>

  <entry id="ICE_NCPL">
    <type>integer</type>
    <default_value>$ATM_NCPL</default_value>
    <values>
      <value compset="_DLND.*_CISM\d">1</value>
      <value compset="_DLND.*_MPASLI">1</value>
      <value compset="_SLND.*SOCN.*_MPASLI">1</value>
      <value compset="_DATM.*_SLND.*MPASO.*_MPASLI">24</value>
      <value compset="_CAM.*_CLM.*MPASO">48</value>
      <value compset="_CAM.*_CLM.*MPASO" grid="a%ne11np4">12</value>
      <value compset="_CAM.*_CLM.*MPASO" grid="a%ne120np4">96</value>
    </values>
    <group>run_coupling</group>
    <file>env_run.xml</file>
    <desc>Number of ice coupling intervals per NCPL_BASE_PERIOD.
    This is used to set the driver namelist ice_cpl_dt, equal to basedt/ICE_NCPL
    where basedt is equal to NCPL_BASE_PERIOD in seconds.</desc>
  </entry>

  <entry id="OCN_NCPL">
    <type>integer</type>
    <default_value>$ATM_NCPL</default_value>
    <values>
      <value compset="_POP2">1</value>
      <value compset="_POP2" grid="oi%tx0.1v2">4</value>
      <value compset="_DATM.*_CLM4.*_SICE.*_SOCN">1</value>
      <value compset="_DATM.*_DLND.*_DICE.*_DOCN.*_SWAV">1</value>
      <value compset="_DATM.*_DLND.*_DICE.*_DOCN.*_DWAV">1</value>
      <value compset="_XATM.*_XLND.*_XICE.*_XOCN">1</value>
      <value compset="_DATM.*_CLM4.*_SICE.*_SOCN">1</value>
      <value compset="_SATM.*_SLND.*_SICE.*_SOCN">1</value>
      <value compset="_DLND.*_CISM\d">1</value>
      <value compset="_DLND.*_MPASLI">1</value>
      <value compset="_SLND.*SOCN.*_MPASLI">1</value>
      <value compset="_DATM.*_SLND.*MPASO.*_MPASLI">24</value>
      <value compset="_CAM.*_CLM.*MPASO">48</value>
      <value compset="_CAM.*_CLM.*MPASO" grid="a%ne11np4">12</value>
      <value compset="_CAM.*_CLM.*MPASO" grid="oi%oRRS18to6">48</value>
      <value compset="_CAM.*_CLM.*MPASO" grid="oi%oRRS15to5">96</value>
    </values>
    <group>run_coupling</group>
    <file>env_run.xml</file>
    <desc>Number of ocn coupling intervals per NCPL_BASE_PERIOD.
    Thisn is used to set the driver namelist ocn_cpl_dt, equal to basedt/OCN_NCPL
    where basedt is equal to NCPL_BASE_PERIOD in seconds.</desc>
  </entry>

  <entry id="GLC_NCPL">
    <type>integer</type>
    <default_value>1</default_value>
    <values>
      <value compset="_DLND.*_CISM\d">1</value>
      <value compset="_DLND.*_MPASLI">1</value>
      <value compset="_SLND.*SOCN.*_MPASLI">1</value>
      <value compset="_DATM.*_SLND.*MPASO.*_MPASLI">1</value>
      <value compset="_CAM.*_CLM.*MPASO">1</value>
      <value compset="_CAM.*_CLM.*MPASO" grid="a%ne11np4">1</value>
      <value compset="_CAM.*_CLM.*MPASO" grid="a%ne120np4">1</value>
    </values>
    <group>run_coupling</group>
    <file>env_run.xml</file>
    <desc>Number of glc coupling intervals per NCPL_BASE_PERIOD.</desc>
  </entry>

  <entry id="ROF_NCPL">
    <type>integer</type>
    <default_value>8</default_value>
    <values>
      <value compset=".+" grid="a%ne4np4">6</value>
      <value compset=".+" grid="a%ne11np4">6</value>
      <value compset="_DATM.*_POP2.*_DROF">$ATM_NCPL</value>
      <value compset="_DATM.*_MPASO"           >$ATM_NCPL</value>
      <value compset="_DATM.*_DOCN%SOM">$ATM_NCPL</value>
      <value compset="_DATM.*_DLND.*_DICE.*_DOCN">$ATM_NCPL</value>
      <value compset="_XATM.*_XLND.*_XICE.*_XOCN">$ATM_NCPL</value>
      <value compset="_DLND.*_CISM\d">1</value>
      <value compset="_DLND.*_MPASLI">1</value>
      <value compset="_SLND.*SOCN.*_MPASLI">1</value>
      <value compset="_DATM.*_SLND.*MPASO.*_MPASLI">24</value>
      <value compset="_CAM.*_CLM.*MPASO">8</value>
      <value compset="_CAM.*_CLM.*MPASO" grid="a%ne11np4">4</value>
      <value compset="_CAM.*_CLM.*MPASO" grid="a%ne120np4">8</value>
    </values>
    <group>run_coupling</group>
    <file>env_run.xml</file>
    <desc>Number of rof coupling intervals per NCPL_BASE_PERIOD.
    This is used to set the driver namelist rof_cpl_dt, equal to basedt/ROF_NCPL
    where basedt is equal to NCPL_BASE_PERIOD in seconds.</desc>
  </entry>

  <entry id="WAV_NCPL">
    <type>integer</type>
    <default_value>$ATM_NCPL</default_value>
    <group>run_coupling</group>
    <file>env_run.xml</file>
    <desc>Number of wav coupling intervals per NCPL_BASE_PERIOD.
    This is used to set the driver namelist wav_cpl_dt, equal to basedt/WAV_NCPL
    where basedt is equal to NCPL_BASE_PERIOD in seconds.</desc>
  </entry>


  <!-- Logic for CPL_ALBAV should be reworked to depend on datm forcing rather
       than compset: see https://github.com/ESMCI/cime/issues/120 -->
  <entry id="CPL_ALBAV">
    <type>logical</type>
    <valid_values>true,false</valid_values>
    <default_value>false</default_value>
    <values>
      <value compset="DATM.+POP\d">true</value>
      <value compset="DATM.*_MPASO">true</value>
      <value compset="DATM.+DOCN%IAF">true</value>
    </values>
    <group>run_component_cpl</group>
    <file>env_run.xml</file>
    <desc>
      Only used for compsets with DATM and POP (currently C, G and J):
      If true, compute albedos to work with daily avg SW down
      If false (default), albedos are computed with the assumption that downward
      solar radiation from the atm component has a diurnal cycle and zenith-angle
      dependence. This is normally the case when using an active atm component
      If true, albedos are computed with the assumption that downward
      solar radiation from the atm component is a daily average quantity and
      does not have a zenith-angle dependence. This is often the case when
      using a data atm component. Only used for compsets with DATM and POP (currently C, G and J).
      NOTE: This should really depend on the datm forcing and not the compset per se.
      So, for example, whether it is set in a J compset should depend on
      what datm forcing is used.
    </desc>
  </entry>

  <entry id="CPL_EPBAL">
    <type>char</type>
    <valid_values>off,ocn</valid_values>
    <default_value>off</default_value>
    <values>
      <value compset="DATM.+POP\d">ocn</value>
    </values>
    <group>run_component_cpl</group>
    <file>env_run.xml</file>
    <desc>
      Only used for compsets with DATM and POP (currently C, G and J):
      If ocn, ocn provides EP balance factor for precipitation.
      Provides EP balance factor for precip for POP. A factor computed by
      POP is applied to precipitation so that precipitation balances
      evaporation and ocn global salinity does not drift. This is intended
      for use when coupling POP to a DATM. Only used for C, G and J compsets.
      Default is off
    </desc>
  </entry>

>>>>>>> 2896bbfe
  <!-- ===================================================================== -->
  <!-- history / restart frequencies -->
  <!-- ===================================================================== -->

  <entry id="HIST_OPTION">
    <type>char</type>
    <valid_values></valid_values>
    <default_value>never</default_value>
    <group>run_drv_history</group>
    <file>env_run.xml</file>
    <desc>Sets driver snapshot history file frequency (like REST_OPTION)</desc>
  </entry>

  <entry id="HIST_N">
    <type>integer</type>
    <valid_values></valid_values>
    <default_value>-999</default_value>
    <group>run_drv_history</group>
    <file>env_run.xml</file>
    <desc>Sets driver snapshot history file frequency (like REST_N)
    </desc>
  </entry>

  <entry id="HIST_DATE">
    <type>integer</type>
    <valid_values></valid_values>
    <default_value>-999</default_value>
    <group>run_drv_history</group>
    <file>env_run.xml</file>
    <desc>yyyymmdd format, sets coupler snapshot history date (like REST_DATE)</desc>
  </entry>

<<<<<<< HEAD
=======
  <entry id="AVGHIST_OPTION">
    <type>char</type>
    <valid_values></valid_values>
    <default_value>never</default_value>
    <values>
      <value compset="_DOCN%IAF">nmonths</value>
    </values>
    <group>run_drv_history</group>
    <file>env_run.xml</file>
    <desc>Sets driver average history file frequency (like REST_OPTION)</desc>
  </entry>

  <entry id="AVGHIST_N">
    <type>char</type>
    <valid_values></valid_values>
    <default_value>-999</default_value>
    <values>
      <value compset="_DOCN%IAF">1</value>
    </values>
    <group>run_drv_history</group>
    <file>env_run.xml</file>
    <desc>Sets driver average history file frequency (like REST_N)</desc>
  </entry>

  <entry id="AVGHIST_DATE">
    <type>integer</type>
    <valid_values></valid_values>
    <default_value>-999</default_value>
    <group>run_drv_history</group>
    <file>env_run.xml</file>
    <desc>yyyymmdd format, sets driver average history date (like REST_DATE)</desc>
  </entry>

  <entry id="BUDGETS">
    <type>logical</type>
    <valid_values>TRUE,FALSE</valid_values>
    <default_value>FALSE</default_value>
    <values>
      <value compset="DATM.*_POP\d"    >TRUE</value>
      <value compset="CAM.*_POP\d"     >TRUE</value>
      <value compset="CAM.*_DOCN%SOM">TRUE</value>
    </values>
    <group>run_budgets</group>
    <file>env_run.xml</file>
    <desc>logical that turns on diagnostic budgets for driver</desc>
  </entry>

  <entry id="CCSM_CO2_PPMV">
    <type>real</type>
    <valid_values></valid_values>
    <default_value>379.000</default_value>
    <values>
      <value compset="^1850"					>284.7</value>
      <value compset="^HIST.+BGC%BPRP"				>284.7</value>
      <value compset="^20TR.+BGC%BPRP"				>284.7</value>
      <value compset="^HIST_CAM4%FCHM"				>0.000001</value>
      <value compset="^20TR_CAM4%FCHM"				>0.000001</value>
      <value compset="^2000"					>367.0</value>
      <value compset="^1850.+DATM%NYF"				>379.000</value>
      <value compset="^1850.+DATM%NYF.*_POP2%ECO"		>284.7</value>
      <value compset="^2000.+DATM%NYF"				>379.000</value>
      <value compset="^2000.+DATM%IAF"				>379.000</value>
      <value compset="^HIST.+DATM"				>367.0</value>
      <value compset="^20TR.+DATM"				>367.0</value>
      <value compset="^4804.+DATM"				>367.0</value>
      <value compset="^RCP2.+DATM"				>367.0</value>
      <value compset="^RCP4.+DATM"				>367.0</value>
      <value compset="^RCP6.+DATM"				>367.0</value>
      <value compset="^RCP8.+DATM"				>367.0</value>
      <value compset="^2000.+XATM"				>379.000</value>
      <value compset="^HIST.+CAM"				>0.000001</value>
      <value compset="^20TR.+CAM"				>0.000001</value>
      <value compset="^5505.+CAM"				>0.000001</value>
      <value compset="^RCP2.+CAM"				>0.000001</value>
      <value compset="^RCP4.+CAM"				>0.000001</value>
      <value compset="^RCP6.+CAM"				>0.000001</value>
      <value compset="^RCP8.+CAM"				>0.000001</value>
      <value compset="^2013.+CAM"				>0.000001</value>
      <value compset="^GEOS.+CAM"				>0.000001</value>
      <value compset="^AMIP.+CAM"				>0.000001</value>
      <value compset="^AR95"					>368.9</value>
      <value compset="^AR97"					>368.9</value>
      <value compset="^2003"					>367.0</value>
      <value compset="^1850.+AV1C"				>284.725</value>
      <value compset="^20TR.+AV1C"				>284.725</value>
      <value compset="^2000.+AV1C-03"				>368.865</value>
      <value compset="^2000.+AV1C-04"				>368.865</value>
      <value compset="^2000.+AV1C-04P"				>368.865</value>
      <value compset="^2000.+AV1C-04P2"				>368.865</value>
      <value compset="^2000.+AV1C-L"				>368.865</value>
      <!-- Override values based on CAM (WACCM) chemistry -->
      <value compset="CAM[45]%W"				>0.000001</value>
      <value compset="CAM[45]%SSOA"				>0.000001</value>
      <!-- Mariana's fix to allow isotopes to get the proper CO2 value -->
      <value compset="CAM[45]%WISOall"				>284.7</value>
      <value compset="^2000.+CAM[45]%WCSC"			>368.9</value>
      <value compset="^2000.+CAM[45]%MOZM"			>0.000001</value>
      <value compset="^2000.+CAM[45]%MMOS"			>0.000001</value>
      <value compset="^2000.+CAM[45]%TMOZ"			>0.000001</value>
      <value compset="^2000.+CAM[45]%SMA3"			>0.000001</value>
      <value compset="^2000.+CAM[45]%SMA7"			>0.000001</value>
      <value compset="^2000.+CAM[45]%SSOA"			>0.000001</value>
    </values>
    <group>run_co2</group>
    <file>env_run.xml</file>
    <desc>This set the namelist values of CO2 ppmv for CAM and CLM. This variables is
      introduced to coordinate this value among multiple components.</desc>
  </entry>

  <entry id="FLDS_WISO">
    <type>logical</type>
    <valid_values>TRUE,FALSE</valid_values>
    <default_value>FALSE</default_value>
    <values>
      <value compset="%WISO"    >TRUE</value>
      <value compset="%ISO"     >TRUE</value>
    </values>
    <group>run_flags</group>
    <file>env_run.xml</file>
    <desc>Turn on the passing of water isotope fields through the coupler</desc>
  </entry>

  <entry id="DRV_THREADING">
    <type>logical</type>
    <valid_values>TRUE,FALSE</valid_values>
    <default_value>TRUE</default_value>
    <group>run_flags</group>
    <file>env_run.xml</file>
    <desc>Turns on component varying thread control in the driver.
    Used to set the driver namelist variable "drv_threading".</desc>
  </entry>

>>>>>>> 2896bbfe
  <entry id="CPL_DECOMP">
    <type>integer</type>
    <valid_values>0,1,2,3,4,5,6</valid_values>
    <default_value>0</default_value>
    <group>run_flags</group>
    <file>env_run.xml</file>
    <desc>Coupler decomposition option.</desc>
  </entry>

  <entry id="INFO_DBUG">
    <type>integer</type>
    <valid_values>0,1,2,3</valid_values>
    <default_value>1</default_value>
    <group>run_flags</group>
    <file>env_run.xml</file>
    <desc>level of debug output, 0=minimum, 1=normal, 2=more, 3=too much</desc>
  </entry>

<<<<<<< HEAD
=======
  <entry id="SCIENCE_SUPPORT">
    <type>char</type>
    <valid_values>on, off</valid_values>
    <default_value>off</default_value>
    <group>case_def</group>
    <file>env_case.xml</file>
    <desc>If set to off, this component set/ grid specification is not scientifically supported.
    If set to on, this component set/ grid specification is scientifically supported</desc>
  </entry>

  <entry id="CCSM_CCOST">
    <type>integer</type>
    <valid_values></valid_values>
    <default_value>0</default_value>
    <values>
      <!-- estimated cost (used only for development purposes) -->
      <value compset="_DATM.*_DLND.*_DICE.*_DOCN.*_DROF.*_SGLC_SWAV"		>-3</value> <!-- A -->
      <value compset="_DATM.*_DICE.*_DOCN.*_WW3"				>-3</value> <!-- A_WAV -->
      <value compset="_DATM.*_SLND.*_DICE.*_POP2_DROF.*_SGLC_SWAV"		>-1</value> <!-- C -->
      <value compset="_DATM.*_SLND.*_DICE.*_POP2%ECO_DROF.*_SGLC_SWAV"		> 1</value> <!-- CECO -->
      <value compset="_DATM.*_SLND.*_CICE.*_DOCN%SOM_DROF.*_SGLC_SWAV"		> 1</value> <!-- D -->
      <value compset="_DATM.*_SLND.*_CICE.*_POP2_DROF.*_SGLC_SWAV"		>-1</value> <!-- G,H -->
      <value compset="_DATM.*_SLND.*_CICE.*_POP2%ECO_DROF.*_SGLC_SWAV"		> 1</value> <!-- GECO -->
      <value compset="_DATM.*_CLM.*_SICE_SOCN_RTM.*_SGLC_SWAV"			>-2</value> <!-- I -->
      <value compset="_DATM.*_CLM.*_SICE_SOCN_MOSART.*_SGLC_SWAV"               >-2</value> <!-- IM -->
      <value compset="_SATM_DLND.*_SICE_SOCN_SROF_CISM_SWAV"			>-5</value> <!-- TG -->
      <value compset="_SATM_DLND.*_SICE_SOCN_RTM.*_SGLC_SWAV"			>-5</value> <!-- U -->
      <value compset="_SATM_SLND_SICE_SOCN_SROF_SGLC_SWAV"			>-6</value> <!-- U -->
      <value compset="_CAM4.*_CLM.*_CICE.*_DOCN.*_DROF.*_SGLC_SWAV"		>0</value>  <!-- E -->
      <value compset="_CAM4.*_CLM.*_CICE.*_DOCN.*_RTM.*_SGLC_SWAV"		>0</value>  <!-- F -->
      <value compset="_CAM4.*_CLM.*_DICE.*_DOCN.*_RTM.*_SGLC_SWAV"		>0</value>  <!-- K -->
      <value compset="_CAM4.*_DLND.*_DICE.*_DOCN.*_SROF_SGLC_SWAV"		>0</value>  <!-- L -->
      <value compset="_CAM4%TMOZ.*_CLM.*_CICE_DOCN.*_RTM.*_SGLC_SWAV"		>1</value>  <!-- FMOZ -->
      <value compset="GEOS_CAM4%TBAM.*_CLM.*_CICE_DOCN.*_RTM.*_SGLC_SWAV"	>3</value>  <!-- FSDBAM -->
      <value compset="_CAM5"							>1</value>
      <value compset="_CAM[45]%W"						>3</value>
      <value compset="_CAM[45]%WCSC"						>1</value>
      <value compset="_CAM5%MOZM"						>3</value>
      <value compset="_CAM4%MOZS"						>3</value>
      <value compset="_CAM4%SMA[37]"						>3</value>
      <value compset="_CAM4%SSOA"						>3</value>
      <value compset="_CAM4%TMOZ"						>1</value>
      <value compset="_CAM4.*_BGC%BDRD"						>2</value>
      <value compset="_CAM4.*_BGC%BPRP"						>2</value>
      <value compset="CAM.*_CLM.*_CICE.*_POP2%DAR.*_RTM_SGLC_SWAV"		>2</value> <!-- BDAR -->
      <value compset="DATM.*_DLND.*_DICE.*_POP2%DAR.*_RTM_SGLC_SWAV"		>1</value> <!-- CDAR -->
      <value compset="DATM.*_DLND.*_CICE.*_POP2%DAR.*_RTM_SGLC_SWAV"		>1</value> <!-- GDAR -->
    </values>
    <group>case_cost</group>
    <file>env_case.xml</file>
    <desc>2**n relative cost of compset where B is 1 (DO NOT EDIT)</desc>
  </entry>

  <entry id="GLC_NEC">
    <type>integer</type>
    <valid_values>0,1,3,5,10,36</valid_values>
    <default_value>10</default_value>
    <values>
      <value compset="_SGLC">0</value>
    </values>
    <group>run_glc</group>
    <file>env_run.xml</file>
    <desc>Glacier model number of elevation classes, 0 implies no glacier land unit in clm
    Used by both CLM and CISM (even if CISM is not running, and only SGLC is used).</desc>
  </entry>

>>>>>>> 2896bbfe
  <entry id="CLM_USE_PETSC">
    <type>logical</type>
    <valid_values>TRUE,FALSE</valid_values>
    <default_value>FALSE</default_value>
    <group>build_component_clm</group>
    <file>env_build.xml</file>
    <desc>TRUE implies CLM is built with support for the PETSc
      library. The Variably Saturated Flow Model (VSFM) solver in CLM
      uses the PETSc library. In order to use the VSFM solver, CLM
      must be built with PETSc support and linking to PETSc must occur
      when building the ACME executable. This occurs if this variable
      is set to TRUE. Note that is only available on a limited set of
      machines/compilers.</desc>
  </entry>

<<<<<<< HEAD
  <entry id="MPASLI_CONFIG_OPTS">
    <type>char</type>
    <valid_values></valid_values>
    <default_value></default_value>
    <group>build_component_mpasli</group>
    <file>env_build.xml</file>
    <desc>MPASLI configure options. Currently not used</desc>
  </entry>

  <entry id="MPASLI_USE_ALBANY">
    <type>logical</type>
    <valid_values>TRUE,FALSE</valid_values>
    <default_value>FALSE</default_value>
    <group>build_component_mpasli</group>
    <file>env_build.xml</file>
    <desc>TRUE implies MPASLI is built with support for the Albany
      library The first-order velocity solver in MPASLI uses the
      Albany library.  In order to use that velocity solver, MPASLI
      must be built with Albany support and linking to Albany must
      occur when building the ACME executable.  This occurs if this
      variable is set to TRUE.  Note that is only available on a
      limited set of machines/compilers.  This must remain FALSE to
      run MPASLI on a machine that does not have Albany, or for which
      the CIME scripts are not aware of the existence of
      Albany.</desc>
=======
  <entry id="GLC_TWO_WAY_COUPLING">
    <type>logical</type>
    <valid_values>TRUE,FALSE</valid_values>
    <default_value>FALSE</default_value>
    <values>
      <value compset="_CLM45.+CISM\d">TRUE</value>
      <value compset="_CLM45.*_MPASLI">TRUE</value>
      <value compset="_CLM50.+CISM\d">TRUE</value>
      <!-- Turn on two-way coupling for TG compsets - even though there are no
	   feedbacks for a TG compset, this will give us additional diagnostics -->
      <value compset="_DLND.+CISM\d">TRUE</value>
    </values>
    <group>run_glc</group>
    <file>env_run.xml</file>
    <desc>Whether the glacier component feeds back to the rest of the system
      This affects:
      (1) Whether CLM updates its areas based on glacier areas sent from GLC
      (2) Whether GLC sends fluxes (e.g., calving fluxes) to the coupler
      Note that this is set to TRUE by default for TG compsets - even though there are
      no feedbacks for TG compsets, this enables extra coupler diagnostics for these
      compsets.</desc>
  </entry>

  <entry id="CCSM_GCOST">
    <type>integer</type>
    <valid_values></valid_values>
    <default_value>0</default_value>
    <group>case_cost</group>
    <file>env_case.xml</file>
    <desc>2**n relative cost of grid where f19_g15 is 1 (DO NOT EDIT)</desc>
  </entry>

  <entry id="CCSM_MCOST">
    <type>integer</type>
    <valid_values></valid_values>
    <default_value>0</default_value>
    <group>case_cost</group>
    <file>env_case.xml</file>
    <desc>2**n relative cost of machine (DO NOT EDIT)</desc>
>>>>>>> 2896bbfe
  </entry>

  <!-- Data Assimilation type stuff -->

  <entry id="DATA_ASSIMILATION">
    <type>logical</type>
    <valid_values>TRUE,FALSE</valid_values>
    <default_value>FALSE</default_value>
    <group>external_tools</group>
    <file>env_run.xml</file>
    <desc> Run the external tool pointed to by DATA_ASSIMILATION_SCRIPT after the model run completes </desc>
  </entry>
  <entry id="DATA_ASSIMILATION_CYCLES">
    <type>integer</type>
    <valid_values></valid_values>
    <default_value>1</default_value>
    <group>external_tools</group>
    <file>env_run.xml</file>
    <desc> Number of model run - data assimilation steps to complete </desc>
  </entry>
  <entry id="DATA_ASSIMILATION_SCRIPT">
    <type>char</type>
    <valid_values></valid_values>
    <default_value></default_value>
    <group>external_tools</group>
    <file>env_run.xml</file>
    <desc>External script to be run after model completion</desc>
  </entry>

 <!-- Job Submission stuff -->
 <entry id="JOB_QUEUE">
   <type>char</type>
   <valid_values></valid_values>
   <default_value></default_value>
   <group>job_submission</group>
   <file>env_batch.xml</file>
   <desc>The machine queue in which to submit the job.  Default determined in config_machines.xml can be overwritten by testing</desc>
 </entry>

 <entry id="JOB_WALLCLOCK_TIME">
   <type>char</type>
   <valid_values></valid_values>
   <default_value></default_value>
   <group>job_submission</group>
   <file>env_batch.xml</file>
   <desc>The machine wallclock setting.  Default determined in config_machines.xml can be overwritten by testing</desc>
 </entry>

 <entry id="PROJECT">
   <type>char</type>
   <default_value></default_value>
   <group>job_submission</group>
   <file>env_batch.xml</file>
   <desc>project for project-sensitive build and run paths, and job scripts</desc>
 </entry>

 <entry id="MODEL_VERSION">
   <type>char</type>
   <default_value>unknown</default_value>
   <group>case_der</group>
   <file>env_case.xml</file>
   <desc>Apparent version of the model used for this case</desc>
 </entry>


 <entry id="PROJECT_REQUIRED">
   <type>logical</type>
   <valid_values>TRUE,FALSE</valid_values>
   <default_value>FALSE</default_value>
   <group>job_submission</group>
   <file>env_batch.xml</file>
   <desc>whether the PROJECT value is required on this machine</desc>
 </entry>

<<<<<<< HEAD
=======
  <description>
    <desc compset="BGC%BPRP">BGC CO2=prog, rad CO2=prog:</desc>
    <desc compset="BGC%BDRD">BGC CO2=diag, rad CO2=diag:</desc>
    <desc compset="POP2%ECO">ECO in POP:</desc>
    <desc compset="_TEST" >--DO NOT USE FOR LONG SIMULATIONS:</desc>
    <desc compset="1850_">pre-industrial:</desc>
    <desc compset="2000_">present day:</desc>
    <desc compset="HIST_">Historical 1850 to 2000 transient:</desc>
    <desc compset="20TR_">Historical 1850 to 2000 transient:</desc>
    <desc compset="AMIP_">AMIP for stand-alone cam:</desc>
    <desc compset="C2R[68]_">CCMI REFC2 1950 to 2100 transient:</desc>
    <desc compset="C2R4_">CCMI REFC2 2004 to 2100 transient:</desc>
    <desc compset="4804_">1948 to 2004 transient:</desc>
    <desc compset="FRC1_">CCMI REFC1 Free running, 1950 to 2010 transient:</desc>
    <desc compset="SDC1_">CCMI REFC1 Specified dynamics, 1975 to 2010 transient:</desc>
    <desc compset="C2R8_">RCP8.5 future scenario:</desc>
    <desc compset="C2R6_">RCP6.0 future scenario:</desc>
    <desc compset="C2R4_">RCP4.5 future scenario:</desc>
    <desc compset="5505_">1955 to 2005 transient:</desc>
    <desc compset="RCP8_">RCP8.5 future scenario:</desc>
    <desc compset="RCP6_">RCP6.0 future scenario:</desc>
    <desc compset="RCP4_">RCP4.5 future scenario:</desc>
    <desc compset="RCP2_">RCP2.6 future scenario:</desc>
    <desc compset="2013_">RCP4.5 based scenario from 2013 (control for WACCM/CARMA nuclear winter study):</desc>
    <desc compset="9205_CAM">1992 to 2005 transient:</desc>
    <desc compset="GEOS_CAM">GEOS5 meteorology: for stand-alone cam</desc>
    <desc compset="AR95_CAM">ARM95 IOP: for stand-alone cam</desc>
    <desc compset="AR97_CAM">ARM97 IOP: for stand-alone cam</desc>
    <desc compset="HIST_CLM4[05]%CN">CLM transient land use:</desc>
    <desc compset="20TR_CLM4[05]%CN">CLM transient land use:</desc>
    <desc compset="PIPD">
      pre-industrial (1850) to present day:
      -----------------------------WARNING ------------------------------------------------
      "PIPD" compsets use complete forcing data from observed sources
      up to the year 2005. Following this period they are a combination of observed sources
      (land-use, SST, sea ice, CO2, CH4, N2O) to present day and IPCC RCP4.5 scenario data.
      -------------------------------------------------------------------------------------
    </desc>
    <desc compset="CAM4.*_BGC%B">
      -----------------------------WARNING ------------------------------------------------
      This compset is not spun-up! In later versions of the model, spun-up initial
      conditions will be provided and this warning will be removed.
      -------------------------------------------------------------------------------------
    </desc>
  </description>

>>>>>>> 2896bbfe
  <help>
    =========================================
    Notes:
    (1) Time period is first four characters of
    compset name
    =========================================
  </help>

</entry_id><|MERGE_RESOLUTION|>--- conflicted
+++ resolved
@@ -508,11 +508,7 @@
   <entry id="BATCH_SYSTEM">
      <type>char</type>
      <default_value>none</default_value>
-<<<<<<< HEAD
-     <valid_values>pbs,lsf,slurm,cobalt,cobalt_theta,none</valid_values>
-=======
-     <valid_values>moab,pbs,lsf,slurm,cobalt,none</valid_values>
->>>>>>> 2896bbfe
+     <valid_values>moab,pbs,lsf,slurm,cobalt,cobalt_theta,none</valid_values>
      <group>config_batch</group>
      <file>env_batch.xml</file>
      <desc>The batch system type to use for this machine.</desc>
@@ -874,11 +870,15 @@
     <desc>logical to diagnose model timing at the end of the run</desc>
   </entry>
 
-<<<<<<< HEAD
+
   <entry id="TIMER_LEVEL">
     <type>integer</type>
     <default_value>12</default_value>
-=======
+    <group>run_flags</group>
+    <file>env_run.xml</file>
+    <desc>timer output depth</desc>
+  </entry>
+
   <entry id="SAVE_TIMING">
     <type>logical</type>
     <valid_values>TRUE,FALSE</valid_values>
@@ -892,7 +892,6 @@
     <type>char</type>
     <valid_values></valid_values>
     <default_value>timing</default_value>
->>>>>>> 2896bbfe
     <group>run_flags</group>
     <file>env_run.xml</file>
     <desc>timer output depth</desc>
@@ -900,27 +899,15 @@
 
   <entry id="TIMER_DETAIL">
     <type>integer</type>
-<<<<<<< HEAD
-    <default_value>2</default_value>
-=======
     <default_value>20</default_value>
     <group>run_flags</group>
     <file>env_run.xml</file>
     <desc>timer output depth</desc>
   </entry>
 
-  <entry id="TIMER_DETAIL">
-    <type>integer</type>
-    <default_value>2</default_value>
-    <group>run_flags</group>
-    <file>env_run.xml</file>
-    <desc>timer output detail</desc>
-  </entry>
-
   <entry id="TPROF_TOTAL">
     <type>integer</type>
     <default_value>12</default_value>
->>>>>>> 2896bbfe
     <group>run_flags</group>
     <file>env_run.xml</file>
     <desc>timer detail FIXME - add documentation</desc>
@@ -2179,9 +2166,6 @@
     </values>
   </entry>
 
-<<<<<<< HEAD
-  <entry id="PIO_STRIDE">
-=======
   <entry id="NTASKS_ROF">
     <type>integer</type>
     <default_value>0</default_value>
@@ -2862,7 +2846,6 @@
   </entry>
 
   <entry id="WAV_PIO_STRIDE">
->>>>>>> 2896bbfe
     <type>integer</type>
     <group>run_pio</group>
     <file>env_run.xml</file>
@@ -3098,8 +3081,6 @@
   <!-- component coupling options and frequencies -->
   <!-- ===================================================================== -->
 
-<<<<<<< HEAD
-=======
   <entry id="CPL_SEQ_OPTION">
     <type>char</type>
     <valid_values>CESM1_ORIG,CESM1_ORIG_TIGHT,CESM1_MOD,CESM1_MOD_TIGHT,RASM_OPTION1,RASM_OPTION2</valid_values>
@@ -3133,7 +3114,6 @@
     </desc>
   </entry>
 
->>>>>>> 2896bbfe
   <entry id="CPL_I2O_PER_CAT">
     <type>logical</type>
     <valid_values>TRUE,FALSE</valid_values>
@@ -3143,8 +3123,6 @@
     <desc>determine if per ice thickness category fields are passed from ice to ocean - DO NOT EDIT (set by POP build-namelist)</desc>
   </entry>
 
-<<<<<<< HEAD
-=======
   <entry id="CCSM_BGC">
     <type>char</type>
     <valid_values>none,CO2A,CO2B,CO2C,CO2_DMSA</valid_values>
@@ -3410,7 +3388,6 @@
     </desc>
   </entry>
 
->>>>>>> 2896bbfe
   <!-- ===================================================================== -->
   <!-- history / restart frequencies -->
   <!-- ===================================================================== -->
@@ -3443,8 +3420,6 @@
     <desc>yyyymmdd format, sets coupler snapshot history date (like REST_DATE)</desc>
   </entry>
 
-<<<<<<< HEAD
-=======
   <entry id="AVGHIST_OPTION">
     <type>char</type>
     <valid_values></valid_values>
@@ -3577,7 +3552,6 @@
     Used to set the driver namelist variable "drv_threading".</desc>
   </entry>
 
->>>>>>> 2896bbfe
   <entry id="CPL_DECOMP">
     <type>integer</type>
     <valid_values>0,1,2,3,4,5,6</valid_values>
@@ -3596,8 +3570,6 @@
     <desc>level of debug output, 0=minimum, 1=normal, 2=more, 3=too much</desc>
   </entry>
 
-<<<<<<< HEAD
-=======
   <entry id="SCIENCE_SUPPORT">
     <type>char</type>
     <valid_values>on, off</valid_values>
@@ -3664,7 +3636,6 @@
     Used by both CLM and CISM (even if CISM is not running, and only SGLC is used).</desc>
   </entry>
 
->>>>>>> 2896bbfe
   <entry id="CLM_USE_PETSC">
     <type>logical</type>
     <valid_values>TRUE,FALSE</valid_values>
@@ -3680,7 +3651,6 @@
       machines/compilers.</desc>
   </entry>
 
-<<<<<<< HEAD
   <entry id="MPASLI_CONFIG_OPTS">
     <type>char</type>
     <valid_values></valid_values>
@@ -3706,7 +3676,8 @@
       run MPASLI on a machine that does not have Albany, or for which
       the CIME scripts are not aware of the existence of
       Albany.</desc>
-=======
+  </entry>
+
   <entry id="GLC_TWO_WAY_COUPLING">
     <type>logical</type>
     <valid_values>TRUE,FALSE</valid_values>
@@ -3746,7 +3717,6 @@
     <group>case_cost</group>
     <file>env_case.xml</file>
     <desc>2**n relative cost of machine (DO NOT EDIT)</desc>
->>>>>>> 2896bbfe
   </entry>
 
   <!-- Data Assimilation type stuff -->
@@ -3821,8 +3791,6 @@
    <desc>whether the PROJECT value is required on this machine</desc>
  </entry>
 
-<<<<<<< HEAD
-=======
   <description>
     <desc compset="BGC%BPRP">BGC CO2=prog, rad CO2=prog:</desc>
     <desc compset="BGC%BDRD">BGC CO2=diag, rad CO2=diag:</desc>
@@ -3869,7 +3837,6 @@
     </desc>
   </description>
 
->>>>>>> 2896bbfe
   <help>
     =========================================
     Notes:
