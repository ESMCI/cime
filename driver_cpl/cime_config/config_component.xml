--- conflicted
+++ resolved
@@ -4,8 +4,6 @@
 
 <entries>
 
-<<<<<<< HEAD
-=======
 <!-- The list of component classes that this coupler/driver knows how
      to deal with.  Stub and data models for each component class
      should be provided by the driver. This list should follow the same order
@@ -22,7 +20,6 @@
     <comp>WAV</comp>
   </components>
 
->>>>>>> 5f937031
   <entry id="COMP_CPL">
     <type>char</type>
     <valid_values>cpl</valid_values>
@@ -90,35 +87,20 @@
     <desc>Scripts root directory location (setup automatically to $CIMEROOT/scripts- DO NOT EDIT)</desc>
   </entry>
 
-<<<<<<< HEAD
-  <entry id="SRCROOT">
-=======
   <entry id="CIMEROOT">
->>>>>>> 5f937031
     <type>char</type>
     <default_value>UNSET</default_value>
     <group>case_def</group>
     <file>env_case.xml</file>
-<<<<<<< HEAD
-    <desc>full pathname of source root directory</desc>
-  </entry>
-
-  <entry id="CIMEROOT">
-=======
     <desc>full pathname of CIME source root directory</desc>
   </entry>
 
   <entry id="SRCROOT">
->>>>>>> 5f937031
     <type>char</type>
     <default_value>$CIMEROOT/..</default_value>
     <group>case_def</group>
     <file>env_case.xml</file>
-<<<<<<< HEAD
-    <desc>full pathname of CIME source root directory</desc>
-=======
     <desc>full pathname of source root directory</desc>
->>>>>>> 5f937031
   </entry>
 
   <entry id="UTILROOT">
@@ -393,7 +375,6 @@
     </desc>
   </entry>
 
-<<<<<<< HEAD
   <entry id="BARRIER_OPTION">
     <type>char</type>
     <valid_values>none,never,nsteps,nstep,nseconds,nsecond,nminutes,nminute,nhours,nhour,ndays,nday,nmonths,nmonth,nyears,nyear,date,ifdays0,end</valid_values>
@@ -432,8 +413,6 @@
     </desc>
   </entry>
 
-=======
->>>>>>> 5f937031
   <entry id="CONTINUE_RUN">
     <type>logical</type>
     <valid_values>TRUE,FALSE</valid_values>
@@ -712,11 +691,7 @@
     <default_value></default_value>
     <group>build_def</group>
     <file>env_build.xml</file>
-<<<<<<< HEAD
     <desc>email address of person (or group) that supports the build and port for this machine (do not edit)></desc>
-=======
-    <desc>email address of person (or group) that supports the build and port for this machine (do not edit)</desc>
->>>>>>> 5f937031
   </entry>
 
   <entry id="MPILIB">
@@ -783,9 +758,6 @@
       the NTHREADS_ setting for that component is greater than 1 in env_mach_pes.xml.
       If TRUE, the component libraries are always built with OpenMP capability.</desc>
   </entry>
-<<<<<<< HEAD
-=======
-
 
   <entry id="USE_PETSC">
     <type>logical</type>
@@ -813,7 +785,6 @@
     MPASLI executable. This is currently only supported for certain
     machines.</desc>
   </entry>
->>>>>>> 5f937031
 
   <entry id="USE_TRILINOS">
     <type>logical</type>
@@ -852,11 +823,7 @@
     <default_value>FALSE</default_value>
     <group>build_status</group>
     <file>env_build.xml</file>
-<<<<<<< HEAD
     <desc>Status output: if TRUE, models have been built successfully. (DO NOT EDIT)></desc>
-=======
-    <desc>Status output: if TRUE, models have been built successfully. (DO NOT EDIT)</desc>
->>>>>>> 5f937031
   </entry>
 
   <entry id="SMP_BUILD">
@@ -865,11 +832,7 @@
     <default_value>0</default_value>
     <group>build_status</group>
     <file>env_build.xml</file>
-<<<<<<< HEAD
-    <desc>Status: smp status of previous build, coded string. (DO NOT EDIT)></desc>
-=======
     <desc>Status: smp status of previous build, coded string. (DO NOT EDIT)</desc>
->>>>>>> 5f937031
   </entry>
 
   <entry id="SMP_VALUE">
@@ -878,11 +841,7 @@
     <default_value>0</default_value>
     <group>build_status</group>
     <file>env_build.xml</file>
-<<<<<<< HEAD
-    <desc>Status: smp status of current case, coded string (DO NOT EDIT)></desc>
-=======
     <desc>Status: smp status of current case, coded string (DO NOT EDIT)</desc>
->>>>>>> 5f937031
   </entry>
 
   <entry id="NINST_BUILD">
@@ -891,11 +850,7 @@
     <default_value>0</default_value>
     <group>build_status</group>
     <file>env_build.xml</file>
-<<<<<<< HEAD
     <desc>Status: ninst status of previous build, coded string. (DO NOT EDIT)></desc>
-=======
-    <desc>Status: ninst status of previous build, coded string. (DO NOT EDIT)</desc>
->>>>>>> 5f937031
   </entry>
 
   <entry id="NINST_VALUE">
@@ -904,11 +859,7 @@
     <default_value>0</default_value>
     <group>build_status</group>
     <file>env_build.xml</file>
-<<<<<<< HEAD
-    <desc>Status: ninst status of current case, coded string (DO NOT EDIT)></desc>
-=======
     <desc>Status: ninst status of current case, coded string (DO NOT EDIT)</desc>
->>>>>>> 5f937031
   </entry>
 
   <entry id="BUILD_STATUS">
@@ -917,11 +868,7 @@
     <default_value>0</default_value>
     <group>build_status</group>
     <file>env_build.xml</file>
-<<<<<<< HEAD
-    <desc>Status: of prior build. (DO NOT EDIT)></desc>
-=======
     <desc>Status: of prior build. (DO NOT EDIT)</desc>
->>>>>>> 5f937031
   </entry>
 
   <entry id="OBJROOT">
@@ -1891,8 +1838,6 @@
     </desc>
   </entry>
 
-<<<<<<< HEAD
-=======
   <entry id="NODENAME_REGEX">
     <type>char</type>
     <default_value>UNSET</default_value>
@@ -1923,7 +1868,6 @@
     </desc>
   </entry>
 
->>>>>>> 5f937031
   <entry id="DIN_LOC_ROOT">
     <type>char</type>
     <default_value>UNSET</default_value>
@@ -3492,8 +3436,6 @@
     Used by both CLM and CISM (even if CISM is not running, and only SGLC is used).</desc>
   </entry>
 
-<<<<<<< HEAD
-=======
   <entry id="CLM_USE_PETSC">
     <type>logical</type>
     <valid_values>TRUE,FALSE</valid_values>
@@ -3591,7 +3533,6 @@
     <desc>true => have LND calculate surface mass balance</desc>
   </entry>
 
->>>>>>> 5f937031
   <entry id="GLC_TWO_WAY_COUPLING">
     <type>logical</type>
     <valid_values>TRUE,FALSE</valid_values>
