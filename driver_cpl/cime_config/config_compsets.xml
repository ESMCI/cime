<?xml version="1.0"?>

<compsets>

  <help>
    =========================================
    compset naming convention
    =========================================
    The compset longname below has the specified order
    atm, lnd, ice, ocn, river, glc wave esp cesm-options

    The notation for the compset longname is
    TIME_ATM[%phys]_LND[%phys]_ICE[%phys]_OCN[%phys]_ROF[%phys]_GLC[%phys]_WAV[%phys][_ESP][_BGC%phys]
    Where for the CAM specific compsets below the following is supported
    TIME = Time period (e.g. 2000, HIST, RCP8...)
    ATM  = [CAM4, CAM5]
    LND  = [CLM40, CLM45, CLM50, SLND]
    ICE  = [CICE, DICE, SICE]
    OCN  = [DOCN, ,AQUAP, SOCN]
    ROF  = [RTM, SROF]
    GLC  = [CISM1, CISM2, SGLC]
    WAV  = [SWAV]
    ESP  = [SESP]
    BGC  = optional BGC scenario

    The OPTIONAL %phys attributes specify submodes of the given system
    For example DOCN%DOM is the data ocean model for DOCN
    ALL the possible %phys choices for each component are listed
    with the -list command for create_newcase
    ALL data models must have a %phys option that corresponds to the data  model mode

    Each compset node is associated with the following elements
    - lname
    - alias
    - support  (optional description of the support level for this compset)
    Each compset node can also have the following attributes
    - grid  (optional regular expression match for grid to work with the compset)
  </help>

  <compset>
<<<<<<< HEAD
    <alias>A</alias>           
    <lname>2000_DATM%NYF_SLND_DICE%SSMI_DOCN%DOM_DROF%NYF_SGLC_SWAV</lname>
  </compset>

  <compset>
    <alias>AWAV</alias>           
    <lname>2000_DATM%WW3_SLND_DICE%COPY_DOCN%COPY_SROF_SGLC_WW3</lname>
=======
    <alias>A</alias>
    <lname>2000_DATM%NYF_DLND%NULL_DICE%SSMI_DOCN%DOM_DROF%NYF_SGLC_SWAV</lname>
  </compset>

  <compset>
    <alias>AWAV</alias>
    <lname>2000_DATM%WW3_DLND%NULL_DICE%COPY_DOCN%COPY_DROF%NULL_SGLC_WW3</lname>
>>>>>>> 6fb93267
  </compset>

  <compset grid="r%rx1">
    <alias>AIAF</alias>
    <lname>2000_DATM%IAF_SLND_DICE%SIAF_DOCN%IAF_DROF%IAF_SGLC_SWAV</lname>
  </compset>

  <compset>
    <alias>S</alias>
    <lname>2000_SATM_SLND_SICE_SOCN_SROF_SGLC_SWAV_SESP</lname>
  </compset>

  <compset>
    <alias>X</alias>
    <lname>2000_XATM_XLND_XICE_XOCN_XROF_XGLC_XWAV</lname>
  </compset>

</compsets><|MERGE_RESOLUTION|>--- conflicted
+++ resolved
@@ -38,23 +38,14 @@
   </help>
 
   <compset>
-<<<<<<< HEAD
     <alias>A</alias>           
     <lname>2000_DATM%NYF_SLND_DICE%SSMI_DOCN%DOM_DROF%NYF_SGLC_SWAV</lname>
+    <lname>2000_DATM%NYF_DLND%NULL_DICE%SSMI_DOCN%DOM_DROF%NYF_SGLC_SWAV</lname>
   </compset>
 
   <compset>
     <alias>AWAV</alias>           
     <lname>2000_DATM%WW3_SLND_DICE%COPY_DOCN%COPY_SROF_SGLC_WW3</lname>
-=======
-    <alias>A</alias>
-    <lname>2000_DATM%NYF_DLND%NULL_DICE%SSMI_DOCN%DOM_DROF%NYF_SGLC_SWAV</lname>
-  </compset>
-
-  <compset>
-    <alias>AWAV</alias>
-    <lname>2000_DATM%WW3_DLND%NULL_DICE%COPY_DOCN%COPY_DROF%NULL_SGLC_WW3</lname>
->>>>>>> 6fb93267
   </compset>
 
   <compset grid="r%rx1">
