--- conflicted
+++ resolved
@@ -805,7 +805,6 @@
 <dust_emis_fact dyn="fv"                   phys="cam5" clubb_sgs="1"    >0.13D0</dust_emis_fact>
 
 
-<<<<<<< HEAD
 <!-- BSINGH - Sea Salt tuning option for scavenging mods by PNNL -->
 <ssalt_tuning>.false.</ssalt_tuning>
 
@@ -818,9 +817,6 @@
 <resus_fix>.false.</resus_fix>
 <!-- BSINGH - Ends -->
 
-
-=======
->>>>>>> d71e80fb
 <!-- in-cloud scav for cloud-borne aerosol tuning factor -->
 <sol_facti_cloud_borne                 >1.0D0</sol_facti_cloud_borne>
 <sol_facti_cloud_borne clubb_sgs="1"   >0.6D0</sol_facti_cloud_borne>
