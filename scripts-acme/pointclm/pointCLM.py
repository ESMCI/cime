#!/usr/bin/env python

import os, sys, csv, time, math, numpy
from optparse import OptionParser
#from Numeric import *


#DMR 4/16/13
#call_runCLM.py does the following:
#  1. Call routines to create point data (makepointdata.py, makemetdata.py)
#  2. Set point and case-specific namelist options
#  2. configure case
#  3. build (compile) CESM with clean_build first if requested
#  4. apply patch for transient CO2 if transient run
#  6. apply user-specified PBS and submit information
#  7. submit job to PBS queue if requested.
#
#  For reproducibility, a copy of the current call_PTCLM.py is saved
#  to the newly created case directory.  This is for informational
#  purposes only - the script should not be executed from within
#  the case directory.
#
# Add changes from FMY 6/6/2013
# modified to work for CLM4-pf (CLM4.5.10, with PFLOTRAN interface) version used by NGEE-Arc



#-------------------Parse options-----------------------------------------------

parser = OptionParser()

parser.add_option("--caseidprefix", dest="mycaseid", default="", \
                  help="Unique identifier to include as a prefix to the case name")
parser.add_option("--caseroot", dest="caseroot", default='../../scripts', \
                  help = "case root directory (default = ./, i.e., under scripts/)")
parser.add_option("--runroot", dest="runroot", default="../../../run", \
                  help="Directory where the run would be created")
parser.add_option("--site", dest="site", default='', \
                  help = '6-character FLUXNET code to run (required)')
parser.add_option("--sitegroup", dest="sitegroup", default="AmeriFlux", \
                  help = "site group to use (default AmeriFlux)")
parser.add_option("--coldstart", dest="coldstart", default=False, \
                  help = "set cold start (mutually exclusive w/finidat)", \
                  action="store_true")
parser.add_option("--compset", dest="compset", default='I1850CLM45CN', \
                  help = "component set to use (required)\n"
                         "Currently supports ONLY *CLM45(CN) compsets")
parser.add_option("--cruncep", dest="cruncep", default=False, \
                  help = "use cru-ncep data", action="store_true")
parser.add_option("--machine", dest="machine", default = 'oic2', \
                  help = "machine to use (default = oic2)\n")
parser.add_option("--compiler", dest="compiler", default='gnu', \
	          help = "compiler to use (pgi, gnu)")
parser.add_option("--mpilib", dest="mpilib", default="mpi-serial", \
                      help = "mpi library (openmpi*, mpich, ibm, mpi-serial)")
parser.add_option("--ad_spinup", action="store_true", \
                  dest="ad_spinup", default=False, \
                  help = 'Run accelerated decomposition spinup')
parser.add_option("--exit_spinup", action="store_true", \
                  dest="exit_spinup", default=False, \
                  help = 'Run exit spinup (CLM 4.0 only)')
parser.add_option("--csmdir", dest="csmdir", default='../../..', \
                  help = "base CESM directory (default = ../../..)")
parser.add_option("--ccsm_input", dest="ccsm_input", \
                  default='../../../../ccsm_inputdata', \
                  help = "input data directory for CESM (required)")
parser.add_option("--finidat_case", dest="finidat_case", default='', \
                  help = "case containing initial data file to use" \
                  +" (should be in your run directory)")
parser.add_option("--finidat", dest="finidat", default='', \
                  help = "initial data file to use" \
                  +" (should be in your run directory)")
parser.add_option("--finidat_year", dest="finidat_year", default=-1, \
                  help = "model year of initial data file (default is" \
                  +" last available)")
parser.add_option("--run_units", dest="run_units", default='nyears', \
                  help = "run length units (ndays, nyears)")
parser.add_option("--run_n", dest="run_n", default=50, \
                  help = "run length (in run units)")
parser.add_option("--rmold", dest="rmold", default=False, action="store_true", \
                  help = 'Remove old case directory with same name' \
                  +" before proceeding")
parser.add_option("--srcmods_loc", dest="srcmods_loc", default='', \
                  help = 'Copy sourcemods from this location')
parser.add_option("--parm_file", dest="parm_file", default='',
                  help = 'file for parameter modifications')
parser.add_option("--parm_file_P", dest="parm_file_P", default='',
                  help = 'file for P parameter modifications')
parser.add_option("--hist_mfilt", dest="hist_mfilt", default=-1, \
                  help = 'number of output timesteps per file')
parser.add_option("--hist_nhtfrq", dest="hist_nhtfrq", default=-999, \
                  help = 'output file timestep')
parser.add_option("--hist_vars", dest="hist_vars", default='', \
                  help = 'use hist_vars file')
#parser.add_option("--queue", dest="queue", default='essg08q', \
#                  help = 'PBS submission queue')
parser.add_option("--clean_config", dest="clean_config", default=False, \
                  help = 'Run cesm_setup -clean script')
parser.add_option("--clean_build", dest="clean_build", default=False, \
                  help = 'Perform clean build before building', \
                  action="store_true")
parser.add_option("--no_config", dest="no_config", default=False, \
                  help = 'do NOT configure case', action="store_true")
parser.add_option("--no_build", dest="no_build", default=False, \
                  help = 'do NOT build CESM', action="store_true")
parser.add_option("--no_submit", dest="no_submit", default=False, \
                  help = 'do NOT submit CESM to queue', action="store_true")
parser.add_option("--align_year", dest="align_year", default=-999, \
                  help = 'Alignment year (transient run only)')
parser.add_option("--regional", action="store_true", \
                   dest="regional", default=False, \
                   help="Flag for regional run (2x2 or greater)")
parser.add_option("--np", dest="np", default=1, \
                  help = 'number of processors')
parser.add_option("--ninst", dest="ninst", default=1, \
                  help = 'number of land model instances')
parser.add_option("--ng", dest="ng", default=32, \
                  help = 'number of groups to run in ensmble mode')
parser.add_option("--tstep", dest="tstep", default=0.5, \
                  help = 'CLM timestep (hours)')
parser.add_option("--co2_file", dest="co2_file", default="fco2_datm_1765-2007_c100614.nc", \
                  help = 'CLM timestep (hours)')
parser.add_option("--nyears_ad_spinup", dest="ny_ad", default=600, \
                  help = 'number of years to run ad_spinup')
parser.add_option("--metdir", dest="metdir", default="none", \
                  help = 'subdirectory for met data forcing')
parser.add_option("--nopointdata", action="store_true", \
                  dest="nopointdata", help="Do NOT make point data (use data already created)", \
                  default=False)
#parser.add_option("--cleanlogs",dest="cleanlogs", help=\
#                   "Removes temporary and log files that are created",\
#                   default=False,action="store_true")
parser.add_option("--nofire", action="store_true", dest="nofire", default=False, \
                    help="To turn off wildfires")
parser.add_option("--npoolmod", action="store_true", dest="npoolmod", default=False, \
                    help="To turn on nitrogen pool modifications")
parser.add_option("--cpoolmod", action="store_true", dest="cpoolmod", default=False, \
                    help="To turn on carbon storage pool modifications")

parser.add_option("--q10wbmod", action="store_true", dest="q10wbmod", default=False, \
                    help="To turn on Woodrow-Berry Q10 curve (CLM 4.0 only)")
parser.add_option("--tfmod", action="store_true", dest="tfmod", default=False, \
                    help="To set temperature threshold (0 degC) for plant wilting factor")
parser.add_option("--harvmod", action="store_true", dest="harvmod", \
                      default=False, help = "Turn on harvest modificaton" \
                      "All harvest is performed in first timestep")
parser.add_option("--humhol", action="store_true", dest="humhol", \
                      default=False, help = "SPRUCE Hummock/Hollow modification")
parser.add_option("--nitrif", dest="nitrif", default=False, \
                  help = 'To turn on BGC nitrification-denitrification', action="store_true")
parser.add_option("--vertsoilc", dest="vsoilc", default=False, \
                  help = 'To turn on CN with multiple soil layers, excluding CENTURY C module (CLM4ME on as well)', action="store_true")
parser.add_option("--centbgc", dest="centbgc", default=False, \
                  help = 'To turn on CN with multiple soil layers, CENTURY C module (CLM4ME on as well)', action="store_true")
parser.add_option("--CH4", dest="CH4", default=False, \
                  help = 'To turn on CN with CLM4me', action="store_true")
parser.add_option("--MICROBE", dest="MICROBE", default=False, \
                  help = 'To turn on MICROBE with CN', action="store_true")
#parser.add_option("--arcticpft", dest="arcticpft", default=False, \
#                  help = 'To turn on Expanded Arctic PFTs flag (-DPFTARCTIC) in CLM4.5. Must provide --parm_file', action="store_true")
#parser.add_option("--C13", dest="C13", default=False, \
#                  help = 'Switch to turn on C13', action="store_true")
#parser.add_option("--C14", dest="C14", default=False, \
#                  help = 'Use C14 as C13 (no decay)', action="store_true")
parser.add_option("--branch", dest="branch", default=False, \
		  help = 'Switch for branch run', action="store_true")
parser.add_option("--makemetdata", dest="makemet", default=False, \
		  help = 'Generate meteorology', action="store_true")
parser.add_option("--surfdata_grid", dest="surfdata_grid", default=False, \
                  help = 'Use gridded surface data instead of site data', action="store_true")
parser.add_option("--include_nonveg", dest="include_nonveg", default=False, \
                  help = 'Include non-vegetated columns/Landunits in surface data')
parser.add_option("--refcase", dest="refcase" , default='none', \
                  help = 'Use already compiled CLM case')
parser.add_option("--xpts", dest="xpts", default=1, \
                      help = 'for regional runs: xpts')
parser.add_option("--ypts", dest="ypts", default=1, \
                      help = 'for regional runs: ypts')
parser.add_option("--trans2", dest="trans2", default=False, action="store_true", \
                  help = 'Tranisnent phase 2 (1901-2010) - CRUNCEP only')
parser.add_option("--spinup_vars", dest="spinup_vars", default=False, \
                  help = 'Limit output vars in spinup runs', action="store_true")
parser.add_option("--cn_only", dest="cn_only", default=False, \
                  help = 'Carbon/Nitrogen only (supplemental P)', action="store_true")
parser.add_option("--ensemble_file", dest="ensemble_file", default='', \
                  help = 'Parameter sample file to generate ensemble')
parser.add_option("--ensemble_nocopy", dest="ensemble_nocopy", default=False, \
                  help = 'Do not copy files to ensemble directories', action="store_true")

(options, args) = parser.parse_args()

#-------------------------------------------------------------------------------

#================= netcdf manipulation functions ===============================#
def getvar(fname, varname):
    usescipy = False
    try:
    	import Scientific.IO.NetCDF as netcdf
    except ImportError:
        import scipy
        from scipy.io import netcdf
        usescipy = True
    if (usescipy):
        nffile = netcdf.netcdf_file(fname,"r")
        var = nffile.variables[varname]
        varvals = var[:].copy()    #works for vector only?
        nffile.close()
    else:    
    	nffile = netcdf.NetCDFFile(fname,"r")
    	var = nffile.variables[varname]
    	varvals = var.getValue()
    	nffile.close()
    return varvals

def putvar(fname, varname, varvals):
    usescipy = False
    try:
        import Scientific.IO.NetCDF as netcdf
    except ImportError:
        import scipy
        from scipy.io import netcdf
        usescipy = True
    if (usescipy):
        nffile = netcdf.netcdf_file(fname,"a")
        var = nffile.variables[varname]
        var[:] = varvals[:]
        nffile.close()
    else:
        nffile = netcdf.NetCDFFile(fname,"a")
        var = nffile.variables[varname]
        var.assignValue(varvals)
        nffile.close()
    ierr = 0
    return ierr

#========================================================================================

PTCLMdir = os.getcwd()

#check for valid csm directory
if (os.path.exists(options.csmdir) == False):
    print('Error:  invalid CESM root directory')
    sys.exit()
else:
    csmdir=os.path.abspath(options.csmdir)
    scriptsdir = csmdir+'/cime/scripts'

#case directory
if (options.caseroot == '' or (os.path.exists(options.caseroot) == False)):
    caseroot = csmdir+'/cime/cases'
else:
    caseroot = os.path.abspath(options.caseroot)

#case run root directory
if (options.runroot == '' or (os.path.exists(options.runroot) == False)):
    runroot = csmdir+'/run'
else:
    runroot = os.path.abspath(options.runroot)

#check for valid input data directory
print(options.ccsm_input)
if (options.ccsm_input == '' or (os.path.exists(options.ccsm_input) \
                                 == False)):
    print('Error:  invalid input data directory')
    sys.exit()
else:
    options.ccsm_input = os.path.abspath(options.ccsm_input)

compset = options.compset

if ('CB' in compset):
    cpl_bypass = True
else:
    cpl_bypass = False

#figure out if clm40 or clm45, set model-specific options
isclm45 =  False
surfdir = 'surfdata'
pftphys_stamp = 'clm40.c130424'
if ('CLM45' in compset):
    isclm45 = True
    surfdir = 'surfdata_map'
    pftphys_stamp = 'c150521'
CNPstamp = 'c131108'


#check consistency of options
if ('20TR' in compset):
    #ignore spinup option if transient compset
    if (options.ad_spinup or options.exit_spinup):
      print('Spinup options not available for transient compset.')
      sys.exit()
    #finidat is required for transient compset
    if (options.finidat_case == ''):
        print('Error:  must provide initial data file for I20TR compsets')
        sys.exit()

#get full path of finidat file
finidat=''
finidat_year=int(options.finidat_year)

if ('CN' in compset):
  mybgc = 'CN'
elif ('BGC' in compset):
  mybgc = 'BGC'
else:
  mybgc = 'none'

if (options.exit_spinup):
    if (options.mycaseid != ''):
        finidat = options.mycaseid+'_'+options.site+'_I1850'+mybgc+'_ad_spinup'
    else:
        finidat = options.site+'_I1850'+mybgc+'_ad_spinup'
    finidat_year = int(options.ny_ad)+1

if (finidat == ''  and options.finidat_case == ''):  #not user-defined
    if (options.coldstart==False and compset == "I1850CLM45"+mybgc and options.ad_spinup == False):
        if (options.mycaseid != ''):
            options.finidat_case = options.mycaseid+'_'+options.site+ \
                '_I1850CLM45'+mybgc+'_ad_spinup'
        else:
            options.finidat_case = options.site+'_I1850CLM45'+mybgc+'_ad_spinup'

        if (options.finidat_year == -1):
            finidat_year = int(options.ny_ad)+1
    
    if (compset == "I20TRCLM45"+mybgc or compset == "I20TRCRUCLM45"+mybgc):
        if (options.mycaseid != ''):
            options.finidat_case = options.mycaseid+'_'+options.site+ \
                '_I1850CLM45'+mybgc
        else:
            options.finidat_case = options.site + '_I1850CLM45'+mybgc
            
        if (options.finidat_year == -1):
            finidat_year=1850
    if (compset == "I20TR"+mybgc):
        if (options.mycaseid != ''):
            options.finidat_case = options.mycaseid+'_'+options.site+ \
                '_I1850'+mybgc
        else:
            options.finidat_case = options.site + '_I1850'+mybgc
        if (options.finidat_year == -1):
            finidat_year = 1850

        #finidat is required for transient compset
            if (os.path.exists(runroot+'/'+options.finidat_case) == False):
                print('Error:  must provide initial data file for I20TRCLM45CN/BGC compset OR '+ \
                          runroot+'/'+options.finidat_case+' existed as refcase')
                sys.exit


if (options.finidat_case != ''):
    finidat_yst = str(finidat_year)
    if (finidat_year >= 100 and finidat_year < 1000):
        finidat_yst = '0'+str(finidat_year)
    if (finidat_year >= 10 and finidat_year < 100):
        finidat_yst = '00'+str(finidat_year)
    if (finidat_year < 10):
        finidat_yst = '000'+str(finidat_year)
    if(options.runroot == './'): 
        finidat = csmdir+'/run/'+options.finidat_case+'/run/'+ \
                  options.finidat_case+'.clm2.r.'+finidat_yst+ \
                  '-01-01-00000.nc'
    else:
        finidat = runroot+'/'+options.finidat_case+'/run/'+ \
                  options.finidat_case+'.clm2.r.'+finidat_yst+ \
                  '-01-01-00000.nc'

#construct default casename
casename    = options.site+"_"+compset
if (options.mycaseid != ""):
    casename = options.mycaseid+'_'+casename

#CRU-NCEP 2 transient phases
if ('CRU' in compset or options.cruncep):
    use_cruncep = True
else:
    use_cruncep = False
if ('20TR' in compset and use_cruncep and not ('CB' in compset)):
    if options.trans2:
        casename = casename+'_phase2'
    else:
        casename = casename+'_phase1'
if (options.ad_spinup):
    casename = casename+'_ad_spinup'
if (options.exit_spinup):
    casename = casename+'_exit_spinup'

#PTCLMfiledir = csmdir+'/scripts/acme/pointclm/PTCLM_files/'
PTCLMfiledir = options.ccsm_input+'/lnd/clm2/PTCLM'

if (caseroot != "./"):
    casedir=caseroot+"/"+casename
else:
    casedir=casename

#Check for existing case directory
if (os.path.exists(casedir)):
    
    print('Warning:  Case directory exists')
    if (options.rmold):
        print('--rmold specified.  Removing old case (this will NOT clean the run directory')
        print('Please perform a clean build if code has changed')
        os.system('rm -rf '+casedir)
    else:
        var = raw_input('proceed (p), remove old (r), or exit (x)? ')
        if var[0] == 'r':
            os.system('rm -rf '+casedir)
        if var[0] == 'x':
            sys.exit()    
print("CASE directory is: "+casedir+"\n")

#Construct case build and run directory
blddir=runroot+'/'+casename
print("CASE exeroot is: "+blddir+"\n")
rundir=runroot+'/'+casename+'/run'
print("CASE rundir is: "+rundir+"\n")


#------------------- make point data for site -------------------------------
if (options.nopointdata == False):
    ptcmd = 'python makepointdata.py --caseroot '+options.caseroot+' --casename '+casename+ \
        ' --site '+options.site+' --sitegroup '+options.sitegroup+ \
        ' --csmdir '+csmdir+' --ccsm_input '+options.ccsm_input+ \
        ' --compset '+compset

    if (options.metdir != 'none'):
        ptcmd = ptcmd + ' --metdir '+options.metdir
    if (options.makemet):
        ptcmd = ptcmd + ' --makemetdata'
    if (options.surfdata_grid):
        ptcmd = ptcmd + ' --surfdata_grid'
    if (options.include_nonveg):
        ptcmd = ptcmd + ' --include_nonveg'
    if (options.regional):
        ptcmd = ptcmd + ' --regional'
        ptcmd = ptcmd + ' --xpts '+options.xpts
        ptcmd = ptcmd + ' --ypts '+options.ypts
    if ('45' not in compset):
        ptcmd = ptcmd + ' --clm40'
    print(ptcmd)
    os.system(ptcmd)
else:
    print('point data making NOT requested!  Make sure they exist')

#get site year information
sitedatadir = os.path.abspath(PTCLMfiledir)
os.chdir(sitedatadir)
AFdatareader = csv.reader(open(options.sitegroup+'_sitedata.txt',"rb"))
for row in AFdatareader:
    if row[0] == options.site:
        if (use_cruncep):
            if ('CN' in compset or 'BGC' in compset):
                if (options.trans2):
                    startyear = 1921
                    endyear   = int(row[7])
                else:
                    startyear = 1901
                    endyear   = 1920
            else:
                startyear = int(row[6]) #1901
                endyear   = int(row[7])
        else:
            startyear=int(row[6])
            endyear=int(row[7])
        alignyear = int(row[8])
        if (options.regional == True):
            if (options.xpts < 2 and options.ypts < 2):
                print('Error:  xpts OR ypts MUST be greater than 1 for regional option\n')
                sys.exit()
            numxpts = int(options.xpts)
            numypts = int(options.ypts)
        else:
            numxpts=1
            numypts=1

           #numxpts=int(row[9])
           #numypts=int(row[10])
ptstr = str(numxpts)+'x'+str(numypts)+'pt'
os.chdir(csmdir+'/cime/scripts')
#get simyr
mysimyr=1850
if (options.compset == 'ICLM45CN' or options.compset == 'ICLM45BGC' or '2000' in compset):
    mysimyr=2000

#parameter (pft-phys) modifications if desiredi
os.system('mkdir -p '+csmdir+'/cime/scripts-acme/pointclm/temp')
os.system('cp '+options.ccsm_input+'/lnd/clm2/paramdata/clm_params.'+pftphys_stamp+'.nc ' \
              +csmdir+'/cime/scripts-acme/pointclm/temp/clm_params.'+pftphys_stamp+'.'+ \
              casename+'.nc')
os.system('chmod u+w ' +csmdir+'/cime/scripts-acme/pointclm/temp/clm_params.'+pftphys_stamp+'.'+ \
              casename+'.nc')
if (options.parm_file != ''):
    pftfile = csmdir+'/cime/scripts-acme/pointclm/temp/clm_params.'+pftphys_stamp+'.'+casename+'.nc'
    input   = open(os.path.abspath(options.parm_file))
    for s in input:
        if s[0:1] != '#':
            values = s.split()
            thisvar = getvar(pftfile, values[0])
            thisvar[int(values[1])] = float(values[2])
            ierr = putvar(pftfile, values[0], thisvar)
    input.close()
    pftfile.close()

#parameter (soil order dependent) modifications if desired    ::X.YANG 
os.system('cp '+options.ccsm_input+'/lnd/clm2/paramdata/CNP_parameters_'+CNPstamp+'.nc ' \
              +csmdir+'/cime/scripts-acme/pointclm/temp/CNP_parameters_'+CNPstamp+ \
              casename+'.nc')
os.system('chmod u+w ' +csmdir+'/cime/scripts-acme/pointclm/temp/CNP_parameters_'+CNPstamp+ \
              casename+'.nc')
if (options.parm_file_P != ''):
    soilorderfile = options.ccsm_input+'/lnd/clm2/paramdata/CNP_parameters_'+CNPstamp+casename+'.nc'
    input   = open(os.path.abspath(options.parm_file_P))
    for s in input:
        if s[0:1] != '#':
            values = s.split()
            thisvar = getvar(pftfile, values[0])
            thisvar[int(values[1])] = float(values[2])
            ierr = putvar(pftfile, values[0], thisvar)
    input.close()
    soilorderfile.close()

#set number of run years for ad, exit spinup cases
if (options.ny_ad != options.run_n and options.ad_spinup):
    options.run_n = options.ny_ad
elif (options.exit_spinup):
    options.run_n = 1

#------------------IF no refcase, create, configure and build -----------------------------------------

if (options.refcase == 'none'):
    #create new case
    print ('./create_newcase --case '+casename+' --mach '+options.machine+' --compset '+ \
                  options.compset+' --res CLM_USRDAT --compiler '+options.compiler+' --mpilib '+ \
               options.mpilib)
    os.system('./create_newcase --case '+casename+' --mach '+options.machine+' --compset '+ \
                  options.compset+' --res CLM_USRDAT --compiler '+options.compiler+' --mpilib '+ \
                  options.mpilib+' > create_newcase.log')
    if (os.path.isdir(casename)):
        print(casename+' created.  See create_newcase.log for details')
        os.system('mv create_newcase.log '+casename)
    else:
        print('failed to create case.  See create_newcase.log for details')

    os.chdir(casedir)

#------------------ env_build.xml modifications ------------------------
    #if (options.runroot != ''):
    #    os.system('./xmlchange -file env_build.xml -id EXEROOT -val '+runroot+'/'+casename)

    #turn off ROF module
    os.system('./xmlchange -file env_build.xml -id RTM_MODE -val NULL')

    #clm 4_5 cn config options
    if (isclm45):
        clmcn_opts = "-phys clm4_5"
    else:
        clmcn_opts = "-phys clm4_0"

    #if ("CN" in compset):
    #    clmcn_opts += " -bgc cn"
    #elif ("BGC" in compset):
    #    clmcn_opts += " -bgc bgc"

    #if (options.MICROBE):
    #    clmcn_opts += " -microbe on"

    #if (options.nofire and isclm45):
    #    clmcn_opts += " -nofire"

    os.system('./xmlchange -file env_build.xml -id CLM_CONFIG_OPTS -val "'+ \
                  clmcn_opts+'"')
    print("CLM module options: " + clmcn_opts+"\n")
    if (options.machine == 'userdefined'):
        os.system('./xmlchange -file env_build.xml -id COMPILER -val "' + \
                      options.compiler+'"')
        os.system('./xmlchange -file env_build.xml -id OS -val "' + \
                      'linux"')
        os.system('./xmlchange -file env_build.xml -id EXEROOT -val "'+runroot+'/'+casename+'/bld"')

#-------------- env_run.xml modifications -------------------------
    if (options.runroot != ''):
        os.system('./xmlchange -file env_run.xml -id RUNDIR -val '+rundir)
        os.system('./xmlchange -file env_run.xml -id DOUT_S -val TRUE')
        os.system('./xmlchange -file env_run.xml -id DOUT_S_ROOT -val ' \
                      +runroot+'/archive/'+casename)
    if (options.ccsm_input != ''):
        os.system('./xmlchange -file env_run.xml -id DIN_LOC_ROOT -val ' \
                      +options.ccsm_input)
    
    #define mask and resoultion
    os.system('./xmlchange -file env_run.xml -id CLM_USRDAT_NAME ' \
                  +' -val '+str(numxpts)+'x'+str(numypts)+'pt_'+options.site)
    if (options.ad_spinup):
        os.system('./xmlchange -file env_run.xml -id CLM_BLDNML_OPTS ' \
                      +' -val "-mask navy -bgc_spinup on -bgc '+mybgc.lower()+'"')
    elif ('CN' in compset or 'BGC' in compset):
        os.system('./xmlchange -file env_run.xml -id CLM_BLDNML_OPTS ' \
                      +' -val "-mask navy -bgc '+mybgc.lower()+'"')
    else:
        os.system('./xmlchange -file env_run.xml -id CLM_BLDNML_OPTS ' \
                      +' -val "-mask navy"')

    os.system('./xmlchange -file env_run.xml -id ATM_DOMAIN_PATH ' \
                      +' -val "\${RUNDIR}"')
    os.system('./xmlchange -file env_run.xml -id LND_DOMAIN_PATH ' \
                      +' -val "\${RUNDIR}"')
    #turn off archiving
    os.system('./xmlchange -file env_run.xml -id DOUT_S ' \
                      +' -val "FALSE"') 
    #datm options
    if (use_cruncep):
        os.system('./xmlchange -file env_run.xml -id ' \
                      +'DATM_MODE -val CLMCRUNCEP') 
    else:
        os.system('./xmlchange -file env_run.xml -id ' \
                      +'DATM_MODE -val CLM1PT') 
    os.system('./xmlchange -file env_run.xml -id ' \
                  +'DATM_CLMNCEP_YR_START -val '+str(startyear))
    os.system('./xmlchange -file env_run.xml -id ' \
                  +'DATM_CLMNCEP_YR_END -val '+str(endyear))
    if (options.align_year == -999):
        os.system('./xmlchange -file env_run.xml -id ' \
                      +'DATM_CLMNCEP_YR_ALIGN -val '+str(1))
    else:
      os.system('./xmlchange -file env_run.xml -id ' \
                      +'DATM_CLMNCEP_YR_ALIGN -val '+str(options.align_year))
    os.system('./xmlchange -file env_run.xml -id ' \
                  +'DIN_LOC_ROOT -val '+options.ccsm_input)

    #Change simulation timestep
    if (options.tstep != 0.5):
        os.system('./xmlchange -file env_run.xml -id ' \
                      +'ATM_NCPL -val '+str(int(24/float(options.tstep))))

    #Branch run options
    if (options.branch or options.exit_spinup):
        os.system('./xmlchange -file env_run.xml -id ' \
                      +'RUN_TYPE -val branch')
        os.system('./xmlchange -file env_run.xml -id ' \
                      +'RUN_REFDATE -val '+finidat_yst+'-01-01')
        os.system('./xmlchange -file env_run.xml -id ' \
                      +'RUN_REFCASE -val '+options.finidat_case)
    else:
        if (('CN' in compset or 'BGC' in compset) and options.ad_spinup == False and \
                options.coldstart==False):
            os.system('./xmlchange -file env_run.xml -id RUN_REFDATE -val ' \
                          +finidat_yst+'-01-01')

    #adds capability to run with transient CO2
    if ('20TR' in compset):
        os.system('./xmlchange -file env_run.xml -id ' \
                      +'CCSM_BGC -val CO2A')
        os.system('./xmlchange -file env_run.xml -id ' \
                      +'CLM_CO2_TYPE -val diagnostic')
	os.system('./xmlchange -file env_run.xml -id ' \
                      +'RUN_STARTDATE -val 1850-01-01')
    
    #no PIO on oic
    if ('oic' in options.machine):
        os.system('./xmlchange -file env_run.xml -id ' \
                     +'PIO_TYPENAME -val netcdf')

    #if number of land instances > 1
    os.system('./xmlchange -file env_mach_pes.xml -id NTASKS_ATM -val '+str(options.np))
    os.system('./xmlchange -file env_mach_pes.xml -id NTASKS_LND -val '+str(options.np))
    os.system('./xmlchange -file env_mach_pes.xml -id NTASKS_ICE -val '+str(options.np))
    os.system('./xmlchange -file env_mach_pes.xml -id NTASKS_OCN -val '+str(options.np))
    os.system('./xmlchange -file env_mach_pes.xml -id NTASKS_CPL -val '+str(options.np))
    os.system('./xmlchange -file env_mach_pes.xml -id NTASKS_GLC -val '+str(options.np))
    os.system('./xmlchange -file env_mach_pes.xml -id NTASKS_ROF -val '+str(options.np))
    os.system('./xmlchange -file env_mach_pes.xml -id NTASKS_WAV -val '+str(options.np))
    os.system('./xmlchange -file env_mach_pes.xml -id NTHRDS_WAV -val '+str(options.np))
    os.system('./xmlchange -file env_mach_pes.xml -id MAX_TASKS_PER_NODE -val '+str(options.np))

    if (int(options.ninst) > 1):
        os.system('./xmlchange -file env_mach_pes.xml -id ' \
                      +'NINST_LND -val '+options.ninst)
        os.system('./xmlchange -file env_mach_pes.xml -id ' \
                      +'NTASKS_LND -val '+options.ninst)

    os.system('./xmlchange -file env_run.xml -id ' \
                  +'STOP_OPTION -val '+options.run_units)
    os.system('./xmlchange -file env_run.xml -id ' \
                  +'STOP_N -val '+str(options.run_n))


#--------------------------CESM setup ----------------------------------------

    if (options.clean_config):
        os.system('./cesm_setup -clean')
        os.system('rm -f Macro')
        os.system('rm -f user-nl-*')

    # Add options for FFLAGS to Macros file here 

    #clm namelist modifications
    for i in range(1,int(options.ninst)+1):
        if (int(options.ninst) == 1):
            output = open("user_nl_clm",'w')
        else:
            if (i < 10):
                output = open("user_nl_clm_000"+str(i),'w')
            elif (i < 100):
                output = open("user_nl_clm_00"+str(i),'w')
            elif (i < 1000):
                output = open("user_nl_clm_0"+str(i),'w')
        output.write('&clm_inparm\n')

        #history file options
        if (options.hist_mfilt != -1):
            if (options.ad_spinup):
              output.write(" hist_mfilt = "+str(options.hist_mfilt)+", "+str(options.hist_mfilt)+"\n")
            else:
              output.write(" hist_mfilt = "+ str(options.hist_mfilt)+"\n")
        if (options.hist_nhtfrq != -999):
            if (options.ad_spinup):
              output.write(" hist_nhtfrq = "+ str(options.hist_nhtfrq)+", "+str(options.hist_nhtfrq)+"\n")
            else:
              output.write(" hist_nhtfrq = "+ str(options.hist_nhtfrq)+"\n")
        if (options.hist_vars != ''):
            output.write(" hist_empty_htapes = .true.\n")
            #read hist_vars file
            hvars_file = open('../'+options.hist_vars)
            myline = " hist_fincl1 = "
            for s2 in hvars_file:
                if line2 ==0:
                    myline = myline+"'"+s2.strip()+"'"
                else:
                    myline = myline+",'"+s2.strip()+"'"
                line2=line2+1
                output.write(myline+"\n")
                hvars_file.close()
	if (options.spinup_vars):
	  output.write(" hist_empty_htapes = .true.\n")
          output.write(" hist_fincl1 = 'COL_FIRE_CLOSS', 'HDM', 'LNFM', 'SOIL4C', 'NEE', 'GPP', 'FPSN', 'AR', 'HR', 'MR', 'GR', 'ER', 'NPP', 'TLAI', 'TOTSOMC', 'LEAFC', 'DEADSTEMC', 'DEADCROOTC', 'FROOTC', 'LIVESTEMC', 'LIVECROOTC', 'TOTVEGC', 'TOTCOLC', 'TOTLITC', 'BTRAN', 'CWDC', 'QVEGE', 'QVEGT', 'QSOIL', 'QDRAI', 'QRUNOFF', 'FPI', 'FPG'\n")

	if (options.ad_spinup):
	   output.write(" hist_dov2xy = .true., .false.\n")
           output.write(" hist_fincl2 = 'CWDC_vr', 'CWDN_vr', 'CWDP_vr', 'SOIL4C_vr', 'SOIL4N_vr', 'SOIL4P_vr', 'SOIL3C_vr', " + \
	                    "'SOIL3N_vr', 'SOIL3P_vr', 'DEADSTEMC', 'DEADSTEMN', 'DEADSTEMP', 'DEADCROOTC', 'DEADCROOTN', "+ \
	                    "'DEADCROOTP', 'LITR3C_vr', 'LITR3N_vr', 'LITR3P_vr'\n")

        #user-defined initial data file
        if (finidat != ''):
            output.write(" finidat = '"+finidat+"'\n")
        #surface data file

        if (options.nopointdata):
          output.write(" fsurdat = '"+options.ccsm_input+"/lnd/clm2/"+surfdir+"/surfdata_"+str(numxpts)+'x'+ \
                  str(numypts)+"pt_"+options.site+"_simyr"+str(mysimyr)+".nc'\n")
        else:
          output.write(" fsurdat = './surfdata_"+str(numxpts)+'x'+ \
                  str(numypts)+"pt_"+casename+"_simyr"+str(mysimyr)+".nc'\n")
        #pft dynamics file for transient run
        if ('20TR' in compset):
            output.write(" flanduse_timeseries = './surfdata.pftdyn_"+str(numxpts)+'x' \
                 +str(numypts)+"pt_"+casename+".nc'\n")
            output.write(' check_finidat_fsurdat_consistency = .false.\n')
        #pft-physiology file
        output.write(" paramfile = './clm_params."+pftphys_stamp+"."+ \
                     casename+".nc'\n")
        #soil order parameter file
        output.write(" fsoilordercon = './CNP_parameters_"+CNPstamp+ \
                     casename+".nc'\n")

        #nitrogen deposition file
        if ('CN' in compset or 'BGC' in compset):
            output.write( " stream_fldfilename_ndep = '"+options.ccsm_input+ \
      "/lnd/clm2/ndepdata/fndep_clm_hist_simyr1849-2006_1.9x2.5_c100428.nc'\n")
	if (options.vsoilc):
            output.write(" use_vertsoilc = .true.\n")
	if (options.centbgc):
	    output.write(" use_century_decomp = .true.\n")
        if (options.nitrif):
            output.write(" use_nitrif_denitrif = .true.\n")
	if (options.CH4 or options.nitrif):
	    output.write(" use_lch4 = .true.\n")
        if (options.nofire and isclm45):
            output.write(" use_nofire = .true.\n")
        if (options.cn_only):
            output.write(" suplphos = 'ALL'\n")
	if (cpl_bypass):
            if (use_cruncep):
              output.write(" metdata_type = 'cru-ncep'\n")
	      output.write(" metdata_bypass = '"+options.ccsm_input+"/atm/datm7/" \
	         +"atm_forcing.datm7.cruncep.0.5d._v4_c110920.ornl/cpl_bypass_full'\n")
            else:
              output.write("metdata_type = 'site'\n")
              output.write(" metdata_bypass = '"+options.ccsm_input+"/atm/datm7/" \
                 +"CLM1PT_data/"+ptstr+"_"+options.site+"/'\n")
	    output.write(" co2_file = '"+options.ccsm_input+"/atm/datm7/CO2/" \
               +options.co2_file+"'\n")
	    output.write(" aero_file = '"+options.ccsm_input+"/atm/cam/chem/" \
               +"trop_mozart_aero/aero/aerosoldep_monthly_1849-2006_1.9x2.5_c090803.nc'\n")
<<<<<<< HEAD
        #output.write(" nyears_ad_carbon_only = 20\n")
        #output.write(" spinup_mortality_factor = 10\n")
=======
        output.write(" nyears_ad_carbon_only = 20\n")
        output.write(" spinup_mortality_factor = 10\n")
>>>>>>> c34a34d8

        output.close()

    #configure case
    if (options.no_config == False):
        os.system('./cesm_setup')
    else:
        print("Warning:  No case configure performed")
        sys.exit()

    #stream file modificaitons: directory and domain file (for using site_level CRU-NCEP)
    if (not cpl_bypass):
        if (use_cruncep):
            types = ['Precip', 'Solar', 'TPQW']
            tout  = ['Precip', 'Solar', 'TPHWL']
            for i in range(0,3):
                input  = open('./Buildconf/datmconf/datm.streams.txt.CLMCRUNCEP.'+types[i], 'r')
                output = open('./user_datm.streams.txt.CLMCRUNCEP.'+types[i],'w')
                line = 1
                for s in input:
                    if (line == 16):
                        output.write('            domain.lnd.'+ptstr+'_'+casename+'_navy.nc\n')
                    elif (i < 2 and line == 24):
                        output.write('            '+options.ccsm_input+'/atm/datm7/ugrid/'+ptstr+'_'+options.site+ \
                                         '/'+tout[i]+'6Hrly\n')
                    elif (i == 2 and line == 27):
                        output.write('            '+options.ccsm_input+'/atm/datm7/ugrid/'+ptstr+'_'+options.site+ \
                                         '/'+tout[i]+'6Hrly\n')
                    else:
                        output.write(s)
                    line = line+1
                input.close()
                output.close()
        if ('1850' in compset):
            myinput  = open('./Buildconf/datmconf/datm.streams.txt.presaero.clim_1850')
            myoutput = open('./user_datm.streams.txt.presaero.clim_1850','w')
            for s in myinput:
                if (s[0:22] == '            aerosoldep'):
                    myoutput.write('            aerosoldep_monthly_1849-2006_1.9x2.5_c090803.nc\n')
                else:
                    myoutput.write(s)
            myinput.close()
            myoutput.close()

        #reverse directories for CLM1PT and site
        if (use_cruncep == False):
            myinput  = open('./Buildconf/datmconf/datm.streams.txt.CLM1PT.CLM_USRDAT')
            myoutput = open('./user_datm.streams.txt.CLM1PT.CLM_USRDAT','w')
            for s in myinput:
                if ('CLM1PT_data' in s):
                    temp = s.replace('CLM1PT_data', 'TEMPSTRING')
                    s    = temp.replace(str(numxpts)+'x'+str(numypts)+'pt'+'_'+options.site, 'CLM1PT_data')
                    temp  =s.replace('TEMPSTRING', str(numxpts)+'x'+str(numypts)+'pt'+'_'+options.site)
                    myoutput.write(temp)
                else:
                    myoutput.write(s)
            myinput.close()
            myoutput.close()


    #CPPDEF modifications
    infile  = open("Macros")
    outfile = open("Macros.tmp",'a')
    for s in infile:
        if (s[0:7] == "CPPDEFS"):
            stemp = s
            if (options.nofire and isclm45 == False):
                print("Turning off FIRE\n")
                stemp = stemp[:-1]+' -DNOFIRE\n'
            if (options.npoolmod):
                print("Turning on plant NPOOL modificaiton\n")
	        stemp = stemp[:-1]+' -DNPOOLMOD\n'
            if (options.cpoolmod):
                print("Turning on plant CPOOL modificaiton\n")
	        stemp = stemp[:-1]+' -DCPOOLMOD\n'
            if (options.tfmod):
                print("Turning on TFMOD modification\n")
                stemp = stemp[:-1]+' -DTFMOD\n'
            if (options.q10wbmod):
                print("Turning on Q10WBMOD modification\n")
                stemp = stemp[:-1]+' -DQ10WBMOD\n'
            if (options.harvmod):
                print("Turning on HARVMOD modificaiton\n")
                stemp = stemp[:-1]+' -DHARVMOD\n'
            if (options.humhol):
                print("Turning on HUM_HOL modification\n")
                stemp = stemp[:-1]+' -DHUM_HOL\n'
            if (options.ad_spinup and isclm45 == False):
                print("Turning on AD_SPINUP (CLM4.0)")
                stemp = stemp[:-1]+' -DAD_SPINUP\n'
            if (options.exit_spinup and isclm45 == False): 
                print("Turning on EXIT_SPINUP (CLM4.0)")
                stemp = stemp[:-1]+' -DEXIT_SPINUP\n'
            if (cpl_bypass):
                stemp = stemp[:-1]+' -DCPL_BYPASS\n'
            outfile.write(stemp) 
        elif (s[0:13] == "NETCDF_PATH:=" and options.machine == 'userdefined'):
            try:
                os.environ['NETCDF_PATH']
            except KeyError:
                print('ERROR:  Must set NETCDF_PATH environment variable for user defined machine')
                sys.exit(1)
            outfile.write('NETCDF_PATH:= '+os.getenv('NETCDF_PATH')+'\n')
        elif (s[0:7] == 'SLIBS+=' and options.machine == 'userdefined'):
            outfile.write('SLIBS+=-lnetcdff -L/usr/lib/lapack -llapack -L/usr/lib/libblas -lblas' \
                              +' $(shell $(NETCDF_PATH)/bin/nc-config --flibs)\n')
        else:
            outfile.write(s)
    infile.close()
    outfile.close()
    os.system('mv Macros.tmp Macros')


    #copy sourcemods
    os.chdir('..')
    if (options.srcmods_loc != ''):
        if (os.path.exists(options.srcmods_loc) == False):
            print('Invalid srcmods directory.  Exiting')
            sys.exit()
        options.srcmods_loc = os.path.abspath(options.srcmods_loc)
        os.system('cp -r '+options.srcmods_loc+'/* ./'+casename+ \
                      '/SourceMods')
    if(options.caseroot == './' ):
        os.chdir(csmdir+"/cime/scripts/"+casename)
    else:
        os.chdir(casedir)       

    #Datm mods/ transient CO2 patch for transient run (datm buildnml mods)
    if (not cpl_bypass):
        myinput  = open('./Buildconf/datmconf/datm_atm_in')
        myoutput = open('user_nl_datm','w')
        for s in myinput:
            if ('streams =' in s):
                myalign_year = 1 #startyear
                if (options.align_year != -999):
                    myalign_year = options.align_year
                if ('20TR' in compset):
                    mypresaero = '"datm.streams.txt.presaero.trans_1850-2000 1850 1850 2000"'
                    myco2      = ', "datm.global1val.streams.co2.txt 1766 1766 2010"'
                else:
                    mypresaero = '"datm.streams.txt.presaero.clim_1850 1 1850 1850"'
                    myco2=''
                if (use_cruncep):
                    myoutput.write(' streams = "datm.streams.txt.CLMCRUNCEP.Solar '+str(myalign_year)+ \
                                       ' '+str(startyear)+' '+str(endyear)+'  ", '+ \
                                       '"datm.streams.txt.CLMCRUNCEP.Precip '+str(myalign_year)+ \
                                       ' '+str(startyear)+' '+str(endyear)+'  ", '+ \
                                       '"datm.streams.txt.CLMCRUNCEP.TPQW '+str(myalign_year)+ \
                                       ' '+str(startyear)+' '+str(endyear)+'  ", '+mypresaero+myco2+'\n')
                else:
                    myoutput.write(' streams = "datm.streams.txt.CLM1PT.CLM_USRDAT '+str(myalign_year)+ \
                                       ' '+str(startyear)+' '+str(endyear)+'  ", '+mypresaero+myco2+'\n')
            elif ('streams' in s):
                continue  #do nothing
            elif ('taxmode =' in s):
                if (use_cruncep):
                    taxst = "taxmode = 'cycle', 'cycle', 'cycle', 'extend'"
                else:
                    taxst = "taxmode = 'cycle', 'extend'"
                if ('20TR' in compset):
                    taxst = taxst+", 'extend'"
                myoutput.write(taxst+'\n')
            else:
                myoutput.write(s)
        myinput.close()
        myoutput.close()

        if ('20TR' in compset):  
            os.system('cp '+csmdir+'/models/lnd/clm/doc/UsersGuide/co2_streams.txt ./')
            myinput  = open('co2_streams.txt','r')
            myoutput = open('co2_streams.txt.tmp','w')
            for s in myinput:
                s2 = s.strip()
                if (s2 == '<filePath>'):
                    myoutput.write(s)
                    myoutput.write('            '+options.ccsm_input+'/atm/datm7/CO2\n')
                    next(myinput)
                elif (s2 == '<fileNames>'):
                    myoutput.write(s)
                    myoutput.write('            '+options.co2_file+'\n')
                    next(myinput)
                else:
                    myoutput.write(s)
            myinput.close()
            myoutput.close()
            os.system('mv co2_streams.txt.tmp co2_streams.txt')

   #clean build if requested
    if (options.clean_build):
        os.system('./'+casename+'.clean_build')
    #compile cesm
    if (options.no_build == False):
        os.system('./'+casename+'.build')
        if ('20TR' in compset and not 'CB' in compset):
            #note:  *.build will sweep everything under Buildconf, but we need 'co2streams.txt'
            #        in transient run
            os.system('cp -f co2_streams.txt ./Buildconf/datmconf/datm.global1val.streams.co2.txt')
            os.system('cp -f co2_streams.txt '+rundir+'/datm.global1val.streams.co2.txt')
    if (options.caseroot == './'):
        os.chdir(csmdir+"/cime/scripts/"+casename)
    else:
        os.chdir(casedir) 


#move site data to run directory
os.system('mv '+csmdir+'/cime/scripts-acme/pointclm/temp/*'+casename+'* ' \
           +runroot+'/'+casename+'/run/')
if (options.nopointdata == False):
   os.system('mv '+csmdir+'/cime/scripts-acme/pointclm/temp/domain*'+options.site+'* ' \
          +runroot+'/'+casename+'/run/')

#os.system('cp -f ../microbepar_in ' +csmdir+'/run/'+casename+'/run/')

#submit job if requested
if (options.no_submit == False and options.ensemble_file == ''):
    os.system("pwd")
    os.system("qsub "+casename+".run")


#------------------------- Code to generate and run parameter ensembles --------------------------------------

if (options.ensemble_file != ''):
    if (not os.path.isfile(options.ensemble_file)):
        print('Error:  ensemble file does not exist')
        sys.exit()

    #get parameter samples and information
    myinput=open(options.ensemble_file)
    nsamples = -1
    for s in myinput:
        if (nsamples == -1):
            #header row is parameter names (must match variables in .nc file exactly)
            param_names=s.split()
            n_parameters = len(param_names)
            samples=numpy.zeros((n_parameters,100000), dtype=numpy.float)
        else:
            for j in range(0,n_parameters):
                samples[j][nsamples] = float(s.split()[j]) 
        nsamples=nsamples+1
    myinput.close()
    print(str(n_parameters)+' parameters are being modified')
    print(str(nsamples)+' parameter samples provided')
    
    #if directories and parameter files have not yet been created, create them
    #first, get current date/time for log file timestamps
    os.system('date +%y%m%d-%H%M%S > mytime')
    myinput=open('./mytime','r')
    for s in myinput:
        timestr = s.strip()
    myinput.close()
    os.system('rm mytime')

    if (not options.ensemble_nocopy):
        for i in range(0,int(math.ceil(float(nsamples)/options.ninst))):
            gst=str(100000+i+1)
            orig_dir = runroot+'/'+casename+'/run'
            ens_dir  = runroot+'/UQ/'+casename+'/g'+gst[1:]
            print('Copying directories for ensemble run: '+str(i+1)+' of '+str(nsamples))
            os.system('mkdir -p '+runroot+'/UQ/'+casename+'/g'+gst[1:])
            os.system('cp '+orig_dir+'/* '+ens_dir)
        
            #loop through all filenames, change directories, parameter files
            for f in os.listdir(ens_dir):
                if (os.path.isfile(ens_dir+'/'+f) and (f[-2:] == 'in' or f[-3:] == 'nml' or 'streams' in f)):
                    myinput=open(ens_dir+'/'+f)
                    myoutput=open(ens_dir+'/'+f+'.tmp','w')
                    for s in myinput:
                        if (int(options.ninst) > 1 and 'clm_params' in s):
                            est = str(100000+i*int(options.ninst)+int(f[-4:]))
                            myoutput.write(" paramfile = './clm_params_"+est[1:]+".nc'\n")
                            os.system('cp '+ens_dir+'/clm_params.*.nc '+ens_dir+'/clm_params_'+est[1:]+".nc")
                            pftfile = ens_dir+'/clm_params_'+est[1:]+'.nc'
                            pnum = 0
                            for p in param_names:
                                 param = getvar(pftfile, p)
                                 param[0:] = samples[pnum][int(est[1:])-1]
                                 ierr = putvar(pftfile, p, param)
                                 pnum = pnum+1
                        elif ('clm_params' in s):
                            myoutput.write(" paramfile = './clm_params_"+gst[1:]+".nc'\n")
                            os.system('mv '+ens_dir+'/clm_params.*.nc '+ens_dir+'/clm_params_'+gst[1:]+'.nc')
                            pftfile = ens_dir+'/clm_params_'+gst[1:]+'.nc'
                            pnum = 0
                            #overwrite parameter values (affects ALL pfts!!)
                            for p in param_names:
                                param = getvar(pftfile, p)
                                param[0:] = samples[pnum][int(gst[1:])-1]
                                ierr = putvar(pftfile, p, param)
                                pnum = pnum+1
                        elif ('logfile =' in s):
                            myoutput.write(s.replace('`date +%y%m%d-%H%M%S`',timestr))
                        else:
                            myoutput.write(s.replace(orig_dir,ens_dir))
                            
                    myoutput.close()
                    myinput.close()
                    os.system(' mv '+ens_dir+'/'+f+'.tmp '+ens_dir+'/'+f)
                    

    #total number of processors required in each pbs script
    np_total = int(options.np)*int(options.ng)
    #number of scripts required
    n_scripts = int(math.ceil(nsamples/float(options.ninst*options.ng)))
    print(np_total, n_scripts, options.ng)

    #write the PBS script(s) to do the ensemble for this case
    for num in range(0,n_scripts):
        input = open(caseroot+'/'+casename+'/'+casename+'.run')
        numst=str(1000+num)
        output = open(csmdir+'/cime/scripts-acme/pointclm/temp/ensemble_run'+numst[1:]+'.pbs','w')
        for s in input:
            if ("perl" in s):
	        output.write("#!/bin/csh -f\n")
            if ("#PBS" in s or "#!" in s):
                #edit number of required nodes for ensemble runs
                if ('nodes' in s):
                    if ('oic2' in options.machine):
                        output.write('#PBS -l nodes='+str(int(math.ceil(np_total/8.0)))+ \
                                         ':ppn=8\n')
                    elif('oic5' in options.machine):
                        output.write('#PBS -l nodes='+str(int(math.ceil(np_total/32.0)))+ \
                                         ':ppn=32\n')
                    elif('titan' in options.machine):
                        output.write('#PBS -l nodes='+str(int(math.ceil(np_total/16.0))))
                else:
                    output.write(s)
        input.close()
        output.write("\n")
        for i in range(0,int(options.ng)):
            ngst=str(100000+i)
            if ('oic' in options.machine):
                #need to distribute jobs to nodes manually on oic
                myline_end = int(options.np)*(i+1)*int(options.ninst)
                output.write('head -'+str(myline_end)+' $PBS_NODEFILE | tail -1 > '+csmdir+ \
                              '/cime/scripts-acme/pointclm/temp/mynodefile'+ngst[1:]+'\n')
            est=str(100000+(num*int(options.ng))+i+1)
            orig_dir = runroot+'/'+casename+'/bld'       #assume location of bld dir
            ens_dir  = runroot+'/UQ/'+casename+'/g'+est[1:]
            if (int(est)-100000 <= math.ceil(float(nsamples)/options.ninst)):
                output.write('cd '+ens_dir+'\n')
                output.write('mkdir -p timing/checkpoints\n')
                #if (options.mpilib == 'mpi-serial'):
                #  output.write(orig_dir+'/cesm.exe > ccsm_log.txt &\n')
                #else:
                output.write('mpirun -np '+str(options.np)+' --hostfile '+ \
                                 csmdir+'/cime/scripts-acme/pointclm/temp/mynodefile'+ngst[1:]+ \
                                 ' '+orig_dir+'/cesm.exe > ccsm_log.txt &\n')
        output.write('wait\n')
        output.close()

        if (not options.no_submit):
            if (num == 0):
                os.system('qsub '+csmdir+'/cime/scripts-acme/pointclm/temp/ensemble_run'+ \
                              numst[1:]+'.pbs > '+csmdir+'/cime/scripts-acme/pointclm/temp/jobinfo')
            else:
                myinput = open(csmdir+'/cime/scripts-acme/pointclm/temp/jobinfo')
                for s in myinput:
                    lastjob = s.split('.')[0]
                myinput.close()
                os.system('qsub -W depend=afterok:'+lastjob+' '+csmdir+ \
                              '/cime/scripts-acme/pointclm/temp/ensemble_run'+ \
                              numst[1:]+'.pbs > '+csmdir+'/cime/scripts-acme/pointclm/temp/jobinfo')
                <|MERGE_RESOLUTION|>--- conflicted
+++ resolved
@@ -793,13 +793,8 @@
                +options.co2_file+"'\n")
 	    output.write(" aero_file = '"+options.ccsm_input+"/atm/cam/chem/" \
                +"trop_mozart_aero/aero/aerosoldep_monthly_1849-2006_1.9x2.5_c090803.nc'\n")
-<<<<<<< HEAD
-        #output.write(" nyears_ad_carbon_only = 20\n")
-        #output.write(" spinup_mortality_factor = 10\n")
-=======
         output.write(" nyears_ad_carbon_only = 20\n")
         output.write(" spinup_mortality_factor = 10\n")
->>>>>>> c34a34d8
 
         output.close()
 
