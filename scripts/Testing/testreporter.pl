--- conflicted
+++ resolved
@@ -290,15 +290,19 @@
 	&Debug("Testcase:   $testcase\n");
 	&Debug("Teststatus: $teststatus\n");
 
-<<<<<<< HEAD
+        my $testsummary = $teststatus;
+
 	# Now go through the TestStats getting the memleak, compare, baseline tag, throughput, and comments if any.
 	my @statuslines = <$teststatusfile>;
 	chomp @statuslines;
 
+        if($testsummary ~~ /DONE/)
+        {
+
 	# If the 'test functionality summary' is not PASS, then report the
 	# test functionality summary as the teststatus field.
 	my @testsummarylines = grep { /test functionality summary/ } @statuslines;
-	my $testsummary = (split(/\s+/, $testsummarylines[0]))[0];
+	  $testsummary = (split(/\s+/, $testsummarylines[0]))[0];
 	if(defined $testsummary && $testsummary !~ /PASS/)
 	{
 	    ##$teststatus = $testsummary;
@@ -309,32 +313,7 @@
 	{
 	    $testsummary = 'FAIL';
 	}
-=======
-        my $testsummary = $teststatus;
-
-  	# Now go through the TestStats getting the memleak, compare, baseline tag, throughput, and comments if any. 
-        my @statuslines = <$teststatusfile>;
-	chomp @statuslines;
-          
-        if($testsummary ~~ /DONE/)
-        {
-
-	  # If the 'test functionality summary' is not PASS, then report the
-	  # test functionality summary as the teststatus field.
-	  my @testsummarylines = grep { /test functionality summary/ } @statuslines;
-	  $testsummary = (split(/\s+/, $testsummarylines[0]))[0];
-	  if(defined $testsummary && $testsummary !~ /PASS/)
-	  {
-	      ##$teststatus = $testsummary;
-	      $teststatushash{$testcase}{'comment'} = "Overall Test status failed! Check the history files!!";
-	  }
-	  ##$teststatushash{$testcase}{'status'} = $teststatus;
-	  if(length($testsummary) == 0) 
-	  {
-	      $testsummary = 'FAIL';
-	  }
         }
->>>>>>> 0d7f4f3b
 	$teststatushash{$testcase}{'status'} = $testsummary;
 
 	# Get the baseline compare summary
