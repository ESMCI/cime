#!/usr/bin/env perl

#-----------------------------------------------------------------------------------------------
# case.setup - create the $caseroot/case.run script and user_nl_xxx component namelist mod files
#-----------------------------------------------------------------------------------------------

use strict;
use Cwd;
use English;
use Getopt::Long;
use IO::File;
use IO::Handle;
use File::Basename;
use File::Copy;


#-----------------------------------------------------------------------------------------------
sub usage {
    die <<EOF;

SYNOPSIS
     Creates Macros file for target machine if it does not exist
     Creates user_nl_xxx files for target components (and number of instances) if
        they do not exist
     Creates batch run script (case.run) for target machine

USAGE
     case.setup [options]
OPTIONS
     -help [or -h]        Print usage to STDOUT.
     -clean               Removes the batch run script for target machine
                          If the testmode argument is present then keep the test
			  test script if it is present - otherwise remove it
                          The user_nl_xxx and Macros files are never removed by case.setup -
                          you must remove them manually
     -testmode            Keeps the test script when the -clean argument is used
EOF
}

#-----------------------------------------------------------------------------------------------
# Set the directory that contains this script.
my $caseroot = getcwd();   # current working directory
$ENV{CASEROOT}=$caseroot;  # put this in environment
my $eol = "\n";

# Setting autoflush (an IO::Handle method) on STDOUT helps in debugging.  It forces any
# output be printed to STDOUT before the error messages start.
*STDOUT->autoflush();

# Parse command-line options.
my %opts = (loglevel=>"INFO");

GetOptions(
    "h|help"     => \$opts{'help'},
    "clean"      => \$opts{'clean'},
    "testmode"   => \$opts{'testmode'},
    "loglevel=s"     => \$opts{'loglevel'},
)  or usage();

# Give usage message.
usage() if $opts{'help'};

# Check for unparsed argumentss
if (@ARGV) {
    print "ERROR: unrecognized arguments: @ARGV\n";
    usage();
}

my $clean = 0;
if ($opts{'clean'}) {
    $clean = 1;
}

my $testmode = 0;
if ($opts{'testmode'}) {
    $testmode = 1;
}

chdir "$caseroot";
my $cimeroot  = `./xmlquery CIMEROOT  -value`;
my @dirs = ("$cimeroot/utils/perl5lib" );

unshift @INC, @dirs;
require Config::SetupTools;
require Task::TaskMaker;
require Batch::BatchMaker;
require Log::Log4perl;

my $level = Log::Log4perl::Level::to_priority($opts{loglevel});
Log::Log4perl->easy_init({level=>$level,
			  layout=>'%m%n'});

my $logger = Log::Log4perl::get_logger();

my %xmlvars=();
SetupTools::getxmlvars($caseroot, \%xmlvars);

# Check that $DIN_LOC_ROOT exists - and abort if not a namelist compare tests
my $din_loc_root = $xmlvars{'DIN_LOC_ROOT'};
my $testcase = $xmlvars{'TESTCASE'};
if (! -d $din_loc_root) {
    if ($testcase ne 'SBN') {
	$logger->logdie( "ERROR case.setup: inputdata root is not a directory: \"$din_loc_root\" ");
    }
}

# Check that userdefine settings are specified before expanding variable
my $fail_setup = 0;
my $strmacros;
my $strbuild;
my $strrun;
foreach my $attr (keys %xmlvars) {
    if ( $xmlvars{$attr} =~ m/USERDEFINED_required_macros/ ) {
	$strmacros.="ERROR: must set xml variable $attr to generate Macros file \n";
	$fail_setup = 1;
    }
    if ( $xmlvars{$attr} =~ m/USERDEFINED_required_build/ ) {
	$strbuild.="ERROR: must set xml variable $attr to build the model \n";
	$fail_setup = 1;
    }
    if ( $xmlvars{$attr} =~ m/USERDEFINED_required_run/ ) {
	$strrun.="ERROR: must set xml variable $attr to run the model \n";
	$fail_setup = 1;
    }
    $xmlvars{$attr} = SetupTools::expand_xml_var($xmlvars{$attr}, \%xmlvars);
}
if ($fail_setup) {
    my $outstr;
    $outstr = "$strmacros\n" if(defined($strmacros));
    $outstr .= "$strbuild\n" if(defined($strbuild));
    $outstr .= "$strrun\n" if(defined($strrun));
    $outstr .= "Correct above and issue case.setup again ";
    $logger->logdie($outstr);
}

#-----------------------------------------------------------------------------------------------
# Create batch script
#-----------------------------------------------------------------------------------------------

if (! $clean ) {

    my $mach = $xmlvars{'MACH'};
    if (! defined $mach ) {
	$logger->logdie("ERROR case.setup: xml variable MACH is not set ");
    }
    my $case = $xmlvars{'CASE'};
    if (! defined $case ) {
	$logger->logdie("ERROR case.setup: xml variable CASE is not set ");
    }

    #--------------------------------------------------------------------------
    # Create Macros file only if it does not exist
    #--------------------------------------------------------------------------
    if (!-f "./Macros") {
	$logger->info( "Creating Macros file for $mach");
	SetupTools::set_compiler("$xmlvars{OS}",
				 "$xmlvars{MACHDIR}/config_compilers.xml",
				 "$xmlvars{COMPILER}",
				 "$xmlvars{MACH}",
				 "$xmlvars{MPILIB}", 'Macros'  );
    } else {
	$logger->info( "Macros script already created ...skipping");
    }
    # Set tasks to 1 if mpi-serial library
    if($xmlvars{MPILIB} eq "mpi-serial"){
	foreach my $attr (keys %xmlvars){
	    if($attr =~ /NTASKS_/){
		$xmlvars{$attr}=1;
		my $sysmod = "./xmlchange --noecho --file env_mach_pes.xml --id $attr --val 1";
		system($sysmod) == 0 or $logger->logdie("ERROR case.setup: $sysmod failed: $?");

	    }
	}
    }

    my $ninst_fail = 0;
    my $build_threaded = $xmlvars{BUILD_THREADED};
    foreach my $comp (qw(ATM LND ROF OCN ICE GLC WAV)){
	my $ninst  = "NINST_".$comp;
	my $ntasks = "NTASKS_".$comp;
	my $nthrds = "NTHRDS_".$comp;
	if ($xmlvars{$ninst} > $xmlvars{$ntasks}) {
	    if($xmlvars{$ntasks}==1){
		system("./xmlchange --noecho $ntasks=$xmlvars{$ninst}");
		$xmlvars{$ntasks}=$xmlvars{$ninst};
	    }else{
		$logger->logdie("ERROR case.setup: $comp NINST value greater than $comp NTASKS");
	    }
	}
    }

    if ($build_threaded eq "TRUE" and $xmlvars{"COMPILER"} eq "nag") {
        $logger->logdie("ERROR cesm_setup: it is not possible to run with OpenMP if using the NAG Fortran compiler");
    }

    my $sysmod = "./xmlchange --noecho BUILD_THREADED=$build_threaded";
    system($sysmod) == 0 or $logger->logdie("ERROR case.setup: $sysmod failed: $?");

    if (-f "$caseroot/case.run") {
	$logger->info( "Machine/Decomp/Pes configuration has already been done ...skipping ");

    } else {
	_check_pelayouts_require_rebuild();
	unlink("LockedFiles/env_build.xml") if(-e "LockedFiles/env_build.xml");
<<<<<<< HEAD
	my $sysmod = "./Tools/check_lockedfiles -cimeroot $cimeroot";
=======
	my $sysmod = "./Tools/check_lockedfiles --caseroot $caseroot";
>>>>>>> 5f937031
	system($sysmod) == 0 or $logger->logdie("ERROR case.setup: $sysmod failed: $?");

	my $pestot = `$caseroot/Tools/taskmaker.pl -sumonly`;
	$sysmod = "./xmlchange --noecho --file env_mach_pes.xml --id TOTALPES --val $pestot";
	system($sysmod) == 0 or $logger->logdie("ERROR case.setup: $sysmod failed: $?");
	wait;

        # Compute cost based on PE count
	my $pval = 1;
	my $pcnt = 0;
	while ($pval < $pestot) {
	    $pval = $pval * 2;
	    #$pcnt = $pcnt + 10;      # (perfect scaling)
	    $pcnt = $pcnt + 6;       # (scaling like sqrt(6/10))
	}
	my $pcost = 3 - int($pcnt / 10); # (3 is 64 with 6)

        # Compute cost based on DEBUG
	my $dcost = 0;
	if ($xmlvars{'DEBUG'} == "TRUE") {$dcost = 3;}

        # Compute cost based on run length
        # For simplicity, we use a heuristic just based on STOP_OPTION (not considering
        # STOP_N), and only deal with options longer than ndays
        my $lcost = 0;
        if ($xmlvars{'STOP_OPTION'} =~ /nmonth/) {
           # N months costs 30x as much as N days; since cost is based on log-base-2, add 5
           $lcost = 5;
        }
        elsif ($xmlvars{'STOP_OPTION'} =~ /nyear/) {
           # N years costs 365x as much as N days; since cost is based on log-base-2, add 9
           $lcost = 9;
        }

	my $CCSM_CCOST = $xmlvars{'CCSM_CCOST'};
	my $CCSM_GCOST = $xmlvars{'CCSM_GCOST'};
	my $CCSM_TCOST = $xmlvars{'CCSM_TCOST'};
	my $CCSM_MCOST = $xmlvars{'CCSM_MCOST'};
	my $estcost = $CCSM_CCOST + $CCSM_GCOST + $CCSM_MCOST + $CCSM_TCOST + $pcost + $dcost + $lcost;

<<<<<<< HEAD
	my $sysmod = "./xmlchange -noecho -file env_mach_pes.xml -id TOTALPES -val $pestot";
=======
	my $sysmod = "./xmlchange --noecho --file env_mach_pes.xml --id TOTALPES --val $pestot";
>>>>>>> 5f937031
	system($sysmod) == 0 or $logger->logdie("ERROR case.setup: $sysmod failed: $?");

	$sysmod = "./xmlchange --noecho --file env_mach_pes.xml --id CCSM_PCOST --val $pcost";
	system($sysmod) == 0 or $logger->logdie("ERROR case.setup: $sysmod failed: $?");

	$sysmod = "./xmlchange --noecho --file env_mach_pes.xml --id CCSM_ESTCOST --val $estcost";
	system($sysmod) == 0 or $logger->logdie("ERROR case.setup: $sysmod failed: $?");

	#--------------------------------------------------------------
	# create batch file
	#--------------------------------------------------------------
	$logger->info( "Creating batch script case.run");
	# Use BatchFactory to get the appropriate instance of a BatchMaker,
	# use it to create our batch scripts
	my $batchmaker = Batch::BatchFactory::getBatchMaker( caseroot => $xmlvars{'CASEROOT'},
							     cimeroot => $cimeroot,
							     case     => $xmlvars{'CASE'},
							     mpilib   => $xmlvars{'MPILIB'},
							     machroot => $xmlvars{'MACHDIR'},
							     machine  => $xmlvars{'MACH'},
							     compiler => $xmlvars{'COMPILER'},
							     threaded => $build_threaded,
							     job => 'run'
	                                                     );

<<<<<<< HEAD


	my $inputbatchscript  = "$xmlvars{'MACHDIR'}/template.cesmrun";
=======
	my $inputbatchscript  = "$xmlvars{'MACHDIR'}/template.case.run";
>>>>>>> 5f937031
	my $outputbatchscript = "$xmlvars{'CASEROOT'}/case.run";
	$batchmaker->makeBatchScript($inputbatchscript, $outputbatchscript);

	if(defined $xmlvars{'TESTCASE'}){
	    my $testscript = $xmlvars{CIMEROOT}."/scripts/Testing/Testcases/".
		$xmlvars{TESTCASE}."_script";
	    if(! -e $testscript){
		my $inputbatchscript  = "$xmlvars{'MACHDIR'}/python.case.test";
		my $outputbatchscript = "$xmlvars{'CASEROOT'}/case.test";
		$batchmaker->makeBatchScript($inputbatchscript, $outputbatchscript);
	    }
	}

	$logger->info("Creating batch script case.st_archive");
	$batchmaker->overrideNodeCount(1);
	$batchmaker->set({job=>'st_archive'});
	$batchmaker->makeBatchScript("$xmlvars{'MACHDIR'}/template.st_archive", "$xmlvars{'CASEROOT'}/case.st_archive");

	$logger->info("Creating batch script case.lt_archive");
	$batchmaker->overrideNodeCount(1);
	$batchmaker->set({job=>'lt_archive'});
	$batchmaker->makeBatchScript("$xmlvars{'MACHDIR'}/template.lt_archive", "$xmlvars{'CASEROOT'}/case.lt_archive");

	# Make a copy of env_mach_pes.xml in order to be able
	# to check that it does not change once case.setup is invoked
	$sysmod = "cp env_mach_pes.xml  LockedFiles/env_mach_pes.xml";
	system($sysmod) == 0 or $logger->logdie("ERROR case.setup: $sysmod failed: $?");
	$logger->info("Locking file env_mach_pes.xml ");

    }

    #--------------------------------------------------------------------------
    # Create user_nl files for the required number of instances
    #--------------------------------------------------------------------------
    if (!-f "./user_nl_cpl") {
	$logger->info("Creating user_nl_xxx files for components and cpl");
    }
    my @models = qw( ATM LND ICE OCN GLC ROF WAV );
    # loop over models
    foreach my $model (@models) {
	# what is actual component associated with each model
	my $comp = $xmlvars{"COMP_${model}"};
	_build_usernl_files($caseroot, $cimeroot, $model, $comp);
	if ($comp eq "cism")  {
	    my $sysmod = "$cimeroot/../components/cism/cime_config/cism.template $caseroot";
	    system($sysmod) == 0 or $logger->logdie("ERROR case.setup: $sysmod failed: $?");
	}
    }
    _build_usernl_files($caseroot, $cimeroot, "drv", "cpl");

    #--------------------------------------------------------------------------
    # Run preview namelists for scripts
    #--------------------------------------------------------------------------
    $logger->info("Running preview_namelist script with loglevel $opts{loglevel}");
    system("$caseroot/preview_namelists");
    if($?){
	$logger->logdie("ERROR: $caseroot/preview_namelists failed: $?")
    }
    $logger->info("See ./CaseDoc for component namelists ");
    $logger->info("If an old case build already exists, might want to run case.clean_build before building ");

    #--------------------------------------------------------------------------
    # Create test script if appropriate
    #--------------------------------------------------------------------------
    if( -e "$caseroot/env_test.xml") {
	if ( -e "$caseroot/case.test") {
	    # do nothing
	} else {
	    $logger->info("Starting testcase.setup ");
	    my $sysmod = "./testcase.setup -caseroot $caseroot";
	    system($sysmod) == 0 or $logger->logdie("ERROR: $sysmod failed: $?");
	    $logger->info("Finished testcase.setup $caseroot");
	}
    }

    my $fh = new IO::File;
    $fh->open(">>CaseStatus") or $logger->logdie("can't open file: CaseStatus");
    my $sdate = `date +"%Y-%m-%d %H:%M:%S"`;
    print $fh "case.setup $sdate $eol";
    $fh->close();

}

#-----------------------------------------------------------------------------------------------
# Clean batch script
#-----------------------------------------------------------------------------------------------

if ($clean) {

    my $case = $xmlvars{'CASE'};
    if (!-f "$caseroot/case.run" ) {
	$logger->info("clean option has already been invoked ...skipping ");
	exit;
    }

    my $sysmod;
    my $id = `date +%y%m%d-%H%M%S`;
    my $backupdir = "PESetupHist/b.${id}";
    if (!-d ${backupdir}) {
	$sysmod = "mkdir -p ${backupdir}";
	system($sysmod) == 0 or $logger->logdie("ERROR case.setup: $sysmod failed: $?");
    }
    # back up relevant files
    $sysmod = "cp case.run env_build.xml env_mach_pes.xml Macros* ${backupdir}";
    system($sysmod) == 0 or $logger->logdie("ERROR case.setup: $sysmod failed: $?");

    # remove relevant files from $caseroot
    $sysmod = "rm ./case.run";
    system($sysmod) == 0 or $logger->logdie("ERROR case.setup: $sysmod failed: $?");

    # only do the following if are NOT in testmode
    if (! $testmode)  {
	# rebuild the models (even on restart)
	$sysmod = "./xmlchange --noecho --file env_build.xml --id BUILD_COMPLETE --val FALSE";
	system($sysmod) == 0 or $logger->logdie("ERROR case.setup: $sysmod failed: $?");

	# backup and then clean test script
	if( -e "$caseroot/case.test") {
	    $sysmod = "cp case.test ${backupdir}";
	    system($sysmod) == 0 or $logger->logdie("ERROR case.setup: $sysmod failed: $?");

	    $sysmod = "rm ./case.test";
	    system($sysmod) == 0 or $logger->logdie("ERROR case.setup: $sysmod failed: $?");
	    $logger->info("Successfully cleaned test script case.test ");
	}
    }

    $logger->info("Successfully cleaned batch script case.run ");
    $logger->info("Some files have been saved to ${backupdir}");

    my $fh = new IO::File;
    $fh->open(">>CaseStatus") or $logger->logdie("can't open file: CaseStatus");
    my $sdate = `date +"%Y-%m-%d %H:%M:%S"`;
    print $fh "case.setup -clean $sdate $eol";
    $fh->close();

}

sub _check_pelayouts_require_rebuild {
    my ($xmlvars) = @_;
    if ( -e "LockedFiles/env_mach_pes.xml") {
	# Look to see if $comp_PE_CHANGE_REQUIRES_REBUILD is defined for any component
	foreach my $comp (qw(ATM LND ROF OCN ICE GLC WAV)){
	    if(defined $xmlvars{$comp."_PE_CHANGE_REQUIRES_REBUILD"} &&
	       $xmlvars{$comp."_PE_CHANGE_REQUIRES_REBUILD"} == "true"){
		# Changing these values in env_mach_pes.xml will force you to clean the corresponding component
		my $old_tasks = `./xmlquery NTASKS_$comp -file LockedFiles/env_mach_pes.xml -value`;
		my $old_threads = `./xmlquery NTHRDS_$comp -file LockedFiles/env_mach_pes.xml -value`;
		my $old_inst = `./xmlquery NINST_$comp -file LockedFiles/env_mach_pes.xml -value`;
		my $new_tasks = `./xmlquery NTASKS_$comp -file env_mach_pes.xml -value`;
		my $new_threads = `./xmlquery NTHRDS_$comp -file env_mach_pes.xml -value`;
		my $new_inst = `./xmlquery NINST_$comp -file env_mach_pes.xml -value`;
		if($old_tasks != $new_tasks || $old_threads != $new_threads || $old_inst != $new_inst){
		    $logger->warn("$comp pe change requires clean build");
		    my $cleanflag = lc substr($comp,0,1);
		    system("./case.clean_build -$cleanflag");
		}
	    }
	}
	unlink("LockedFiles/env_mach_pes.xml");
    }

}
<<<<<<< HEAD



=======
>>>>>>> 5f937031
#-----------------------------------------------------------------------------------------------
sub _build_usernl_files {
    # Create user_nl_xxx files
    my ($caseroot, $cimeroot, $model, $comp) = @_;

    my $model = uc($model);
    my $file = `./xmlquery CONFIG_${model}_FILE -value`;
    my $dir  = dirname($file);

    (-d $dir) or $logger->logdie("ERROR _build_user_nl_files: cannot find cime_config directory $dir for component $comp");

    if ($comp eq 'cpl') {
	if ( ! -f "$caseroot/user_nl_cpl" ) {
	    my $sysmod = "cp $dir/user_nl_cpl $caseroot/user_nl_cpl";
	    system($sysmod) == 0 or $logger->logdie("ERROR build_usernl_files: $sysmod failed: $?");
	}
    } else {
	my $NINST = `./xmlquery NINST_${model} -value`;
	if ( -f "${dir}/user_nl_${comp}") {
	    if ($NINST > 1) {
		my $inst_string;
		my $inst_counter = 1;
		while ($inst_counter <= $NINST) {
		    $inst_string = `printf _%04d $inst_counter`;
		    if ( ! -f "$caseroot/user_nl_${comp}${inst_string}" ) {
			my $sysmod = "cp $dir/user_nl_${comp} $caseroot/user_nl_${comp}${inst_string}";
			system($sysmod) == 0 or $logger->logdie("ERROR build_usernl_files: $sysmod failed: $?");
		    }
		    $inst_counter = $inst_counter + 1;
		}
	    } else {
		if ( ! -f "$caseroot/user_nl_${comp}" ) {
		    (-f "${dir}/user_nl_${comp}") or $logger->logdie("ERROR _build_usernl_files: $dir/user_nl_${comp} does not exist");
		    my $sysmod = "cp $dir/user_nl_${comp} $caseroot/user_nl_${comp}";
		    system($sysmod) == 0 or $logger->logdie("ERROR _build_usernl_files: $sysmod failed: $?");
		}
	    }
	}
    }
}<|MERGE_RESOLUTION|>--- conflicted
+++ resolved
@@ -202,11 +202,7 @@
     } else {
 	_check_pelayouts_require_rebuild();
 	unlink("LockedFiles/env_build.xml") if(-e "LockedFiles/env_build.xml");
-<<<<<<< HEAD
 	my $sysmod = "./Tools/check_lockedfiles -cimeroot $cimeroot";
-=======
-	my $sysmod = "./Tools/check_lockedfiles --caseroot $caseroot";
->>>>>>> 5f937031
 	system($sysmod) == 0 or $logger->logdie("ERROR case.setup: $sysmod failed: $?");
 
 	my $pestot = `$caseroot/Tools/taskmaker.pl -sumonly`;
@@ -247,11 +243,7 @@
 	my $CCSM_MCOST = $xmlvars{'CCSM_MCOST'};
 	my $estcost = $CCSM_CCOST + $CCSM_GCOST + $CCSM_MCOST + $CCSM_TCOST + $pcost + $dcost + $lcost;
 
-<<<<<<< HEAD
-	my $sysmod = "./xmlchange -noecho -file env_mach_pes.xml -id TOTALPES -val $pestot";
-=======
 	my $sysmod = "./xmlchange --noecho --file env_mach_pes.xml --id TOTALPES --val $pestot";
->>>>>>> 5f937031
 	system($sysmod) == 0 or $logger->logdie("ERROR case.setup: $sysmod failed: $?");
 
 	$sysmod = "./xmlchange --noecho --file env_mach_pes.xml --id CCSM_PCOST --val $pcost";
@@ -277,13 +269,7 @@
 							     job => 'run'
 	                                                     );
 
-<<<<<<< HEAD
-
-
-	my $inputbatchscript  = "$xmlvars{'MACHDIR'}/template.cesmrun";
-=======
 	my $inputbatchscript  = "$xmlvars{'MACHDIR'}/template.case.run";
->>>>>>> 5f937031
 	my $outputbatchscript = "$xmlvars{'CASEROOT'}/case.run";
 	$batchmaker->makeBatchScript($inputbatchscript, $outputbatchscript);
 
@@ -447,12 +433,7 @@
     }
 
 }
-<<<<<<< HEAD
-
-
-
-=======
->>>>>>> 5f937031
+
 #-----------------------------------------------------------------------------------------------
 sub _build_usernl_files {
     # Create user_nl_xxx files
