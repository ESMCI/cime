<<<<<<< HEAD
#!/usr/bin/env perl

#-----------------------------------------------------------------------------------------------
# case.setup - create the $caseroot/case.run script and user_nl_xxx component namelist mod files
#-----------------------------------------------------------------------------------------------

use strict;
use Cwd;
use English;
use Getopt::Long;
use IO::File;
use IO::Handle;
use File::Basename;
use File::Copy;


#-----------------------------------------------------------------------------------------------
sub usage {
    die <<EOF;

SYNOPSIS
     Creates Macros file for target machine if it does not exist
     Creates user_nl_xxx files for target components (and number of instances) if
        they do not exist
     Creates batch run script (case.run) for target machine

USAGE
     case.setup [options]
OPTIONS
     -help [or -h]        Print usage to STDOUT.
     -clean               Removes the batch run script for target machine
                          If the testmode argument is present then keep the test
			  test script if it is present - otherwise remove it
                          The user_nl_xxx and Macros files are never removed by case.setup -
                          you must remove them manually
     -testmode            Keeps the test script when the -clean argument is used
EOF
}

#-----------------------------------------------------------------------------------------------
# Set the directory that contains this script.
my $caseroot = getcwd();   # current working directory
$ENV{CASEROOT}=$caseroot;  # put this in environment
my $eol = "\n";

# Setting autoflush (an IO::Handle method) on STDOUT helps in debugging.  It forces any
# output be printed to STDOUT before the error messages start.
*STDOUT->autoflush();

# Parse command-line options.
my %opts = (loglevel=>"INFO");

GetOptions(
    "h|help"     => \$opts{'help'},
    "clean"      => \$opts{'clean'},
    "testmode"   => \$opts{'testmode'},
    "loglevel=s"     => \$opts{'loglevel'},
)  or usage();

# Give usage message.
usage() if $opts{'help'};

# Check for unparsed argumentss
if (@ARGV) {
    print "ERROR: unrecognized arguments: @ARGV\n";
    usage();
}

my $clean = 0;
if ($opts{'clean'}) {
    $clean = 1;
}

my $testmode = 0;
if ($opts{'testmode'}) {
    $testmode = 1;
}

chdir "$caseroot";
my $cimeroot  = `./xmlquery CIMEROOT  -value`;
my @dirs = ("$cimeroot/utils/perl5lib" );

unshift @INC, @dirs;
require Config::SetupTools;
require Task::TaskMaker;
require Batch::BatchMaker;
require Log::Log4perl;

my $level = Log::Log4perl::Level::to_priority($opts{loglevel});
Log::Log4perl->easy_init({level=>$level,
			  layout=>'%m%n'});

my $logger = Log::Log4perl::get_logger();

my %xmlvars=();
SetupTools::getxmlvars($caseroot, \%xmlvars);

# Check that $DIN_LOC_ROOT exists - and abort if not a namelist compare tests
my $din_loc_root = $xmlvars{'DIN_LOC_ROOT'};
my $testcase = $xmlvars{'TESTCASE'};
if (! -d $din_loc_root) {
    if ($testcase ne 'SBN') {
	$logger->logdie( "ERROR case.setup: inputdata root is not a directory: \"$din_loc_root\" ");
    }
}

# Check that userdefine settings are specified before expanding variable
my $fail_setup = 0;
my $strmacros;
my $strbuild;
my $strrun;
foreach my $attr (keys %xmlvars) {
    if ( $xmlvars{$attr} =~ m/USERDEFINED_required_macros/ ) {
	$strmacros.="ERROR: must set xml variable $attr to generate Macros file \n";
	$fail_setup = 1;
    }
    if ( $xmlvars{$attr} =~ m/USERDEFINED_required_build/ ) {
	$strbuild.="ERROR: must set xml variable $attr to build the model \n";
	$fail_setup = 1;
    }
    if ( $xmlvars{$attr} =~ m/USERDEFINED_required_run/ ) {
	$strrun.="ERROR: must set xml variable $attr to run the model \n";
	$fail_setup = 1;
    }
    $xmlvars{$attr} = SetupTools::expand_xml_var($xmlvars{$attr}, \%xmlvars);
}
if ($fail_setup) {
    my $outstr;
    $outstr = "$strmacros\n" if(defined($strmacros));
    $outstr .= "$strbuild\n" if(defined($strbuild));
    $outstr .= "$strrun\n" if(defined($strrun));
    $outstr .= "Correct above and issue case.setup again ";
    $logger->logdie($outstr);
}

#-----------------------------------------------------------------------------------------------
# Create batch script
#-----------------------------------------------------------------------------------------------

if (! $clean ) {

    my $mach = $xmlvars{'MACH'};
    if (! defined $mach ) {
	$logger->logdie("ERROR case.setup: xml variable MACH is not set ");
    }
    my $case = $xmlvars{'CASE'};
    if (! defined $case ) {
	$logger->logdie("ERROR case.setup: xml variable CASE is not set ");
    }

    #--------------------------------------------------------------------------
    # Create Macros file only if it does not exist
    #--------------------------------------------------------------------------
    if (!-f "./Macros") {
	$logger->info( "Creating Macros file for $mach");
	SetupTools::set_compiler("$xmlvars{OS}",
				 "$xmlvars{MACHDIR}/config_compilers.xml",
				 "$xmlvars{COMPILER}",
				 "$xmlvars{MACH}",
				 "$xmlvars{MPILIB}", 'Macros'  );
    } else {
	$logger->info( "Macros script already created ...skipping");
    }
    # Set tasks to 1 if mpi-serial library
    if($xmlvars{MPILIB} eq "mpi-serial"){
	foreach my $attr (keys %xmlvars){
	    if($attr =~ /NTASKS_/){
		$xmlvars{$attr}=1;
		my $sysmod = "./xmlchange -noecho -file env_mach_pes.xml -id $attr -val 1";
		system($sysmod) == 0 or $logger->logdie("ERROR case.setup: $sysmod failed: $?");

	    }
	}
    }

    my $ninst_fail = 0;
    my $build_threaded = $xmlvars{BUILD_THREADED};
    foreach my $comp (qw(ATM LND ROF OCN ICE GLC WAV ESP)){
	my $ninst  = "NINST_".$comp;
	my $ntasks = "NTASKS_".$comp;
	my $nthrds = "NTHRDS_".$comp;
	if ($xmlvars{$ninst} > $xmlvars{$ntasks}) {
	    if($xmlvars{$ntasks}==1){
		system("./xmlchange -noecho $ntasks=$xmlvars{$ninst}");
		$xmlvars{$ntasks}=$xmlvars{$ninst};
	    }else{
		$logger->logdie("ERROR case.setup: $comp NINST value greater than $comp NTASKS");
	    }
	}
	if($xmlvars{$nthrds} > 1){
	    $build_threaded = "TRUE";
	}
    }

    if ($build_threaded eq "TRUE" and $xmlvars{"COMPILER"} eq "nag") {
        $logger->logdie("ERROR cesm_setup: it is not possible to run with OpenMP if using the NAG Fortran compiler");
    }

    my $sysmod = "./xmlchange -noecho BUILD_THREADED=$build_threaded";
    system($sysmod) == 0 or $logger->logdie("ERROR case.setup: $sysmod failed: $?");

    if (-f "$caseroot/case.run") {
	$logger->info( "Machine/Decomp/Pes configuration has already been done ...skipping ");

    } else {
	_check_pelayouts_require_rebuild();
	unlink("LockedFiles/env_build.xml") if(-e "LockedFiles/env_build.xml");
	my $sysmod = "./Tools/check_lockedfiles -cimeroot $cimeroot";
	system($sysmod) == 0 or $logger->logdie("ERROR case.setup: $sysmod failed: $?");

	my $pestot = `$caseroot/Tools/taskmaker.pl -sumonly`;
	$sysmod = "./xmlchange -noecho -file env_mach_pes.xml -id TOTALPES -val $pestot";
	system($sysmod) == 0 or $logger->logdie("ERROR case.setup: $sysmod failed: $?");
	wait;

        # Compute cost based on PE count
	my $pval = 1;
	my $pcnt = 0;
	while ($pval < $pestot) {
	    $pval = $pval * 2;
	    #$pcnt = $pcnt + 10;      # (perfect scaling)
	    $pcnt = $pcnt + 6;       # (scaling like sqrt(6/10))
	}
	my $pcost = 3 - int($pcnt / 10); # (3 is 64 with 6)

        # Compute cost based on DEBUG
	my $dcost = 0;
	if ($xmlvars{'DEBUG'} == "TRUE") {$dcost = 3;}

        # Compute cost based on run length
        # For simplicity, we use a heuristic just based on STOP_OPTION (not considering
        # STOP_N), and only deal with options longer than ndays
        my $lcost = 0;
        if ($xmlvars{'STOP_OPTION'} =~ /nmonth/) {
           # N months costs 30x as much as N days; since cost is based on log-base-2, add 5
           $lcost = 5;
        }
        elsif ($xmlvars{'STOP_OPTION'} =~ /nyear/) {
           # N years costs 365x as much as N days; since cost is based on log-base-2, add 9
           $lcost = 9;
        }

	my $CCSM_CCOST = $xmlvars{'CCSM_CCOST'};
	my $CCSM_GCOST = $xmlvars{'CCSM_GCOST'};
	my $CCSM_TCOST = $xmlvars{'CCSM_TCOST'};
	my $CCSM_MCOST = $xmlvars{'CCSM_MCOST'};
	my $estcost = $CCSM_CCOST + $CCSM_GCOST + $CCSM_MCOST + $CCSM_TCOST + $pcost + $dcost + $lcost;

	my $sysmod = "./xmlchange -noecho -file env_mach_pes.xml -id TOTALPES -val $pestot";
	system($sysmod) == 0 or $logger->logdie("ERROR case.setup: $sysmod failed: $?");

	$sysmod = "./xmlchange -noecho -file env_mach_pes.xml -id CCSM_PCOST -val $pcost";
	system($sysmod) == 0 or $logger->logdie("ERROR case.setup: $sysmod failed: $?");

	$sysmod = "./xmlchange -noecho -file env_mach_pes.xml -id CCSM_ESTCOST -val $estcost";
	system($sysmod) == 0 or $logger->logdie("ERROR case.setup: $sysmod failed: $?");

	#--------------------------------------------------------------
	# create batch file
	#--------------------------------------------------------------
	$logger->info( "Creating batch script case.run");
	# Use BatchFactory to get the appropriate instance of a BatchMaker,
	# use it to create our batch scripts
	my $batchmaker = Batch::BatchFactory::getBatchMaker( caseroot => $xmlvars{'CASEROOT'},
							     cimeroot => $cimeroot,
							     case     => $xmlvars{'CASE'},
							     mpilib   => $xmlvars{'MPILIB'},
							     machroot => $xmlvars{'MACHDIR'},
							     machine  => $xmlvars{'MACH'},
							     compiler => $xmlvars{'COMPILER'},
							     threaded => $build_threaded,
							     job => 'run'
	                                                     );



	my $inputbatchscript  = "$xmlvars{'MACHDIR'}/template.cesmrun";
	my $outputbatchscript = "$xmlvars{'CASEROOT'}/case.run";

	$batchmaker->makeBatchScript($inputbatchscript, $outputbatchscript);
	$logger->info("Creating batch script case.st_archive");
	$batchmaker->overrideNodeCount(1);
	$batchmaker->set({job=>'st_archive'});
	$batchmaker->makeBatchScript("$xmlvars{'MACHDIR'}/template.st_archive", "$xmlvars{'CASEROOT'}/case.st_archive");

	$logger->info("Creating batch script case.lt_archive");
	$batchmaker->overrideNodeCount(1);
	$batchmaker->set({job=>'lt_archive'});
	$batchmaker->makeBatchScript("$xmlvars{'MACHDIR'}/template.lt_archive", "$xmlvars{'CASEROOT'}/case.lt_archive");

	# Make a copy of env_mach_pes.xml in order to be able
	# to check that it does not change once case.setup is invoked
	if (! -e "LockedFiles/env_mach_pes.xml") {
	    $sysmod = "cp env_mach_pes.xml  LockedFiles/env_mach_pes.xml";
	    system($sysmod) == 0 or $logger->logdie("ERROR case.setup: $sysmod failed: $?");
	    $logger->info("Locking file env_mach_pes.xml ");
	}
    }

    #--------------------------------------------------------------------------
    # Create user_nl files for the required number of instances
    #--------------------------------------------------------------------------
    if (!-f "./user_nl_cpl") {
	$logger->info("Creating user_nl_xxx files for components and cpl");
    }
    my @models = qw( ATM LND ICE OCN GLC ROF WAV ESP MICOM);
    # loop over models
    foreach my $model (@models) {
	# what is actual component associated with each model
	my $comp = $xmlvars{"COMP_${model}"};
	_build_usernl_files($caseroot, $cimeroot, $model, $comp);
	if ($comp eq "cism")  {
	    my $sysmod = "$cimeroot/../components/cism/cime_config/cism.template $caseroot";
	    system($sysmod) == 0 or $logger->logdie("ERROR case.setup: $sysmod failed: $?");
	}
    }
    _build_usernl_files($caseroot, $cimeroot, "drv", "cpl");

    #--------------------------------------------------------------------------
    # Run preview namelists for scripts
    #--------------------------------------------------------------------------
    $logger->info("Running preview_namelist script with loglevel $opts{loglevel}");
    system(" $caseroot/preview_namelists -loglevel $opts{loglevel} ");
    if($?){
	$logger->logdie("ERROR: $caseroot/preview_namelists failed: $?")
    }
    $logger->info("See ./CaseDoc for component namelists ");
    $logger->info("If an old case build already exists, might want to run case.clean_build before building ");

    #--------------------------------------------------------------------------
    # Create test script if appropriate
    #--------------------------------------------------------------------------
    if( -e "$caseroot/env_test.xml") {
	if ( -e "$caseroot/case.test") {
	    # do nothing
	} else {
	    $logger->info("Starting testcase.setup ");
	    my $sysmod = "./testcase.setup -caseroot $caseroot";
	    system($sysmod) == 0 or $logger->logdie("ERROR: $sysmod failed: $?");
	    $logger->info("Finished testcase.setup $caseroot");
	}
    }

    my $fh = new IO::File;
    $fh->open(">>CaseStatus") or $logger->logdie("can't open file: CaseStatus");
    my $sdate = `date +"%Y-%m-%d %H:%M:%S"`;
    print $fh "case.setup $sdate $eol";
    $fh->close();

}

#-----------------------------------------------------------------------------------------------
# Clean batch script
#-----------------------------------------------------------------------------------------------

if ($clean) {

    my $case = $xmlvars{'CASE'};
    if (!-f "$caseroot/case.run" ) {
	$logger->info("clean option has already been invoked ...skipping ");
	exit;
    }

    my $sysmod;
    my $id = `date +%y%m%d-%H%M%S`;
    my $backupdir = "PESetupHist/b.${id}";
    if (!-d ${backupdir}) {
	$sysmod = "mkdir -p ${backupdir}";
	system($sysmod) == 0 or $logger->logdie("ERROR case.setup: $sysmod failed: $?");
    }
    # back up relevant files
    $sysmod = "cp case.run env_build.xml env_mach_pes.xml Macros* ${backupdir}";
    system($sysmod) == 0 or $logger->logdie("ERROR case.setup: $sysmod failed: $?");

    # remove relevant files from $caseroot
    $sysmod = "rm ./case.run";
    system($sysmod) == 0 or $logger->logdie("ERROR case.setup: $sysmod failed: $?");

    # only do the following if are NOT in testmode
    if (! $testmode)  {
	# rebuild the models (even on restart)
	$sysmod = "./xmlchange -noecho -file env_build.xml -id BUILD_COMPLETE -val FALSE";
	system($sysmod) == 0 or $logger->logdie("ERROR case.setup: $sysmod failed: $?");

	# backup and then clean test script
	if( -e "$caseroot/case.test") {
	    $sysmod = "cp case.test ${backupdir}";
	    system($sysmod) == 0 or $logger->logdie("ERROR case.setup: $sysmod failed: $?");

	    $sysmod = "rm ./case.test";
	    system($sysmod) == 0 or $logger->logdie("ERROR case.setup: $sysmod failed: $?");
	    $logger->info("Successfully cleaned test script case.test ");
	}
    }

    $logger->info("Successfully cleaned batch script case.run ");
    $logger->info("Some files have been saved to ${backupdir}");

    my $fh = new IO::File;
    $fh->open(">>CaseStatus") or $logger->logdie("can't open file: CaseStatus");
    my $sdate = `date +"%Y-%m-%d %H:%M:%S"`;
    print $fh "case.setup -clean $sdate $eol";
    $fh->close();

}

sub _check_pelayouts_require_rebuild {
    my ($xmlvars) = @_;
    if ( -e "LockedFiles/env_mach_pes.xml") {
	# Look to see if $comp_PE_CHANGE_REQUIRES_REBUILD is defined for any component
	foreach my $comp (qw(ATM LND ROF OCN ICE GLC WAV)){
	    if(defined $xmlvars{$comp."_PE_CHANGE_REQUIRES_REBUILD"} &&
	       $xmlvars{$comp."_PE_CHANGE_REQUIRES_REBUILD"} == "true"){
		# Changing these values in env_mach_pes.xml will force you to clean the corresponding component
		my $old_tasks = `./xmlquery NTASKS_$comp -file LockedFiles/env_mach_pes.xml -value`;
		my $old_threads = `./xmlquery NTHRDS_$comp -file LockedFiles/env_mach_pes.xml -value`;
		my $old_inst = `./xmlquery NINST_$comp -file LockedFiles/env_mach_pes.xml -value`;
		my $new_tasks = `./xmlquery NTASKS_$comp -file env_mach_pes.xml -value`;
		my $new_threads = `./xmlquery NTHRDS_$comp -file env_mach_pes.xml -value`;
		my $new_inst = `./xmlquery NINST_$comp -file env_mach_pes.xml -value`;
		if($old_tasks != $new_tasks || $old_threads != $new_threads || $old_inst != $new_inst){
		    $logger->warn("$comp pe change requires clean build");
		    my $cleanflag = lc substr($comp,0,1);
		    system("./case.clean_build -$cleanflag");
		}
	    }
	}
	unlink("LockedFiles/env_mach_pes.xml");
    }

}



#-----------------------------------------------------------------------------------------------
sub _build_usernl_files {
    # Create user_nl_xxx files
    my ($caseroot, $cimeroot, $model, $comp) = @_;

    my $model = uc($model);
    my $file = `./xmlquery CONFIG_${model}_FILE -value`;
    my $dir  = dirname($file);

    (-d $dir) or $logger->logdie("ERROR _build_user_nl_files: cannot find cime_config directory $dir for component $comp");

    if ($comp eq 'cpl') {
	if ( ! -f "$caseroot/user_nl_cpl" ) {
	    my $sysmod = "cp $dir/user_nl_cpl $caseroot/user_nl_cpl";
	    system($sysmod) == 0 or $logger->logdie("ERROR build_usernl_files: $sysmod failed: $?");
	}
    } else {
	my $NINST = `./xmlquery NINST_${model} -value`;
	if ( -f "${dir}/user_nl_${comp}") {
	    if ($NINST > 1) {
		my $inst_string;
		my $inst_counter = 1;
		while ($inst_counter <= $NINST) {
		    $inst_string = `printf _%04d $inst_counter`;
		    if ( ! -f "$caseroot/user_nl_${comp}${inst_string}" ) {
			my $sysmod = "cp $dir/user_nl_${comp} $caseroot/user_nl_${comp}${inst_string}";
			system($sysmod) == 0 or $logger->logdie("ERROR build_usernl_files: $sysmod failed: $?");
		    }
		    $inst_counter = $inst_counter + 1;
		}
	    } else {
		if ( ! -f "$caseroot/user_nl_${comp}" ) {
		    (-f "${dir}/user_nl_${comp}") or $logger->logdie("ERROR _build_usernl_files: $dir/user_nl_${comp} does not exist");
		    my $sysmod = "cp $dir/user_nl_${comp} $caseroot/user_nl_${comp}";
		    system($sysmod) == 0 or $logger->logdie("ERROR _build_usernl_files: $sysmod failed: $?");
		}
	    }
	}
    }
}
=======
#!/usr/bin/env python

"""
case.setup - create the $caseroot/case.run script and user_nl_xxx component namelist mod files
"""

from standard_script_setup import *

from CIME.case_setup import case_setup
from CIME.case       import Case

###############################################################################
def parse_command_line(args, description):
###############################################################################
    parser = argparse.ArgumentParser(
        usage="""\n%s [<casedir>] [--verbose]
OR
%s --help
OR
%s --test

\033[1mEXAMPLES:\033[0m
    \033[1;32m# Setup case \033[0m
    > %s
""" % ((os.path.basename(args[0]), ) * 4),
        description=description,
        formatter_class=argparse.ArgumentDefaultsHelpFormatter
    )

    CIME.utils.setup_standard_logging_options(parser)

    parser.add_argument("caseroot", nargs="?", default=os.getcwd(),
                        help="Case directory to setup")

    parser.add_argument("-c", "--clean", action="store_true",
                        help="Removes the batch run script for target machine."
                        "If the testmode argument is present then keep the test "
                        "script if it is present - otherwise remove it. "
                        "The user_nl_xxx and Macros files are never removed by case.setup - "
                        "you must remove them manually")

    parser.add_argument("-t", "--test-mode", action="store_true",
                        help="Keeps the test script when the --clean argument is used")
    parser.add_argument("-r", "--reset", action="store_true",
                        help="Does a clean followed by setup")

    args = parser.parse_args(args[1:])

    CIME.utils.handle_standard_logging_options(args)

    return args.caseroot, args.clean, args.test_mode, args.reset

###############################################################################
def _main_func(description):
###############################################################################
    if "--test" in sys.argv:
        test_results = doctest.testmod(verbose=True)
        sys.exit(1 if test_results.failed > 0 else 0)

    caseroot, clean, test_mode, reset = parse_command_line(sys.argv, description)
    with Case(caseroot, read_only=False) as case:
        case_setup(case, clean, test_mode, reset)

if __name__ == "__main__":
    _main_func(__doc__)
>>>>>>> 2b76060b
<|MERGE_RESOLUTION|>--- conflicted
+++ resolved
@@ -1,479 +1,3 @@
-<<<<<<< HEAD
-#!/usr/bin/env perl
-
-#-----------------------------------------------------------------------------------------------
-# case.setup - create the $caseroot/case.run script and user_nl_xxx component namelist mod files
-#-----------------------------------------------------------------------------------------------
-
-use strict;
-use Cwd;
-use English;
-use Getopt::Long;
-use IO::File;
-use IO::Handle;
-use File::Basename;
-use File::Copy;
-
-
-#-----------------------------------------------------------------------------------------------
-sub usage {
-    die <<EOF;
-
-SYNOPSIS
-     Creates Macros file for target machine if it does not exist
-     Creates user_nl_xxx files for target components (and number of instances) if
-        they do not exist
-     Creates batch run script (case.run) for target machine
-
-USAGE
-     case.setup [options]
-OPTIONS
-     -help [or -h]        Print usage to STDOUT.
-     -clean               Removes the batch run script for target machine
-                          If the testmode argument is present then keep the test
-			  test script if it is present - otherwise remove it
-                          The user_nl_xxx and Macros files are never removed by case.setup -
-                          you must remove them manually
-     -testmode            Keeps the test script when the -clean argument is used
-EOF
-}
-
-#-----------------------------------------------------------------------------------------------
-# Set the directory that contains this script.
-my $caseroot = getcwd();   # current working directory
-$ENV{CASEROOT}=$caseroot;  # put this in environment
-my $eol = "\n";
-
-# Setting autoflush (an IO::Handle method) on STDOUT helps in debugging.  It forces any
-# output be printed to STDOUT before the error messages start.
-*STDOUT->autoflush();
-
-# Parse command-line options.
-my %opts = (loglevel=>"INFO");
-
-GetOptions(
-    "h|help"     => \$opts{'help'},
-    "clean"      => \$opts{'clean'},
-    "testmode"   => \$opts{'testmode'},
-    "loglevel=s"     => \$opts{'loglevel'},
-)  or usage();
-
-# Give usage message.
-usage() if $opts{'help'};
-
-# Check for unparsed argumentss
-if (@ARGV) {
-    print "ERROR: unrecognized arguments: @ARGV\n";
-    usage();
-}
-
-my $clean = 0;
-if ($opts{'clean'}) {
-    $clean = 1;
-}
-
-my $testmode = 0;
-if ($opts{'testmode'}) {
-    $testmode = 1;
-}
-
-chdir "$caseroot";
-my $cimeroot  = `./xmlquery CIMEROOT  -value`;
-my @dirs = ("$cimeroot/utils/perl5lib" );
-
-unshift @INC, @dirs;
-require Config::SetupTools;
-require Task::TaskMaker;
-require Batch::BatchMaker;
-require Log::Log4perl;
-
-my $level = Log::Log4perl::Level::to_priority($opts{loglevel});
-Log::Log4perl->easy_init({level=>$level,
-			  layout=>'%m%n'});
-
-my $logger = Log::Log4perl::get_logger();
-
-my %xmlvars=();
-SetupTools::getxmlvars($caseroot, \%xmlvars);
-
-# Check that $DIN_LOC_ROOT exists - and abort if not a namelist compare tests
-my $din_loc_root = $xmlvars{'DIN_LOC_ROOT'};
-my $testcase = $xmlvars{'TESTCASE'};
-if (! -d $din_loc_root) {
-    if ($testcase ne 'SBN') {
-	$logger->logdie( "ERROR case.setup: inputdata root is not a directory: \"$din_loc_root\" ");
-    }
-}
-
-# Check that userdefine settings are specified before expanding variable
-my $fail_setup = 0;
-my $strmacros;
-my $strbuild;
-my $strrun;
-foreach my $attr (keys %xmlvars) {
-    if ( $xmlvars{$attr} =~ m/USERDEFINED_required_macros/ ) {
-	$strmacros.="ERROR: must set xml variable $attr to generate Macros file \n";
-	$fail_setup = 1;
-    }
-    if ( $xmlvars{$attr} =~ m/USERDEFINED_required_build/ ) {
-	$strbuild.="ERROR: must set xml variable $attr to build the model \n";
-	$fail_setup = 1;
-    }
-    if ( $xmlvars{$attr} =~ m/USERDEFINED_required_run/ ) {
-	$strrun.="ERROR: must set xml variable $attr to run the model \n";
-	$fail_setup = 1;
-    }
-    $xmlvars{$attr} = SetupTools::expand_xml_var($xmlvars{$attr}, \%xmlvars);
-}
-if ($fail_setup) {
-    my $outstr;
-    $outstr = "$strmacros\n" if(defined($strmacros));
-    $outstr .= "$strbuild\n" if(defined($strbuild));
-    $outstr .= "$strrun\n" if(defined($strrun));
-    $outstr .= "Correct above and issue case.setup again ";
-    $logger->logdie($outstr);
-}
-
-#-----------------------------------------------------------------------------------------------
-# Create batch script
-#-----------------------------------------------------------------------------------------------
-
-if (! $clean ) {
-
-    my $mach = $xmlvars{'MACH'};
-    if (! defined $mach ) {
-	$logger->logdie("ERROR case.setup: xml variable MACH is not set ");
-    }
-    my $case = $xmlvars{'CASE'};
-    if (! defined $case ) {
-	$logger->logdie("ERROR case.setup: xml variable CASE is not set ");
-    }
-
-    #--------------------------------------------------------------------------
-    # Create Macros file only if it does not exist
-    #--------------------------------------------------------------------------
-    if (!-f "./Macros") {
-	$logger->info( "Creating Macros file for $mach");
-	SetupTools::set_compiler("$xmlvars{OS}",
-				 "$xmlvars{MACHDIR}/config_compilers.xml",
-				 "$xmlvars{COMPILER}",
-				 "$xmlvars{MACH}",
-				 "$xmlvars{MPILIB}", 'Macros'  );
-    } else {
-	$logger->info( "Macros script already created ...skipping");
-    }
-    # Set tasks to 1 if mpi-serial library
-    if($xmlvars{MPILIB} eq "mpi-serial"){
-	foreach my $attr (keys %xmlvars){
-	    if($attr =~ /NTASKS_/){
-		$xmlvars{$attr}=1;
-		my $sysmod = "./xmlchange -noecho -file env_mach_pes.xml -id $attr -val 1";
-		system($sysmod) == 0 or $logger->logdie("ERROR case.setup: $sysmod failed: $?");
-
-	    }
-	}
-    }
-
-    my $ninst_fail = 0;
-    my $build_threaded = $xmlvars{BUILD_THREADED};
-    foreach my $comp (qw(ATM LND ROF OCN ICE GLC WAV ESP)){
-	my $ninst  = "NINST_".$comp;
-	my $ntasks = "NTASKS_".$comp;
-	my $nthrds = "NTHRDS_".$comp;
-	if ($xmlvars{$ninst} > $xmlvars{$ntasks}) {
-	    if($xmlvars{$ntasks}==1){
-		system("./xmlchange -noecho $ntasks=$xmlvars{$ninst}");
-		$xmlvars{$ntasks}=$xmlvars{$ninst};
-	    }else{
-		$logger->logdie("ERROR case.setup: $comp NINST value greater than $comp NTASKS");
-	    }
-	}
-	if($xmlvars{$nthrds} > 1){
-	    $build_threaded = "TRUE";
-	}
-    }
-
-    if ($build_threaded eq "TRUE" and $xmlvars{"COMPILER"} eq "nag") {
-        $logger->logdie("ERROR cesm_setup: it is not possible to run with OpenMP if using the NAG Fortran compiler");
-    }
-
-    my $sysmod = "./xmlchange -noecho BUILD_THREADED=$build_threaded";
-    system($sysmod) == 0 or $logger->logdie("ERROR case.setup: $sysmod failed: $?");
-
-    if (-f "$caseroot/case.run") {
-	$logger->info( "Machine/Decomp/Pes configuration has already been done ...skipping ");
-
-    } else {
-	_check_pelayouts_require_rebuild();
-	unlink("LockedFiles/env_build.xml") if(-e "LockedFiles/env_build.xml");
-	my $sysmod = "./Tools/check_lockedfiles -cimeroot $cimeroot";
-	system($sysmod) == 0 or $logger->logdie("ERROR case.setup: $sysmod failed: $?");
-
-	my $pestot = `$caseroot/Tools/taskmaker.pl -sumonly`;
-	$sysmod = "./xmlchange -noecho -file env_mach_pes.xml -id TOTALPES -val $pestot";
-	system($sysmod) == 0 or $logger->logdie("ERROR case.setup: $sysmod failed: $?");
-	wait;
-
-        # Compute cost based on PE count
-	my $pval = 1;
-	my $pcnt = 0;
-	while ($pval < $pestot) {
-	    $pval = $pval * 2;
-	    #$pcnt = $pcnt + 10;      # (perfect scaling)
-	    $pcnt = $pcnt + 6;       # (scaling like sqrt(6/10))
-	}
-	my $pcost = 3 - int($pcnt / 10); # (3 is 64 with 6)
-
-        # Compute cost based on DEBUG
-	my $dcost = 0;
-	if ($xmlvars{'DEBUG'} == "TRUE") {$dcost = 3;}
-
-        # Compute cost based on run length
-        # For simplicity, we use a heuristic just based on STOP_OPTION (not considering
-        # STOP_N), and only deal with options longer than ndays
-        my $lcost = 0;
-        if ($xmlvars{'STOP_OPTION'} =~ /nmonth/) {
-           # N months costs 30x as much as N days; since cost is based on log-base-2, add 5
-           $lcost = 5;
-        }
-        elsif ($xmlvars{'STOP_OPTION'} =~ /nyear/) {
-           # N years costs 365x as much as N days; since cost is based on log-base-2, add 9
-           $lcost = 9;
-        }
-
-	my $CCSM_CCOST = $xmlvars{'CCSM_CCOST'};
-	my $CCSM_GCOST = $xmlvars{'CCSM_GCOST'};
-	my $CCSM_TCOST = $xmlvars{'CCSM_TCOST'};
-	my $CCSM_MCOST = $xmlvars{'CCSM_MCOST'};
-	my $estcost = $CCSM_CCOST + $CCSM_GCOST + $CCSM_MCOST + $CCSM_TCOST + $pcost + $dcost + $lcost;
-
-	my $sysmod = "./xmlchange -noecho -file env_mach_pes.xml -id TOTALPES -val $pestot";
-	system($sysmod) == 0 or $logger->logdie("ERROR case.setup: $sysmod failed: $?");
-
-	$sysmod = "./xmlchange -noecho -file env_mach_pes.xml -id CCSM_PCOST -val $pcost";
-	system($sysmod) == 0 or $logger->logdie("ERROR case.setup: $sysmod failed: $?");
-
-	$sysmod = "./xmlchange -noecho -file env_mach_pes.xml -id CCSM_ESTCOST -val $estcost";
-	system($sysmod) == 0 or $logger->logdie("ERROR case.setup: $sysmod failed: $?");
-
-	#--------------------------------------------------------------
-	# create batch file
-	#--------------------------------------------------------------
-	$logger->info( "Creating batch script case.run");
-	# Use BatchFactory to get the appropriate instance of a BatchMaker,
-	# use it to create our batch scripts
-	my $batchmaker = Batch::BatchFactory::getBatchMaker( caseroot => $xmlvars{'CASEROOT'},
-							     cimeroot => $cimeroot,
-							     case     => $xmlvars{'CASE'},
-							     mpilib   => $xmlvars{'MPILIB'},
-							     machroot => $xmlvars{'MACHDIR'},
-							     machine  => $xmlvars{'MACH'},
-							     compiler => $xmlvars{'COMPILER'},
-							     threaded => $build_threaded,
-							     job => 'run'
-	                                                     );
-
-
-
-	my $inputbatchscript  = "$xmlvars{'MACHDIR'}/template.cesmrun";
-	my $outputbatchscript = "$xmlvars{'CASEROOT'}/case.run";
-
-	$batchmaker->makeBatchScript($inputbatchscript, $outputbatchscript);
-	$logger->info("Creating batch script case.st_archive");
-	$batchmaker->overrideNodeCount(1);
-	$batchmaker->set({job=>'st_archive'});
-	$batchmaker->makeBatchScript("$xmlvars{'MACHDIR'}/template.st_archive", "$xmlvars{'CASEROOT'}/case.st_archive");
-
-	$logger->info("Creating batch script case.lt_archive");
-	$batchmaker->overrideNodeCount(1);
-	$batchmaker->set({job=>'lt_archive'});
-	$batchmaker->makeBatchScript("$xmlvars{'MACHDIR'}/template.lt_archive", "$xmlvars{'CASEROOT'}/case.lt_archive");
-
-	# Make a copy of env_mach_pes.xml in order to be able
-	# to check that it does not change once case.setup is invoked
-	if (! -e "LockedFiles/env_mach_pes.xml") {
-	    $sysmod = "cp env_mach_pes.xml  LockedFiles/env_mach_pes.xml";
-	    system($sysmod) == 0 or $logger->logdie("ERROR case.setup: $sysmod failed: $?");
-	    $logger->info("Locking file env_mach_pes.xml ");
-	}
-    }
-
-    #--------------------------------------------------------------------------
-    # Create user_nl files for the required number of instances
-    #--------------------------------------------------------------------------
-    if (!-f "./user_nl_cpl") {
-	$logger->info("Creating user_nl_xxx files for components and cpl");
-    }
-    my @models = qw( ATM LND ICE OCN GLC ROF WAV ESP MICOM);
-    # loop over models
-    foreach my $model (@models) {
-	# what is actual component associated with each model
-	my $comp = $xmlvars{"COMP_${model}"};
-	_build_usernl_files($caseroot, $cimeroot, $model, $comp);
-	if ($comp eq "cism")  {
-	    my $sysmod = "$cimeroot/../components/cism/cime_config/cism.template $caseroot";
-	    system($sysmod) == 0 or $logger->logdie("ERROR case.setup: $sysmod failed: $?");
-	}
-    }
-    _build_usernl_files($caseroot, $cimeroot, "drv", "cpl");
-
-    #--------------------------------------------------------------------------
-    # Run preview namelists for scripts
-    #--------------------------------------------------------------------------
-    $logger->info("Running preview_namelist script with loglevel $opts{loglevel}");
-    system(" $caseroot/preview_namelists -loglevel $opts{loglevel} ");
-    if($?){
-	$logger->logdie("ERROR: $caseroot/preview_namelists failed: $?")
-    }
-    $logger->info("See ./CaseDoc for component namelists ");
-    $logger->info("If an old case build already exists, might want to run case.clean_build before building ");
-
-    #--------------------------------------------------------------------------
-    # Create test script if appropriate
-    #--------------------------------------------------------------------------
-    if( -e "$caseroot/env_test.xml") {
-	if ( -e "$caseroot/case.test") {
-	    # do nothing
-	} else {
-	    $logger->info("Starting testcase.setup ");
-	    my $sysmod = "./testcase.setup -caseroot $caseroot";
-	    system($sysmod) == 0 or $logger->logdie("ERROR: $sysmod failed: $?");
-	    $logger->info("Finished testcase.setup $caseroot");
-	}
-    }
-
-    my $fh = new IO::File;
-    $fh->open(">>CaseStatus") or $logger->logdie("can't open file: CaseStatus");
-    my $sdate = `date +"%Y-%m-%d %H:%M:%S"`;
-    print $fh "case.setup $sdate $eol";
-    $fh->close();
-
-}
-
-#-----------------------------------------------------------------------------------------------
-# Clean batch script
-#-----------------------------------------------------------------------------------------------
-
-if ($clean) {
-
-    my $case = $xmlvars{'CASE'};
-    if (!-f "$caseroot/case.run" ) {
-	$logger->info("clean option has already been invoked ...skipping ");
-	exit;
-    }
-
-    my $sysmod;
-    my $id = `date +%y%m%d-%H%M%S`;
-    my $backupdir = "PESetupHist/b.${id}";
-    if (!-d ${backupdir}) {
-	$sysmod = "mkdir -p ${backupdir}";
-	system($sysmod) == 0 or $logger->logdie("ERROR case.setup: $sysmod failed: $?");
-    }
-    # back up relevant files
-    $sysmod = "cp case.run env_build.xml env_mach_pes.xml Macros* ${backupdir}";
-    system($sysmod) == 0 or $logger->logdie("ERROR case.setup: $sysmod failed: $?");
-
-    # remove relevant files from $caseroot
-    $sysmod = "rm ./case.run";
-    system($sysmod) == 0 or $logger->logdie("ERROR case.setup: $sysmod failed: $?");
-
-    # only do the following if are NOT in testmode
-    if (! $testmode)  {
-	# rebuild the models (even on restart)
-	$sysmod = "./xmlchange -noecho -file env_build.xml -id BUILD_COMPLETE -val FALSE";
-	system($sysmod) == 0 or $logger->logdie("ERROR case.setup: $sysmod failed: $?");
-
-	# backup and then clean test script
-	if( -e "$caseroot/case.test") {
-	    $sysmod = "cp case.test ${backupdir}";
-	    system($sysmod) == 0 or $logger->logdie("ERROR case.setup: $sysmod failed: $?");
-
-	    $sysmod = "rm ./case.test";
-	    system($sysmod) == 0 or $logger->logdie("ERROR case.setup: $sysmod failed: $?");
-	    $logger->info("Successfully cleaned test script case.test ");
-	}
-    }
-
-    $logger->info("Successfully cleaned batch script case.run ");
-    $logger->info("Some files have been saved to ${backupdir}");
-
-    my $fh = new IO::File;
-    $fh->open(">>CaseStatus") or $logger->logdie("can't open file: CaseStatus");
-    my $sdate = `date +"%Y-%m-%d %H:%M:%S"`;
-    print $fh "case.setup -clean $sdate $eol";
-    $fh->close();
-
-}
-
-sub _check_pelayouts_require_rebuild {
-    my ($xmlvars) = @_;
-    if ( -e "LockedFiles/env_mach_pes.xml") {
-	# Look to see if $comp_PE_CHANGE_REQUIRES_REBUILD is defined for any component
-	foreach my $comp (qw(ATM LND ROF OCN ICE GLC WAV)){
-	    if(defined $xmlvars{$comp."_PE_CHANGE_REQUIRES_REBUILD"} &&
-	       $xmlvars{$comp."_PE_CHANGE_REQUIRES_REBUILD"} == "true"){
-		# Changing these values in env_mach_pes.xml will force you to clean the corresponding component
-		my $old_tasks = `./xmlquery NTASKS_$comp -file LockedFiles/env_mach_pes.xml -value`;
-		my $old_threads = `./xmlquery NTHRDS_$comp -file LockedFiles/env_mach_pes.xml -value`;
-		my $old_inst = `./xmlquery NINST_$comp -file LockedFiles/env_mach_pes.xml -value`;
-		my $new_tasks = `./xmlquery NTASKS_$comp -file env_mach_pes.xml -value`;
-		my $new_threads = `./xmlquery NTHRDS_$comp -file env_mach_pes.xml -value`;
-		my $new_inst = `./xmlquery NINST_$comp -file env_mach_pes.xml -value`;
-		if($old_tasks != $new_tasks || $old_threads != $new_threads || $old_inst != $new_inst){
-		    $logger->warn("$comp pe change requires clean build");
-		    my $cleanflag = lc substr($comp,0,1);
-		    system("./case.clean_build -$cleanflag");
-		}
-	    }
-	}
-	unlink("LockedFiles/env_mach_pes.xml");
-    }
-
-}
-
-
-
-#-----------------------------------------------------------------------------------------------
-sub _build_usernl_files {
-    # Create user_nl_xxx files
-    my ($caseroot, $cimeroot, $model, $comp) = @_;
-
-    my $model = uc($model);
-    my $file = `./xmlquery CONFIG_${model}_FILE -value`;
-    my $dir  = dirname($file);
-
-    (-d $dir) or $logger->logdie("ERROR _build_user_nl_files: cannot find cime_config directory $dir for component $comp");
-
-    if ($comp eq 'cpl') {
-	if ( ! -f "$caseroot/user_nl_cpl" ) {
-	    my $sysmod = "cp $dir/user_nl_cpl $caseroot/user_nl_cpl";
-	    system($sysmod) == 0 or $logger->logdie("ERROR build_usernl_files: $sysmod failed: $?");
-	}
-    } else {
-	my $NINST = `./xmlquery NINST_${model} -value`;
-	if ( -f "${dir}/user_nl_${comp}") {
-	    if ($NINST > 1) {
-		my $inst_string;
-		my $inst_counter = 1;
-		while ($inst_counter <= $NINST) {
-		    $inst_string = `printf _%04d $inst_counter`;
-		    if ( ! -f "$caseroot/user_nl_${comp}${inst_string}" ) {
-			my $sysmod = "cp $dir/user_nl_${comp} $caseroot/user_nl_${comp}${inst_string}";
-			system($sysmod) == 0 or $logger->logdie("ERROR build_usernl_files: $sysmod failed: $?");
-		    }
-		    $inst_counter = $inst_counter + 1;
-		}
-	    } else {
-		if ( ! -f "$caseroot/user_nl_${comp}" ) {
-		    (-f "${dir}/user_nl_${comp}") or $logger->logdie("ERROR _build_usernl_files: $dir/user_nl_${comp} does not exist");
-		    my $sysmod = "cp $dir/user_nl_${comp} $caseroot/user_nl_${comp}";
-		    system($sysmod) == 0 or $logger->logdie("ERROR _build_usernl_files: $sysmod failed: $?");
-		}
-	    }
-	}
-    }
-}
-=======
 #!/usr/bin/env python
 
 """
@@ -538,5 +62,4 @@
         case_setup(case, clean, test_mode, reset)
 
 if __name__ == "__main__":
-    _main_func(__doc__)
->>>>>>> 2b76060b
+    _main_func(__doc__)