#!/usr/bin/env perl

#-----------------------------------------------------------------------------------------------
# case.setup - create the $caseroot/case.run script and user_nl_xxx component namelist mod files
#-----------------------------------------------------------------------------------------------

use strict;
use Cwd;
use English;
use Getopt::Long;
use IO::File;
use IO::Handle;
use File::Basename;
use File::Copy;


#-----------------------------------------------------------------------------------------------
sub usage {
    die <<EOF;

SYNOPSIS
     Creates Macros file for target machine if it does not exist
     Creates user_nl_xxx files for target components (and number of instances) if
        they do not exist
     Creates batch run script (case.run) for target machine

USAGE
     case.setup [options]
OPTIONS
     -help [or -h]        Print usage to STDOUT.
     -clean               Removes the batch run script for target machine
                          If the testmode argument is present then keep the test
			  test script if it is present - otherwise remove it
                          The user_nl_xxx and Macros files are never removed by case.setup -
                          you must remove them manually
     -testmode            Keeps the test script when the -clean argument is used
EOF
}

#-----------------------------------------------------------------------------------------------
# Set the directory that contains this script.
my $caseroot = getcwd();   # current working directory
$ENV{CASEROOT}=$caseroot;  # put this in environment
my $eol = "\n";

# Setting autoflush (an IO::Handle method) on STDOUT helps in debugging.  It forces any
# output be printed to STDOUT before the error messages start.
*STDOUT->autoflush();

# Parse command-line options.
my %opts = (loglevel=>"INFO");

GetOptions(
    "h|help"     => \$opts{'help'},
    "clean"      => \$opts{'clean'},
    "testmode"   => \$opts{'testmode'},
    "loglevel=s"     => \$opts{'loglevel'},
)  or usage();

# Give usage message.
usage() if $opts{'help'};

# Check for unparsed argumentss
if (@ARGV) {
    print "ERROR: unrecognized arguments: @ARGV\n";
    usage();
}

my $clean = 0;
if ($opts{'clean'}) {
    $clean = 1;
}

my $testmode = 0;
if ($opts{'testmode'}) {
    $testmode = 1;
}

chdir "$caseroot";
my $cimeroot  = `./xmlquery CIMEROOT  -value`;
my @dirs = ("$cimeroot/utils/perl5lib" );

unshift @INC, @dirs;
require Config::SetupTools;
require Task::TaskMaker;
require Batch::BatchMaker;
require Log::Log4perl;

my $level = Log::Log4perl::Level::to_priority($opts{loglevel});
Log::Log4perl->easy_init({level=>$level,
			  layout=>'%m%n'});

my $logger = Log::Log4perl::get_logger();

my %xmlvars=();
SetupTools::getxmlvars($caseroot, \%xmlvars);

# Check that $DIN_LOC_ROOT exists - and abort if not a namelist compare tests
my $din_loc_root = $xmlvars{'DIN_LOC_ROOT'};
my $testcase = $xmlvars{'TESTCASE'};
if (! -d $din_loc_root) {
    if ($testcase ne 'SBN') {
	$logger->logdie( "ERROR case.setup: inputdata root is not a directory: \"$din_loc_root\" ");
    }
}

# Check that userdefine settings are specified before expanding variable
my $fail_setup = 0;
my $strmacros;
my $strbuild;
my $strrun;
foreach my $attr (keys %xmlvars) {
    if ( $xmlvars{$attr} =~ m/USERDEFINED_required_macros/ ) {
	$strmacros.="ERROR: must set xml variable $attr to generate Macros file \n";
	$fail_setup = 1;
    }
    if ( $xmlvars{$attr} =~ m/USERDEFINED_required_build/ ) {
	$strbuild.="ERROR: must set xml variable $attr to build the model \n";
	$fail_setup = 1;
    }
    if ( $xmlvars{$attr} =~ m/USERDEFINED_required_run/ ) {
	$strrun.="ERROR: must set xml variable $attr to run the model \n";
	$fail_setup = 1;
    }
    $xmlvars{$attr} = SetupTools::expand_xml_var($xmlvars{$attr}, \%xmlvars);
}
if ($fail_setup) {
    my $outstr;
    $outstr = "$strmacros\n" if(defined($strmacros));
    $outstr .= "$strbuild\n" if(defined($strbuild));
    $outstr .= "$strrun\n" if(defined($strrun));
    $outstr .= "Correct above and issue case.setup again ";
    $logger->logdie($outstr);
}

#-----------------------------------------------------------------------------------------------
# Create batch script
#-----------------------------------------------------------------------------------------------

if (! $clean ) {

    my $mach = $xmlvars{'MACH'};
    if (! defined $mach ) {
	$logger->logdie("ERROR case.setup: xml variable MACH is not set ");
    }
    my $case = $xmlvars{'CASE'};
    if (! defined $case ) {
	$logger->logdie("ERROR case.setup: xml variable CASE is not set ");
    }

    #--------------------------------------------------------------------------
    # Create Macros file only if it does not exist
    #--------------------------------------------------------------------------
    if (!-f "./Macros") {
	$logger->info( "Creating Macros file for $mach");
	SetupTools::set_compiler("$xmlvars{OS}",
				 "$xmlvars{MACHDIR}/config_compilers.xml",
				 "$xmlvars{COMPILER}",
				 "$xmlvars{MACH}",
				 "$xmlvars{MPILIB}", 'Macros'  );
    } else {
	$logger->info( "Macros script already created ...skipping");
    }
    # Set tasks to 1 if mpi-serial library
    if($xmlvars{MPILIB} eq "mpi-serial"){
	foreach my $attr (keys %xmlvars){
	    if($attr =~ /NTASKS_/){
		$xmlvars{$attr}=1;
		my $sysmod = "./xmlchange -noecho -file env_mach_pes.xml -id $attr -val 1";
		system($sysmod) == 0 or $logger->logdie("ERROR case.setup: $sysmod failed: $?");

	    }
	}
    }

    my $ninst_fail = 0;
    my $build_threaded = $xmlvars{BUILD_THREADED};
    foreach my $comp (qw(ATM LND ROF OCN ICE GLC WAV ESP)){
	my $ninst  = "NINST_".$comp;
	my $ntasks = "NTASKS_".$comp;
	my $nthrds = "NTHRDS_".$comp;
	if ($xmlvars{$ninst} > $xmlvars{$ntasks}) {
	    if($xmlvars{$ntasks}==1){
		system("./xmlchange -noecho $ntasks=$xmlvars{$ninst}");
		$xmlvars{$ntasks}=$xmlvars{$ninst};
	    }else{
		$logger->logdie("ERROR case.setup: $comp NINST value greater than $comp NTASKS");
	    }
	}
	if($xmlvars{$nthrds} > 1){
	    $build_threaded = "TRUE";
	}
    }

    if ($build_threaded eq "TRUE" and $xmlvars{"COMPILER"} eq "nag") {
        $logger->logdie("ERROR cesm_setup: it is not possible to run with OpenMP if using the NAG Fortran compiler");
    }

    my $sysmod = "./xmlchange -noecho BUILD_THREADED=$build_threaded";
    system($sysmod) == 0 or $logger->logdie("ERROR case.setup: $sysmod failed: $?");

    if (-f "$caseroot/case.run") {
	$logger->info( "Machine/Decomp/Pes configuration has already been done ...skipping ");

    } else {
	_check_pelayouts_require_rebuild();
	unlink("LockedFiles/env_build.xml") if(-e "LockedFiles/env_build.xml");
	my $sysmod = "./Tools/check_lockedfiles -cimeroot $cimeroot";
	system($sysmod) == 0 or $logger->logdie("ERROR case.setup: $sysmod failed: $?");

	my $pestot = `$caseroot/Tools/taskmaker.pl -sumonly`;
	$sysmod = "./xmlchange -noecho -file env_mach_pes.xml -id TOTALPES -val $pestot";
	system($sysmod) == 0 or $logger->logdie("ERROR case.setup: $sysmod failed: $?");
	wait;

        # Compute cost based on PE count
	my $pval = 1;
	my $pcnt = 0;
	while ($pval < $pestot) {
	    $pval = $pval * 2;
	    #$pcnt = $pcnt + 10;      # (perfect scaling)
	    $pcnt = $pcnt + 6;       # (scaling like sqrt(6/10))
	}
	my $pcost = 3 - int($pcnt / 10); # (3 is 64 with 6)

        # Compute cost based on DEBUG
	my $dcost = 0;
	if ($xmlvars{'DEBUG'} == "TRUE") {$dcost = 3;}

        # Compute cost based on run length
        # For simplicity, we use a heuristic just based on STOP_OPTION (not considering
        # STOP_N), and only deal with options longer than ndays
        my $lcost = 0;
        if ($xmlvars{'STOP_OPTION'} =~ /nmonth/) {
           # N months costs 30x as much as N days; since cost is based on log-base-2, add 5
           $lcost = 5;
        }
        elsif ($xmlvars{'STOP_OPTION'} =~ /nyear/) {
           # N years costs 365x as much as N days; since cost is based on log-base-2, add 9
           $lcost = 9;
        }

	my $CCSM_CCOST = $xmlvars{'CCSM_CCOST'};
	my $CCSM_GCOST = $xmlvars{'CCSM_GCOST'};
	my $CCSM_TCOST = $xmlvars{'CCSM_TCOST'};
	my $CCSM_MCOST = $xmlvars{'CCSM_MCOST'};
	my $estcost = $CCSM_CCOST + $CCSM_GCOST + $CCSM_MCOST + $CCSM_TCOST + $pcost + $dcost + $lcost;

	my $sysmod = "./xmlchange -noecho -file env_mach_pes.xml -id TOTALPES -val $pestot";
	system($sysmod) == 0 or $logger->logdie("ERROR case.setup: $sysmod failed: $?");

	$sysmod = "./xmlchange -noecho -file env_mach_pes.xml -id CCSM_PCOST -val $pcost";
	system($sysmod) == 0 or $logger->logdie("ERROR case.setup: $sysmod failed: $?");

	$sysmod = "./xmlchange -noecho -file env_mach_pes.xml -id CCSM_ESTCOST -val $estcost";
	system($sysmod) == 0 or $logger->logdie("ERROR case.setup: $sysmod failed: $?");

	#--------------------------------------------------------------
	# create batch file
	#--------------------------------------------------------------
	$logger->info( "Creating batch script case.run");
	# Use BatchFactory to get the appropriate instance of a BatchMaker,
	# use it to create our batch scripts
	my $batchmaker = Batch::BatchFactory::getBatchMaker( caseroot => $xmlvars{'CASEROOT'},
							     cimeroot => $cimeroot,
							     case     => $xmlvars{'CASE'},
							     mpilib   => $xmlvars{'MPILIB'},
							     machroot => $xmlvars{'MACHDIR'},
							     machine  => $xmlvars{'MACH'},
							     compiler => $xmlvars{'COMPILER'},
							     threaded => $build_threaded,
							     job => 'run'
	                                                     );



	my $inputbatchscript  = "$xmlvars{'MACHDIR'}/template.cesmrun";
	my $outputbatchscript = "$xmlvars{'CASEROOT'}/case.run";

	$batchmaker->makeBatchScript($inputbatchscript, $outputbatchscript);
	$logger->info("Creating batch script case.st_archive");
	$batchmaker->overrideNodeCount(1);
	$batchmaker->set({job=>'st_archive'});
	$batchmaker->makeBatchScript("$xmlvars{'MACHDIR'}/template.st_archive", "$xmlvars{'CASEROOT'}/case.st_archive");

	$logger->info("Creating batch script case.lt_archive");
	$batchmaker->overrideNodeCount(1);
	$batchmaker->set({job=>'lt_archive'});
	$batchmaker->makeBatchScript("$xmlvars{'MACHDIR'}/template.lt_archive", "$xmlvars{'CASEROOT'}/case.lt_archive");

	# Make a copy of env_mach_pes.xml in order to be able
	# to check that it does not change once case.setup is invoked
	if (! -e "LockedFiles/env_mach_pes.xml") {
	    $sysmod = "cp env_mach_pes.xml  LockedFiles/env_mach_pes.xml";
	    system($sysmod) == 0 or $logger->logdie("ERROR case.setup: $sysmod failed: $?");
	    $logger->info("Locking file env_mach_pes.xml ");
	}
    }

    #--------------------------------------------------------------------------
    # Create user_nl files for the required number of instances
    #--------------------------------------------------------------------------
    if (!-f "./user_nl_cpl") {
	$logger->info("Creating user_nl_xxx files for components and cpl");
    }
<<<<<<< HEAD
    my @models = qw( ATM LND ICE OCN GLC ROF WAV ESP );
=======
    my @models = qw( ATM LND ICE OCN GLC ROF WAV ESP MICOM);
>>>>>>> a551c723
    # loop over models
    foreach my $model (@models) {
	# what is actual component associated with each model
	my $comp = $xmlvars{"COMP_${model}"};
	_build_usernl_files($caseroot, $cimeroot, $model, $comp);
	if ($comp eq "cism")  {
	    my $sysmod = "$cimeroot/../components/cism/cime_config/cism.template $caseroot";
	    system($sysmod) == 0 or $logger->logdie("ERROR case.setup: $sysmod failed: $?");
	}
    }
    _build_usernl_files($caseroot, $cimeroot, "drv", "cpl");

    #--------------------------------------------------------------------------
    # Run preview namelists for scripts
    #--------------------------------------------------------------------------
    $logger->info("Running preview_namelist script with loglevel $opts{loglevel}");
    system(" $caseroot/preview_namelists -loglevel $opts{loglevel} ");
    if($?){
	$logger->logdie("ERROR: $caseroot/preview_namelists failed: $?")
    }
    $logger->info("See ./CaseDoc for component namelists ");
    $logger->info("If an old case build already exists, might want to run case.clean_build before building ");

    #--------------------------------------------------------------------------
    # Create test script if appropriate
    #--------------------------------------------------------------------------
    if( -e "$caseroot/env_test.xml") {
	if ( -e "$caseroot/case.test") {
	    # do nothing
	} else {
	    $logger->info("Starting testcase.setup ");
	    my $sysmod = "./testcase.setup -caseroot $caseroot";
	    system($sysmod) == 0 or $logger->logdie("ERROR: $sysmod failed: $?");
	    $logger->info("Finished testcase.setup $caseroot");
	}
    }

    my $fh = new IO::File;
    $fh->open(">>CaseStatus") or $logger->logdie("can't open file: CaseStatus");
    my $sdate = `date +"%Y-%m-%d %H:%M:%S"`;
    print $fh "case.setup $sdate $eol";
    $fh->close();

}

#-----------------------------------------------------------------------------------------------
# Clean batch script
#-----------------------------------------------------------------------------------------------

if ($clean) {

    my $case = $xmlvars{'CASE'};
    if (!-f "$caseroot/case.run" ) {
	$logger->info("clean option has already been invoked ...skipping ");
	exit;
    }

    my $sysmod;
    my $id = `date +%y%m%d-%H%M%S`;
    my $backupdir = "PESetupHist/b.${id}";
    if (!-d ${backupdir}) {
	$sysmod = "mkdir -p ${backupdir}";
	system($sysmod) == 0 or $logger->logdie("ERROR case.setup: $sysmod failed: $?");
    }
    # back up relevant files
    $sysmod = "cp case.run env_build.xml env_mach_pes.xml Macros* ${backupdir}";
    system($sysmod) == 0 or $logger->logdie("ERROR case.setup: $sysmod failed: $?");

    # remove relevant files from $caseroot
    $sysmod = "rm ./case.run";
    system($sysmod) == 0 or $logger->logdie("ERROR case.setup: $sysmod failed: $?");

    # only do the following if are NOT in testmode
    if (! $testmode)  {
	# rebuild the models (even on restart)
	$sysmod = "./xmlchange -noecho -file env_build.xml -id BUILD_COMPLETE -val FALSE";
	system($sysmod) == 0 or $logger->logdie("ERROR case.setup: $sysmod failed: $?");

	# backup and then clean test script
	if( -e "$caseroot/case.test") {
	    $sysmod = "cp case.test ${backupdir}";
	    system($sysmod) == 0 or $logger->logdie("ERROR case.setup: $sysmod failed: $?");

	    $sysmod = "rm ./case.test";
	    system($sysmod) == 0 or $logger->logdie("ERROR case.setup: $sysmod failed: $?");
	    $logger->info("Successfully cleaned test script case.test ");
	}
    }

    $logger->info("Successfully cleaned batch script case.run ");
    $logger->info("Some files have been saved to ${backupdir}");

    my $fh = new IO::File;
    $fh->open(">>CaseStatus") or $logger->logdie("can't open file: CaseStatus");
    my $sdate = `date +"%Y-%m-%d %H:%M:%S"`;
    print $fh "case.setup -clean $sdate $eol";
    $fh->close();

}

sub _check_pelayouts_require_rebuild {
    my ($xmlvars) = @_;
    if ( -e "LockedFiles/env_mach_pes.xml") {
	# Look to see if $comp_PE_CHANGE_REQUIRES_REBUILD is defined for any component
	foreach my $comp (qw(ATM LND ROF OCN ICE GLC WAV)){
	    if(defined $xmlvars{$comp."_PE_CHANGE_REQUIRES_REBUILD"} &&
	       $xmlvars{$comp."_PE_CHANGE_REQUIRES_REBUILD"} == "true"){
		# Changing these values in env_mach_pes.xml will force you to clean the corresponding component
		my $old_tasks = `./xmlquery NTASKS_$comp -file LockedFiles/env_mach_pes.xml -value`;
		my $old_threads = `./xmlquery NTHRDS_$comp -file LockedFiles/env_mach_pes.xml -value`;
		my $old_inst = `./xmlquery NINST_$comp -file LockedFiles/env_mach_pes.xml -value`;
		my $new_tasks = `./xmlquery NTASKS_$comp -file env_mach_pes.xml -value`;
		my $new_threads = `./xmlquery NTHRDS_$comp -file env_mach_pes.xml -value`;
		my $new_inst = `./xmlquery NINST_$comp -file env_mach_pes.xml -value`;
		if($old_tasks != $new_tasks || $old_threads != $new_threads || $old_inst != $new_inst){
		    $logger->warn("$comp pe change requires clean build");
		    my $cleanflag = lc substr($comp,0,1);
		    system("./case.clean_build -$cleanflag");
		}
	    }
	}
	unlink("LockedFiles/env_mach_pes.xml");
    }

}



#-----------------------------------------------------------------------------------------------
sub _build_usernl_files {
    # Create user_nl_xxx files
    my ($caseroot, $cimeroot, $model, $comp) = @_;

    my $model = uc($model);
    my $file = `./xmlquery CONFIG_${model}_FILE -value`;
    my $dir  = dirname($file);

    (-d $dir) or $logger->logdie("ERROR _build_user_nl_files: cannot find cime_config directory $dir for component $comp");

    if ($comp eq 'cpl') {
	if ( ! -f "$caseroot/user_nl_cpl" ) {
	    my $sysmod = "cp $dir/user_nl_cpl $caseroot/user_nl_cpl";
	    system($sysmod) == 0 or $logger->logdie("ERROR build_usernl_files: $sysmod failed: $?");
	}
    } else {
	my $NINST = `./xmlquery NINST_${model} -value`;
	if ( -f "${dir}/user_nl_${comp}") {
	    if ($NINST > 1) {
		my $inst_string;
		my $inst_counter = 1;
		while ($inst_counter <= $NINST) {
		    $inst_string = `printf _%04d $inst_counter`;
		    if ( ! -f "$caseroot/user_nl_${comp}${inst_string}" ) {
			my $sysmod = "cp $dir/user_nl_${comp} $caseroot/user_nl_${comp}${inst_string}";
			system($sysmod) == 0 or $logger->logdie("ERROR build_usernl_files: $sysmod failed: $?");
		    }
		    $inst_counter = $inst_counter + 1;
		}
	    } else {
		if ( ! -f "$caseroot/user_nl_${comp}" ) {
		    (-f "${dir}/user_nl_${comp}") or $logger->logdie("ERROR _build_usernl_files: $dir/user_nl_${comp} does not exist");
		    my $sysmod = "cp $dir/user_nl_${comp} $caseroot/user_nl_${comp}";
		    system($sysmod) == 0 or $logger->logdie("ERROR _build_usernl_files: $sysmod failed: $?");
		}
	    }
	}
    }
}<|MERGE_RESOLUTION|>--- conflicted
+++ resolved
@@ -303,11 +303,7 @@
     if (!-f "./user_nl_cpl") {
 	$logger->info("Creating user_nl_xxx files for components and cpl");
     }
-<<<<<<< HEAD
-    my @models = qw( ATM LND ICE OCN GLC ROF WAV ESP );
-=======
     my @models = qw( ATM LND ICE OCN GLC ROF WAV ESP MICOM);
->>>>>>> a551c723
     # loop over models
     foreach my $model (@models) {
 	# what is actual component associated with each model
