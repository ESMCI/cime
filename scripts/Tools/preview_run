#!/usr/bin/env python3

"""
Queries key CIME shell commands (mpirun and batch submission).

To force a certain mpirun command, use:
   ./xmlchange MPI_RUN_COMMAND=$your_cmd

Example:
   ./xmlchange MPI_RUN_COMMAND='mpiexec -np 16 --some-flag'

To force a certain qsub command, use:
   ./xmlchange --subgroup=case.run BATCH_COMMAND_FLAGS=$your_flags

Example:
   ./xmlchange --subgroup=case.run BATCH_COMMAND_FLAGS='--some-flag --other-flag'
"""

from standard_script_setup import *

from CIME.case import Case

logger = logging.getLogger(__name__)

###############################################################################
def parse_command_line(args, description):
###############################################################################
    parser = argparse.ArgumentParser(
        description=description,
        formatter_class=argparse.RawTextHelpFormatter)

    CIME.utils.setup_standard_logging_options(parser)

    parser.add_argument("caseroot", nargs="?", default=os.getcwd(),
                        help="Case directory to query.\n"
                        "Default is current directory.")

    parser.add_argument("-j", "--job", default=None,
                        help="The job you want to print.\n"
                        "Default is case.run (or case.test if this is a test).")

    args = CIME.utils.parse_args_and_handle_standard_logging_options(args, parser)

    return args.caseroot, args.job

###############################################################################
def _main_func(description):
###############################################################################
    caseroot, job = parse_command_line(sys.argv, description)
    logging.disable(logging.INFO)

    with Case(caseroot, read_only=False) as case:
<<<<<<< HEAD
        print("CASE INFO:")
        print("  nodes: {}".format(case.num_nodes))
        print("  total tasks: {}".format(case.total_tasks))
        print("  tasks per node: {}".format(case.tasks_per_node))
        print("  thread count: {}".format(case.thread_count))
        print("  ngpus per node: {}".format(case.ngpus_per_node))
        print("")

        print("BATCH INFO:")
        if not job:
            job = case.get_first_job()
        set_logger_indent("      ")
        job_id_to_cmd = case.submit_jobs(dry_run=True, job=job)
        env_batch = case.get_env('batch')
        for job_id, cmd in job_id_to_cmd:
            print("  FOR JOB: {}".format(job_id))
            print("    ENV:")
            case.load_env(job=job_id, reset=True, verbose=True)

            if "OMP_NUM_THREADS" in os.environ:
                print("      Setting Environment OMP_NUM_THREADS={}".format(case.thread_count))
            print("")
            print("    SUBMIT CMD:")
            print("      {}".format(case.get_resolved_value(cmd)))
            print("")
            if job_id in ("case.run", "case.test"):
                # get_job_overrides must come after the case.load_env since the cmd may use
                # env vars.
                overrides = env_batch.get_job_overrides(job_id, case)
                print("    MPIRUN (job={}):".format(job_id))
                print ("      {}".format(case.get_resolved_value(overrides["mpirun"])))
                print("")

=======
        case.preview_run(print, job)
>>>>>>> 71ddf1ce

if __name__ == "__main__":
    _main_func(__doc__)<|MERGE_RESOLUTION|>--- conflicted
+++ resolved
@@ -50,43 +50,7 @@
     logging.disable(logging.INFO)
 
     with Case(caseroot, read_only=False) as case:
-<<<<<<< HEAD
-        print("CASE INFO:")
-        print("  nodes: {}".format(case.num_nodes))
-        print("  total tasks: {}".format(case.total_tasks))
-        print("  tasks per node: {}".format(case.tasks_per_node))
-        print("  thread count: {}".format(case.thread_count))
-        print("  ngpus per node: {}".format(case.ngpus_per_node))
-        print("")
-
-        print("BATCH INFO:")
-        if not job:
-            job = case.get_first_job()
-        set_logger_indent("      ")
-        job_id_to_cmd = case.submit_jobs(dry_run=True, job=job)
-        env_batch = case.get_env('batch')
-        for job_id, cmd in job_id_to_cmd:
-            print("  FOR JOB: {}".format(job_id))
-            print("    ENV:")
-            case.load_env(job=job_id, reset=True, verbose=True)
-
-            if "OMP_NUM_THREADS" in os.environ:
-                print("      Setting Environment OMP_NUM_THREADS={}".format(case.thread_count))
-            print("")
-            print("    SUBMIT CMD:")
-            print("      {}".format(case.get_resolved_value(cmd)))
-            print("")
-            if job_id in ("case.run", "case.test"):
-                # get_job_overrides must come after the case.load_env since the cmd may use
-                # env vars.
-                overrides = env_batch.get_job_overrides(job_id, case)
-                print("    MPIRUN (job={}):".format(job_id))
-                print ("      {}".format(case.get_resolved_value(overrides["mpirun"])))
-                print("")
-
-=======
         case.preview_run(print, job)
->>>>>>> 71ddf1ce
 
 if __name__ == "__main__":
     _main_func(__doc__)