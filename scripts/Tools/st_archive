--- conflicted
+++ resolved
@@ -494,21 +494,13 @@
 	    splice @runfiles, $index[0], 1;
 	}
     }
-<<<<<<< HEAD
-
-    # also get the file that matches the dname for this suffix and
-    # copy to the restdir for a complete restart set
-    my @restFiles = grep(/${dname}/, @files);
-=======
-# 
+#
 # also get the file that matches the dname for this suffix and
 # copy to the restdir for a complete restart set
 #
-##    my @restFiles = grep(/${dname}/, @files);
     my $CASE = $config{'CASE'};
     my @intFiles = grep(/${dname}/, @files);
     my @restFiles = grep(/${CASE}/, @intFiles);
->>>>>>> 0d7f4f3b
     if( $#restFiles == 0 ) {
 	my @path = split /\//, $restFiles[$#restFiles];
 	if ( $#path >= 0 ) {
