#!/usr/bin/env python

"""
Allows querying variables from env_*xml files and listing all available variables.

There are two usage modes:

1) Querying variables:

   - You can query a variable, or a list of variables via
      ./xmlquery var1

     or, for multiple variables (either comma or space separated)
      ./xmlquery var1,var2,var3 ....
      ./xmlquery var1 var2 var3 ....
     where var1, var2 and var3 are variables that appear in a CIME case xml file

     Several xml variables that have settings for each component have somewhat special treatment
     The variables that this currently applies to are
         NTASKS, NTHRDS, ROOTPE, PIO_TYPENAME, PIO_STRIDE, PIO_NUMTASKS
     As examples:
     - to show the number of tasks for each component, issue
        ./xmlquery NTASKS
     - to show the number of tasks just for the atm component, issue
        ./xmlquery NTASKS_ATM

     - The CIME case xml variables are grouped together in xml elements <group></group>.
       This is done to associate together xml variables with common features.
       Most variables are only associated with one group. However, in env_batch.xml,
       there are also xml variables that are associated with each potential batch job.
       For these variables, the '--subgroup' option may be used to query the variable's
       value for a particular group.

       As an example, in env_batch.xml, the xml variable JOB_QUEUE appears in each of
       the batch job groups (defined in config_batch.xml):
        <group id="case.run">
        <group id="case.st_archive">
        <group id="case.test">

       To query the variable JOB_QUEUE only for one group in case.run, you need
       to specify a sub-group argument to xmlquery.
          ./xmlquery JOB_QUEUE --subgroup case.run
              JOB_QUEUE: regular
          ./xmlquery JOB_QUEUE
            Results in group case.run
                 JOB_QUEUE: regular
            Results in group case.st_archive
                 JOB_QUEUE: caldera
            Results in group case.test
                JOB_QUEUE: regular

   - You can tailor the query by adding ONE of the following possible qualifier arguments:
       [--full --fileonly --value --raw --description --get-group --type --valid-values ]
       as examples:
          ./xmlquery var1,var2 --full
          ./xmlquery var1,var2 --fileonly

   - You can query variables via a partial-match, using --partial-match or -p
       as examples:
          ./xmlquery STOP --partial-match
              Results in group run_begin_stop_restart
                  STOP_DATE: -999
                  STOP_N: 5
                  STOP_OPTION: ndays
          ./xmlquery STOP_N
                  STOP_N: 5

    - By default variable values are resolved prior to output. If you want to see the unresolved
      value(s), use the --no-resolve qualifier
      as examples:
         ./xmlquery RUNDIR
             RUNDIR: /glade/scratch/mvertens/atest/run
         ./xmlquery RUNDIR --no-resolve
             RUNDIR: $CIME_OUTPUT_ROOT/$CASE/run

2) Listing all groups and variables in those groups

      ./xmlquery --listall

     - You can list a subset of variables by adding one of the following qualifier arguments:
       [--subgroup GROUP --file FILE]

       As examples:

       If you want to see the all of the variables in group 'case.run' issue
          ./xmlquery --listall --subgroup case.run

       If you want to see all of the variables in 'env_run.xml' issue
          ./xmlquery --listall --file env_run.xml

       If you want to see all of the variables in LockedFiles/env_build.xml issue
          ./xmlquery --listall --file LockedFiles/env_build.xml

     - You can tailor the query by adding ONE of the following possible qualifier arguments:
       [--full --fileonly --raw --description --get-group --type --valid-values]
<<<<<<< HEAD

     - The env_mach_specific.xml and env_archive.xml files are not supported by this tool.
"""

=======

     - The env_mach_specific.xml and env_archive.xml files are not supported by this tool.
"""

>>>>>>> ee39e933
from standard_script_setup import *

from CIME.case import Case
from CIME.utils import expect, convert_to_string

import textwrap, sys, re

logger = logging.getLogger("xmlquery")
unsupported_files = ["env_mach_specific.xml", "env_archive.xml"]
###############################################################################
def parse_command_line(args, description):
###############################################################################
    parser = argparse.ArgumentParser(
        description=description,
        formatter_class=argparse.RawTextHelpFormatter)

    CIME.utils.setup_standard_logging_options(parser)

    # Set command line options
    parser.add_argument("variables", nargs="*"  ,
                        help="Variable name(s) to query from env_*.xml file(s)\n"
                        "( 'variable_name' from <entry_id id='variable_name'>value</entry_id> ).\n"
                        "Multiple variables can be given, separated by commas or spaces.\n")
<<<<<<< HEAD

    parser.add_argument("--caseroot" , "-caseroot", default=os.getcwd(),
                        help="Case directory to reference.\n"
                        "Default is current directory.")

    parser.add_argument("--listall", "-listall" , default=False , action="store_true" ,
                        help="List all variables and their values.")

    parser.add_argument("--file" , "-file",
                        help="The file you want to query. If not given, queries all files.\n"
                        "Typically used with the --listall option.")

=======

    parser.add_argument("--caseroot" , "-caseroot", default=os.getcwd(),
                        help="Case directory to reference.\n"
                        "Default is current directory.")

    parser.add_argument("--listall", "-listall" , default=False , action="store_true" ,
                        help="List all variables and their values.")

    parser.add_argument("--file" , "-file",
                        help="The file you want to query. If not given, queries all files.\n"
                        "Typically used with the --listall option.")

>>>>>>> ee39e933
    parser.add_argument("--subgroup","-subgroup",
                        help="Apply to this subgroup only.")

    parser.add_argument("-p", "--partial-match", action="store_true",
                        help="Allow partial matches of variable names, treats args as regex.")

    parser.add_argument("--no-resolve", "-no-resolve", action="store_true",
                        help="Do not resolve variable values.")

    group = parser.add_mutually_exclusive_group()

    group.add_argument("--full", default=False, action="store_true",
                       help="Print a full listing for each variable, including value, type,\n"
                       "valid values, description and file.")

    group.add_argument("--fileonly", "-fileonly", default=False, action="store_true",
                       help="Only print the filename that each variable is defined in.")

    group.add_argument("--value", "-value", default=False, action="store_true",
                       help="Only print one value without newline character.\n"
                       "If more than one has been found print first value in list.")

    group.add_argument("--raw", default=False, action="store_true",
                       help="Print the complete raw record associated with each variable.")

    group.add_argument("--description", default=False, action="store_true",
                       help="Print the description associated with each variable.")

    group.add_argument("--get-group", default=False, action="store_true",
                       help="Print the group associated with each variable.")

    group.add_argument("--type", default=False, action="store_true",
                       help="Print the data type associated with each variable.")

    group.add_argument("--valid-values", default=False, action="store_true",
                       help="Print the valid values associated with each variable, if defined.")

    args = CIME.utils.parse_args_and_handle_standard_logging_options(args, parser)

    if (len(sys.argv) == 1) :
        parser.print_help()
        exit()

    if len(args.variables) == 1:
        variables = args.variables[0].split(',')
    else:
        variables = args.variables

    return variables, args.subgroup, args.caseroot, args.listall, args.fileonly, \
        args.value, args.no_resolve, args.raw, args.description, args.get_group, args.full, \
        args.type, args.valid_values, args.partial_match, args.file

def get_value_as_string(case, var, attribute=None, resolved=False, subgroup=None):
    if var in ["THREAD_COUNT", "TOTAL_TASKS", "TASKS_PER_NODE", "NUM_NODES", "SPARE_NODES", "TASKS_PER_NUMA", "CORES_PER_TASK"]:
        value = str(getattr(case, var.lower()))
    else:
        thistype = case.get_type_info(var)
        value = case.get_value(var, attribute=attribute, resolved=resolved, subgroup=subgroup)
        if value is not None and thistype:
            value = convert_to_string(value, thistype, var)

    return value

def xmlquery_sub(case, variables, subgroup=None, fileonly=False,
                 resolved=True, raw=False, description=False, get_group=False,
                 full=False, dtype=False, valid_values=False, xmlfile=None):
    """
    Return list of attributes and their values, print formatted

    """
    results = {}
    comp_classes = case.get_values("COMP_CLASSES")
    if xmlfile:
        case.set_file(xmlfile)

    # Loop over variables
    for var in variables:
        if subgroup is not None:
            groups = [subgroup]
        else:
            groups = case.get_record_fields(var, "group")
            if not groups:
                groups = ['none']

        if xmlfile:
            expect(xmlfile not in unsupported_files,
                   "XML file {} is unsupported by this tool."
                   .format(xmlfile))

            if not groups:
                value =  case.get_value(var, resolved=resolved)
                results['none'] = {}
                results['none'][var] = {}
                results['none'][var]['value']  = value
        elif not groups:
            results['none'] = {}
            results['none'][var] = {}

        for group in groups:
            if not group in results:
                results[group] = {}
            if not var in results[group]:
                results[group][var] = {}

            expect(group, "No group found for var {}".format(var))
            if get_group:
                results[group][var]['get_group'] = group

            value = get_value_as_string(case, var, resolved=resolved, subgroup=group)
            if value is None:
                var, comp, iscompvar = case.check_if_comp_var(var)
                if iscompvar:
                    value = []
                    for comp in comp_classes:
                        try:
                            nextval = get_value_as_string(case,var, attribute={"compclass" : comp}, resolved=resolved, subgroup=group)
                        except:
                            nextval = get_value_as_string(case,var, attribute={"compclass" : comp}, resolved=False, subgroup=group)

                        if nextval is not None:
                            value.append(comp + ":" + "{}".format(nextval))
                else:
                    value = get_value_as_string(case, var, resolved=resolved, subgroup=group)

            if value is None:
                if xmlfile:
                    expect(False, " No results found for variable {} in file {}".format(var, xmlfile))
                else:
                    expect(False, " No results found for variable {}".format(var))

            results[group][var]['value'] = value

            if raw:
                results[group][var]['raw'] = case.get_record_fields(var, "raw")
            if description or full:
                results[group][var]['desc'] = case.get_record_fields(var, "desc")
            if fileonly or full:
                results[group][var]['file'] = case.get_record_fields(var, "file")
            if dtype or full:
                results[group][var]['type'] = case.get_type_info(var)
            if valid_values or full:
                results[group][var]['valid_values'] = case.get_record_fields(var, "valid_values") #*** this is the problem ***

    return results

def _main_func(description):
    # Initialize command line parser and get command line options
    variables, subgroup, caseroot, listall,  fileonly, \
        value, no_resolve, raw, description, get_group, full, dtype, \
        valid_values, partial_match, xmlfile = parse_command_line(sys.argv, description)

    expect(xmlfile not in unsupported_files,
           "XML file {} is unsupported by this tool."
           .format(xmlfile))

    # Initialize case ; read in all xml files from caseroot
    with Case(caseroot) as case:
        if listall or partial_match:
            if xmlfile:
                case.set_file(xmlfile)
            all_variables = sorted(case.get_record_fields(None, "varid"))
            logger.debug("all_variables: {}".format(all_variables))
            if partial_match:
                all_matching_vars = []
                for variable in variables:
                    regex = re.compile(variable)
                    for all_variable in all_variables:
                        if regex.search(all_variable):
                            if subgroup is not None:
                                vargroups = case.get_record_fields(all_variable, "group")
                                if subgroup not in vargroups:
                                    continue

                            all_matching_vars.append(all_variable)

                variables = all_matching_vars
            else:
                if subgroup is not None:
                    all_matching_vars = []
                    for all_variable in all_variables:
                        vargroups = case.get_record_fields(all_variable, "group")
                        if subgroup not in vargroups:
                            continue
                        else:
                            all_matching_vars.append(all_variable)

                    variables = all_matching_vars
                else:
                    variables = all_variables
        expect(variables, "No variables found")
        results = xmlquery_sub(case, variables, subgroup, fileonly, resolved=not no_resolve,
                               raw=raw, description=description, get_group=get_group, full=full,
                               dtype=dtype, valid_values=valid_values, xmlfile=xmlfile)

    if full or description:
        wrapper=textwrap.TextWrapper()
        wrapper.subsequent_indent = "\t\t\t"
        wrapper.fix_sentence_endings = True
<<<<<<< HEAD

    cnt = 0
    for group in sorted(iter(results)):
        if (len(variables) > 1 or len(results) > 1 or full) and not get_group and not value:
            print("\nResults in group {}".format(group))
=======
    for group in sorted(iter(results)):
        if (len(variables) > 1 or len(results) > 1 or full) and not get_group and not value:
            print("\nResults in group {}".format(group))
        cnt = 0
>>>>>>> ee39e933
        for var in variables:
            if var in results[group]:
                if raw:
                    print(results[group][var]['raw'])
                elif get_group:
                    print("\t{}: {}".format(var, results[group][var]['get_group']))
                elif value:
                    if cnt > 0:
                        sys.stdout.write(",")
                    sys.stdout.write("{}".format(results[group][var]['value']))
<<<<<<< HEAD
                    cnt += 1
=======
>>>>>>> ee39e933
                elif description:
                    if results[group][var]['desc'][0] is not None:
                        desc_text = ' '.join(results[group][var]['desc'][0].split())
                        print("\t{}: {}".format(var, wrapper.fill(desc_text)))
                elif fileonly:
                    print("\t{}: {}".format(var, results[group][var]['file']))
                elif dtype:
                    print("\t{}: {}".format(var, results[group][var]['type']))
                elif valid_values:
                    if 'valid_values' in results[group][var]:
                        print("\t{}: {}".format(var, results[group][var]["valid_values"]))
                elif full:
                    if results[group][var]['desc'][0] is not None:
                        desc_text = ' '.join(results[group][var]['desc'][0].split())
                    print("\t{}: value={}".format(var, results[group][var]['value']))
                    print("\t\ttype: {}".format(results[group][var]['type'][0]))
                    if 'valid_values' in results[group][var]:
                        print("\t\tvalid_values: {}".format(results[group][var]["valid_values"]))
                    print("\t\tdescription: {}".format(wrapper.fill(desc_text)))
                    print("\t\tfile: {}".format(results[group][var]['file'][0]))
                else:
                    print("\t{}: {}".format(var, results[group][var]['value']))
<<<<<<< HEAD
=======
            cnt += 1
>>>>>>> ee39e933

if (__name__ == "__main__"):
    _main_func(__doc__)<|MERGE_RESOLUTION|>--- conflicted
+++ resolved
@@ -93,17 +93,10 @@
 
      - You can tailor the query by adding ONE of the following possible qualifier arguments:
        [--full --fileonly --raw --description --get-group --type --valid-values]
-<<<<<<< HEAD
 
      - The env_mach_specific.xml and env_archive.xml files are not supported by this tool.
 """
 
-=======
-
-     - The env_mach_specific.xml and env_archive.xml files are not supported by this tool.
-"""
-
->>>>>>> ee39e933
 from standard_script_setup import *
 
 from CIME.case import Case
@@ -127,7 +120,6 @@
                         help="Variable name(s) to query from env_*.xml file(s)\n"
                         "( 'variable_name' from <entry_id id='variable_name'>value</entry_id> ).\n"
                         "Multiple variables can be given, separated by commas or spaces.\n")
-<<<<<<< HEAD
 
     parser.add_argument("--caseroot" , "-caseroot", default=os.getcwd(),
                         help="Case directory to reference.\n"
@@ -140,20 +132,6 @@
                         help="The file you want to query. If not given, queries all files.\n"
                         "Typically used with the --listall option.")
 
-=======
-
-    parser.add_argument("--caseroot" , "-caseroot", default=os.getcwd(),
-                        help="Case directory to reference.\n"
-                        "Default is current directory.")
-
-    parser.add_argument("--listall", "-listall" , default=False , action="store_true" ,
-                        help="List all variables and their values.")
-
-    parser.add_argument("--file" , "-file",
-                        help="The file you want to query. If not given, queries all files.\n"
-                        "Typically used with the --listall option.")
-
->>>>>>> ee39e933
     parser.add_argument("--subgroup","-subgroup",
                         help="Apply to this subgroup only.")
 
@@ -352,18 +330,10 @@
         wrapper=textwrap.TextWrapper()
         wrapper.subsequent_indent = "\t\t\t"
         wrapper.fix_sentence_endings = True
-<<<<<<< HEAD
-
-    cnt = 0
-    for group in sorted(iter(results)):
-        if (len(variables) > 1 or len(results) > 1 or full) and not get_group and not value:
-            print("\nResults in group {}".format(group))
-=======
     for group in sorted(iter(results)):
         if (len(variables) > 1 or len(results) > 1 or full) and not get_group and not value:
             print("\nResults in group {}".format(group))
         cnt = 0
->>>>>>> ee39e933
         for var in variables:
             if var in results[group]:
                 if raw:
@@ -374,10 +344,6 @@
                     if cnt > 0:
                         sys.stdout.write(",")
                     sys.stdout.write("{}".format(results[group][var]['value']))
-<<<<<<< HEAD
-                    cnt += 1
-=======
->>>>>>> ee39e933
                 elif description:
                     if results[group][var]['desc'][0] is not None:
                         desc_text = ' '.join(results[group][var]['desc'][0].split())
@@ -400,10 +366,7 @@
                     print("\t\tfile: {}".format(results[group][var]['file'][0]))
                 else:
                     print("\t{}: {}".format(var, results[group][var]['value']))
-<<<<<<< HEAD
-=======
             cnt += 1
->>>>>>> ee39e933
 
 if (__name__ == "__main__"):
     _main_func(__doc__)