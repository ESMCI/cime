--- conflicted
+++ resolved
@@ -6,17 +6,8 @@
 from CIME.case  import Case
 from CIME.case_setup import case_setup
 
-<<<<<<< HEAD
 import stat
 import glob
-=======
-my @argstash = @ARGV;
-my $banner = '=' x 80;
-#-----------------------------------------------------------------------------------------------
-# Setting autoflush (an IO::Handle method) on STDOUT helps in debugging.  It forces the test
-# descriptions to be printed to STDOUT before the error messages start.
-*STDOUT->autoflush();
->>>>>>> 0d7f4f3b
 
 logger = logging.getLogger(__name__)
 
@@ -24,22 +15,7 @@
 def parse_command_line(args):
 ###############################################################################
 
-<<<<<<< HEAD
     cime_model = CIME.utils.get_model()
-=======
-     -help [or -h]        Print usage to STDOUT.
-     -case <caseroot>     Specify the new case directory.
-     -clone <cloneroot>   Specify the case to be cloned.
-     -keepexe              Sets EXEROOT to point to original build
-     -mach_dir            Optional location of machines directory
-     -project <name>      Specify a project id for the case (optional)
-                          default: user-specified environment variable PROJECT or ACCOUNT
-                          or read from ~/.cesm_proj or ~/.ccsm_proj
-     -silent [or -s]      Turns on silent mode - only fatal messages issued.
-     -verbose [or -v]     Turn on verbose echoing of settings.
-EOF
-}
->>>>>>> 0d7f4f3b
 
     parser = argparse.ArgumentParser()
 
@@ -58,7 +34,6 @@
     parser.add_argument("--keepexe", "-keepexe", action="store_true",
                         help="Sets EXEROOT to point to original build")
 
-<<<<<<< HEAD
     parser.add_argument("--mach-dir", "-mach_dir",
                         help="Specify the locations of the Machines directory, other than the default"
                         "The default is CIMEROOT/machines")
@@ -67,47 +42,17 @@
                         help="Specify a project id"
 			"default: user-specified environment variable PROJECT or ACCOUNT"
 			"or read from ~/.cesm_proj or ~/.ccsm_proj")
-=======
-# Check for manditory case input
-if ($opts{'case'}) {
-    $case = $opts{'case'};
-} else {
-    die "Must provide case as input argument \n";
-}
-$caseroot = abs_path("$case");
-if (-d $caseroot) {
-    die "New caseroot directory $caseroot already exists \n";
-}
-my @dirs = split "/", $caseroot, -1;
-my $num = scalar @dirs;
-$case = @dirs[$num-1];
-
-# Check for manditory clone input
-if ($opts{'clone'}) {
-    $clone = $opts{'clone'};
-} else {
-    die "Must provide clone as input argument \n";
-}
-$cloneroot = abs_path("$clone");
-(-d "$cloneroot")  or  die <<"EOF";
-** Cannot find cloneroot directory \"$cloneroot\" **
-EOF
-my @dirs = split "/", $cloneroot, -1;
-my $num = scalar @dirs;
-$clone = @dirs[$num-1];
->>>>>>> 0d7f4f3b
 
     args = parser.parse_args()
 
     CIME.utils.handle_standard_logging_options(args)
 
     if args.case is None:
-        expect(False, 
+        expect(False,
                "Must specify -case as an input argument")
 
-<<<<<<< HEAD
     if args.clone is None:
-        expect(False, 
+        expect(False,
                "Must specify -clone as an input argument")
 
     return args.case, args.clone, args.keepexe, args.mach_dir, args.project
@@ -117,36 +62,6 @@
 ###############################################################################
 
     case, clone, keepexe, mach_dir, project = parse_command_line(sys.argv)
-=======
-#-----------------------------------------------------------------------------------------------
-# Create the case directory tree utilizing the clone tree
-my $sysmod;
-
-# Create $caseroot directories
-$sysmod = "mkdir -p $caseroot";
-system ($sysmod); if ($? == -1) {die "$sysmod failed: $!\n";}
-$sysmod = "cp -rp $cloneroot/* $caseroot";
-system ($sysmod); if ($? == -1) {die "$sysmod failed: $!\n";}
-
-# Remove unwanted files from $cloneroot
-# Note - script files used to be named using the first 12-15 chars of $clone, but are now named case.$SCRIPT
-# Need to remove those.
-$sysmod = "rm -rf $caseroot/Buildconf/*"  ; system ($sysmod); if ($? == -1) {die "$sysmod failed: $!\n";}
-$sysmod = "rm -rf $caseroot/CaseDocs/*"   ; system ($sysmod); if ($? == -1) {die "$sysmod failed: $!\n";}
-$sysmod = "rm -rf $caseroot/LockedFiles/*"; system ($sysmod); if ($? == -1) {die "$sysmod failed: $!\n";}
-$sysmod = "rm -rf $caseroot/logs/*"       ; system ($sysmod); if ($? == -1) {die "$sysmod failed: $!\n";}
-$sysmod = "rm -rf $caseroot/timing/*"     ; system ($sysmod); if ($? == -1) {die "$sysmod failed: $!\n";}
-$sysmod = "rm -rf $caseroot/TestStatus*"  ; system ($sysmod); if ($? == -1) {die "$sysmod failed: $!\n";}
-# Remove case.* scripts
-$sysmod = "rm -f $caseroot/case.*";
-system ($sysmod); if ($? == -1) {die "$sysmod failed: $!\n";}
-$sysmod = "rm -f $caseroot/*~";
-system ($sysmod); if ($? == -1) {die "$sysmod failed: $!\n";}
-
-# Need to copy back in the CaseDocs/README
-$sysmod = "cp -rp $cloneroot/README.case $caseroot/CaseDocs/README.case";
-system ($sysmod); if ($? == -1) {die "$sysmod failed: $!\n";}
->>>>>>> 0d7f4f3b
 
     cloneroot = os.path.abspath(clone)
     expect(os.path.isdir(cloneroot),
@@ -159,122 +74,10 @@
     casename = os.path.basename(caseroot)
     caseroot = os.path.dirname(caseroot)
 
-<<<<<<< HEAD
     logger.info(" Running %s case.setup" %casename)
     case_setup(caseroot, clean=False, test_mode=False)
 
 ###############################################################################
-=======
-# Obtain variables needed below
-my $username  = "$ENV{'USER'}";
-$sysmod = "./xmlchange USER=$username"			; system($sysmod) == 0 or die "ERROR: $sysmod failed: $?\n";
-$sysmod = "./xmlchange CASE=$case"			; system($sysmod) == 0 or die "ERROR: $sysmod failed: $?\n";
-$sysmod = "./xmlchange CASEROOT=$caseroot"		; system($sysmod) == 0 or die "ERROR: $sysmod failed: $?\n";
-$sysmod = "./xmlchange CASEBUILD=$caseroot/Buildconf"	; system($sysmod) == 0 or die "ERROR: $sysmod failed: $?\n";
-$sysmod = "./xmlchange CASETOOLS=$caseroot/Tools"	; system($sysmod) == 0 or die "ERROR: $sysmod failed: $?\n";
-$sysmod = "./xmlchange BUILD_COMPLETE=FALSE"		; system($sysmod) == 0 or die "ERROR: $sysmod failed: $?\n";
-$sysmod = "./xmlchange CONTINUE_RUN=FALSE"		; system($sysmod) == 0 or die "ERROR: $sysmod failed: $?\n";
-$sysmod = "./xmlchange RESUBMIT=0"			; system($sysmod) == 0 or die "ERROR: $sysmod failed: $?\n";
-if ($opts{'mach_dir'}) {
-    $sysmod = "./xmlchange MACHIDR=$opts{'mach_dir'}"   ; system($sysmod) == 0 or die "ERROR: $sysmod failed: $?\n";
-}
-if($opts{'keepexe'})
-{
-    $sysmod = "./xmlchange EXEROOT=$origexeroot"; system($sysmod) == 0 or die "ERROR: $sysmod failed: $?\n";
-    $sysmod = "./xmlchange BUILD_COMPLETE=TRUE"; system($sysmod) == 0 or die "ERROR: $sysmod failed: $?\n";
-    #$sysmod = "mkdir $caseroot/Buildconf"; system($sysmod) == 0 or die "ERROR: $sysmod failed: $?\n";
-    $sysmod = "cp -Rp $cloneroot/Buildconf/* $caseroot/Buildconf/"; system($sysmod) == 0 or die "ERROR: $sysmod failed: $?\n";
-}
-
-# --- Set project id
-# Note: we do not just copy this from the clone because it seems likely that
-# users will want to change this sometimes, especially when cloning another
-# user's case. However, note that, if a project is not given, the fallback will
-# be to copy it from the clone, just like other xml variables are copied. For
-# that reason, we do not call check_project_required_but_unset.
-
-# Check for optional project; if not given, see if we can find a project to use
-if ($opts{'project'}) {
-    $project = $opts{'project'};
-} else {
-    $project = ProjectTools::find_project();
-}
-my $set_project = ProjectTools::set_project($project);
-if ($set_project) {
-    $sysmod = "./xmlchange -file env_batch.xml -id PROJECT -val $project"; system($sysmod) == 0 or die "ERROR: $sysmod failed: $?\n";
-}
-
-# Copy env_case.xml in locked files
-$sysmod = "cp $caseroot/env_case.xml $caseroot/LockedFiles/env_case.xml";
-system($sysmod) == 0 or die "ERROR: $sysmod failed: $?\n";
-print "Locking file $caseroot/env_case.xml \n";
-
-# Create $caseroot/case.setup
-$sysmod = "cp $cimeroot/scripts/Tools/case.setup  $caseroot/case.setup";
-system ($sysmod); if ($? == -1) {die "$sysmod failed: $!\n";}
-$sysmod = "chmod 755 $caseroot/case.setup";
-system ($sysmod); if ($? == -1) {die "$sysmod failed: $!\n";}
-
-# Create $caseroot/case.build
-$sysmod = "cp $cimeroot/scripts/Tools/case.build  $caseroot/case.build";
-system ($sysmod); if ($? == -1) {die "$sysmod failed: $!\n";}
-$sysmod = "chmod 755 $caseroot/case.build";
-system ($sysmod); if ($? == -1) {die "$sysmod failed: $!\n";}
-
-# Create case.clean_build
-$sysmod = "cp $cimeroot/scripts/Tools/clean_build $caseroot/case.clean_build";
-system($sysmod) == 0 or die "ERROR: $sysmod failed: $?\n";
-
-# Create case.submit
-$sysmod = "cp  $cimeroot/scripts/Tools/case.submit $caseroot/case.submit";
-system($sysmod) == 0 or die "ERROR: $sysmod failed: $?\n";
-
-
-#-----------------------------------------------------------------------------------------------
-# Create batch script
-$sysmod = "./case.setup";
-system ($sysmod); if ($? == -1) {die "$sysmod failed: $!\n";}
-
-
-sub substitute()
-{
-    my $filetosearch = $File::Find::name;
-    if(-f $filetosearch && ! -d $filetosearch)
-    {
-        #print "file to search: $filetosearch\n";
-        open(my $F, "<", $filetosearch) or die "could not open $filetosearch for reading, $!, $?";
-        my @lines =  <$F>;
-        chomp @lines;
-        close $F;
-        my @matches = grep { m/($cimeroot|$srcroot)/ } @lines;
-        if(@matches)
-        {
-            #print Dumper \@matches;
-            for my $i(0 .. $#lines)
-            {
-                #print "line before replace\n";
-                #print $lines[$i] . "\n";
-                if($lines[$i] =~ /$cimeroot/)
-                {
-                    $lines[$i] =~ s/$cimeroot/$newcimeroot/g;
-                }
-                if($lines[$i] =~ /$srcroot/)
-                {
-                    $lines[$i] =~ s/$srcroot/$newsrcroot/g;
-                }
-            }
-            open (my $NEWF, ">", $filetosearch) or die "could not open $filetosearch for writing, $! $?";
-            map { print $NEWF "$_\n"} @lines;
-            close $NEWF;
-        }
-    }
-
-}
-# --- Print output ---
-my $compset = `./xmlquery COMPSET -value`;
-print "Successfully created new case\n   $caseroot\nfrom clone case\n   $cloneroot\n";
-exit(0);
->>>>>>> 0d7f4f3b
 
 if __name__ == "__main__":
     _main_func()
