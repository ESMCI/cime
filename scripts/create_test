#!/usr/bin/env python

"""
Script to run CIME tests.

Runs single tests or test suites based on either the input list or the testname or based
on an xml testlist if the xml suboption is provided.

If this tool is missing any feature that you need, please notify jgfouca@sandia.gov.
"""
from Tools.standard_script_setup import *

import update_acme_tests
from CIME.test_scheduler import TestScheduler, RUN_PHASE
from CIME.utils import expect, convert_to_seconds, compute_total_time, convert_to_babylonian_time, run_cmd_no_fail
from CIME.XML.machines import Machines
from CIME.case import Case

import argparse, math, glob

logger = logging.getLogger(__name__)

###############################################################################
def parse_command_line(args, description):
###############################################################################
    model = CIME.utils.get_model()

    if model == "cesm":
        help_str = \
"""
%s --xml-category [CATEGORY] [--xml-machine ...] [--xml-compiler ...] [ --xml-testlist ...]
OR
%s --help
OR
%s --test

\033[1mEXAMPLES:\033[0m
    \033[1;32m# Run all tests in the xml prealpha category and yellowstone machine \033[0m
    > %s --xml-machine yellowstone --xml-category prealpha
""" % ((os.path.basename(args[0]), ) * 4)

    else:
        help_str = \
"""
%s <TEST|SUITE> [<TEST|SUITE> ...] [--verbose]
OR
%s --help
OR
%s --test

\033[1mEXAMPLES:\033[0m
    \033[1;32m# Run single test \033[0m
    > %s <TESTNAME>

    \033[1;32m# Run test suite \033[0m
    > %s <SUITE>

    \033[1;32m# Run two tests \033[0m
    > %s <TESTNAME1> <TESTNAME2>

    \033[1;32m# Run two suites \033[0m
    > %s <SUITE1> <SUITE2>

    \033[1;32m# Run all tests in a suite except for one \033[0m
    > %s <SUITE> ^<TESTNAME>

    \033[1;32m# Run all tests in a suite except for tests that are in another suite \033[0m
    > %s <SUITE1> ^<SUITE2>
""" % ((os.path.basename(args[0]), ) * 9)

    parser = argparse.ArgumentParser(usage=help_str,
                                     description=description,
                                     formatter_class=argparse.ArgumentDefaultsHelpFormatter)

    CIME.utils.setup_standard_logging_options(parser)

    parser.add_argument("--no-run", action="store_true",
                        help="Do not run generated tests")

    parser.add_argument("--no-build", action="store_true",
                        help="Do not build generated tests, implies --no-run")

    parser.add_argument("--no-setup", action="store_true",
                        help="Do not setup generated tests, implies --no-build and --no-run")

    parser.add_argument("-u", "--use-existing", action="store_true",
                        help="Use pre-existing case directories. Requires test-id")

    parser.add_argument("--save-timing", action="store_true",
                        help="Enable archiving of performance data.")

    parser.add_argument("--no-batch", action="store_true",
                        help="Do not submit jobs to batch system, run locally."
                        " If false, will default to machine setting.")

    parser.add_argument("--single-submit", action="store_true",
                        help="Use a single interactive allocation to run all the tests. "
                        "Can drastically reduce queue waiting. Only makes sense on batch machines.")

    parser.add_argument("-r", "--test-root",
                        help="Where test cases will be created."
                        " Will default to scratch root XML machine file")

    parser.add_argument("--baseline-root",
                        help="Specifies an root directory for baseline"
                        "datasets used for Bit-for-bit generate/compare"
                        "testing.")

    parser.add_argument("--clean", action="store_true",
                        help="Specifies if tests should be cleaned after run. If set, "
                        "all object executables, and data files will"
                        " be removed after tests are run")

    parser.add_argument("-m", "--machine",
                        help="The machine for which to build tests, this machine must be defined"
                        " in the config_machines.xml file for the given model. "
                        "Default is to match the name of the machine in the test name or "
                        "the name of the machine this script is run on to the "
                        "NODENAME_REGEX field in config_machines.xml. This option is highly "
                        "unsafe and should only be used if you know what you're doing.")

    if model == "cesm":
        parser.add_argument("-c", "--compare",
                            help="While testing, compare baselines"
                            "  against the given compare directory ")

        parser.add_argument("-g", "--generate",
                            help="While testing, generate baselines"
                            " to the given generate directory; "
                            "this can also be done after the fact with bless_test_results")

        parser.add_argument("--xml-machine",
                            help="Use this machine key in the lookup in testlist.xml, default is all if any --xml- argument is used")

        parser.add_argument("--xml-compiler",
                            help="Use this compiler key in the lookup in testlist.xml, default is all if any --xml- argument is used")

        parser.add_argument("--xml-category",
                            help="Use this category key in the lookup in testlist.xml, default is all if any --xml- argument is used")

        parser.add_argument("--xml-testlist",
                            help="Use this testlist to lookup tests, default specified in config_files.xml")

        parser.add_argument("testargs", nargs="*",
                            help="Tests or test suites to run."
                            " Testnames expect in form CASE.GRID.COMPSET[.MACHINE_COMPILER]")

    else:

        parser.add_argument("testargs", nargs="+",
                            help="Tests or test suites to run."
                            " Testnames expect in form CASE.GRID.COMPSET[.MACHINE_COMPILER]")

        parser.add_argument("-b", "--baseline-name",
                            help="If comparing or generating baselines,"
                            " use this directory under baseline root. "
                            "Default will be current branch name.")

        parser.add_argument("-c", "--compare", action="store_true",
                            help="While testing, compare baselines")

        parser.add_argument("-g", "--generate", action="store_true",
                            help="While testing, generate baselines; "
                            "this can also be done after the fact with bless_test_results")

    parser.add_argument("--compiler",
                        help="Compiler to use to build cime.  Default will be the name in"
                        " the Testnames or the default defined for the machine.")

    parser.add_argument("-n", "--namelists-only", action="store_true",
                        help="Only perform namelist actions for tests")

    parser.add_argument("-p", "--project",
                        help="Specify a project id for the case (optional)."
                        "Used for accounting when on a batch system."
                        "The default is user-specified environment variable PROJECT")

    parser.add_argument("-t", "--test-id",
                        help="Specify an 'id' for the test. This is simply a"
                        "string that is appended to the end of a test name."
                        "If no testid is specified, then a time stamp will be"
                        "used.")

    parser.add_argument("-j", "--parallel-jobs", type=int, default=None,
                        help="Number of tasks create_test should perform simultaneously. Default "
                        "will be min(num_cores, num_tests).")

    parser.add_argument("--proc-pool", type=int, default=None,
                        help="The size of the processor pool that create_test can use. Default "
                        "is PES_PER_NODE + 25 percent.")

    parser.add_argument("--walltime", default=os.getenv("CIME_GLOBAL_WALLTIME"),
                        help="Set the wallclock limit for all tests in the suite. "
                        "Can use env var CIME_GLOBAL_WALLTIME to set this for all test.")

    parser.add_argument("-q", "--queue", default=None,
                        help="Force batch system to use a certain queue")

    parser.add_argument("-f", "--testfile",
                        help="A file containing an ascii list of tests to run")

    parser.add_argument("-o", "--allow-baseline-overwrite", action="store_true",
                        help="If the --generate option is given, then by default "
                        "an attempt to overwrite an existing baseline directory "
                        "will raise an error. Specifying this option allows "
                        "existing baseline directories to be silently overwritten.")

    args = parser.parse_args(args[1:])

    CIME.utils.handle_standard_logging_options(args)

    # generate and compare flags may not point to the same directory
    if model == "cesm":
        if args.generate is not None:
            expect(not (args.generate == args.compare),
                   "Cannot generate and compare baselines at the same time")

        if args.xml_testlist is not None:
            expect(not (args.xml_machine is None and args.xml_compiler
                        is  None and args.xml_category is None),
                   "If an xml-testlist is present at least one of --xml-machine, "
                   "--xml-compiler, --xml-category must also be present")

    else:
        expect(not (args.baseline_name is not None and (not args.compare and not args.generate)),
               "Provided baseline name but did not specify compare or generate")
        expect(not (args.compare and args.generate),
               "Tried to compare and generate at same time")

    expect(not (args.namelists_only and not (args.generate or args.compare)),
           "Must provide either --compare or --generate with --namelists-only")

    if args.parallel_jobs is not None:
        expect(args.parallel_jobs > 0,
               "Invalid value for parallel_jobs: %d" % args.parallel_jobs)

    if args.use_existing:
        expect(args.test_id is not None, "Must provide test-id of pre-existing cases")

    if args.no_setup:
        args.no_build = True

    if args.no_build:
        args.no_run = True

    # Namelist-only forces some other options:
    if args.namelists_only:
        expect(not args.no_setup, "Cannot compare namelists without setup")
        args.no_build = True
        args.no_run   = True
        args.no_batch = True

    if args.single_submit:
        expect(not args.no_run, "Doesn't make sense to request single-submit if no-run is on")
        args.no_build = True
        args.no_run   = True
        args.no_batch = True

    if args.test_id is None:
        args.test_id = CIME.utils.get_timestamp()

    if args.testfile is not None:
        with open(args.testfile, "r") as fd:
            args.testargs.extend( [line.strip() for line in fd.read().splitlines() if line.strip()] )

    # Compute list of fully-resolved test_names
    test_extra_data = {}
    if model == "cesm":
        machine_name = args.xml_machine if args.machine is None else args.machine

        # If it's still unclear what machine to use, look at test names
        if machine_name is None:
            for test in args.testargs:
                testsplit = CIME.utils.parse_test_name(test)
                if testsplit[4] is not None:
                    if machine_name is None:
                        machine_name = testsplit[4]
                    else:
                        expect(machine_name == testsplit[4],
                               "ambiguity in machine, please use the --machine option")

        mach_obj = Machines(machine=machine_name)
        args.compiler = args.xml_compiler if args.compiler is None else args.compiler
        args.compiler = mach_obj.get_default_compiler() if args.compiler is None else args.compiler
        if args.testargs:
            test_names = update_acme_tests.get_full_test_names(args.testargs,
                                                               mach_obj.get_machine_name(), args.compiler)
        else:
            test_data = CIME.test_utils.get_tests_from_xml(args.xml_machine, args.xml_category,
                                                           args.xml_compiler, args.xml_testlist,
                                                           machine_name, args.compiler)
            test_names = [item["name"] for item in test_data]
            for test_datum in test_data:
                test_extra_data[test_datum["name"]] = test_datum

        logger.info("Testnames: %s" % test_names)
    else:
        mach_obj = Machines(machine=args.machine)
        args.compiler = mach_obj.get_default_compiler() if args.compiler is None else args.compiler

        test_names = update_acme_tests.get_full_test_names(args.testargs, mach_obj.get_machine_name(), args.compiler)

    expect(mach_obj.is_valid_compiler(args.compiler),
           "Compiler %s not valid for machine %s" % (args.compiler, mach_obj.get_machine_name()))

    # Normalize compare/generate between the models
    baseline_cmp_name = None
    baseline_gen_name = None
    if args.compare or args.generate:
        if model == "cesm":
            if args.compare is not None:
                baseline_cmp_name = args.compare
            if args.generate is not None:
                baseline_gen_name = args.generate
        else:
            baseline_name = args.baseline_name if args.baseline_name else CIME.utils.get_current_branch(repo=CIME.utils.get_cime_root())
            expect(baseline_name is not None,
                   "Could not determine baseline name from branch, please use -b option")
<<<<<<< HEAD
=======
            baseline_name = os.path.join(args.compiler, baseline_name)
>>>>>>> f32404ba
            if args.compare:
                baseline_cmp_name = baseline_name
            elif args.generate:
                baseline_gen_name = baseline_name

    return test_names, test_extra_data, args.compiler, mach_obj.get_machine_name(), args.no_run, args.no_build, args.no_setup, args.no_batch,\
        args.test_root, args.baseline_root, args.clean, baseline_cmp_name, baseline_gen_name, \
        args.namelists_only, args.project, args.test_id, args.parallel_jobs, args.walltime, \
        args.single_submit, args.proc_pool, args.use_existing, args.save_timing, args.queue, args.allow_baseline_overwrite

###############################################################################
def single_submit_impl(machine_name, test_id, proc_pool, project, args, job_cost_map, wall_time, test_root):
###############################################################################
    mach = Machines(machine=machine_name)
    expect(mach.has_batch_system(), "Single submit does not make sense on non-batch machine '%s'" % mach.get_machine_name())

    machine_name = mach.get_machine_name()

    if project is None:
        project = CIME.utils.get_project(mach)
        if project is None:
            project = mach.get_value("PROJECT")

    #
    # Compute arg list for second call to create_test
    #
    new_args = list(args)
    new_args.remove("--single-submit")
    new_args.append("--no-batch")
    new_args.append("--use-existing")
    no_arg_is_a_test_id_arg = True
    no_arg_is_a_proc_pool_arg = True
    no_arg_is_a_machine_arg = True
    for arg in new_args:
        if arg == "-t" or arg.startswith("--test-id"):
            no_arg_is_a_test_id_arg = False
        elif arg.startswith("--proc-pool"):
            no_arg_is_a_proc_pool_arg = False
        elif arg == "-m" or arg.startswith("--machine"):
            no_arg_is_a_machine_arg = True

    if no_arg_is_a_test_id_arg:
        new_args.append("-t %s" % test_id)
    if no_arg_is_a_proc_pool_arg:
        new_args.append("--proc-pool %d" % proc_pool)
    if no_arg_is_a_machine_arg:
        new_args.append("-m %s" % machine_name)

    #
    # Resolve batch directives manually. There is currently no other way
    # to do this without making a Case object. Make a throwaway case object
    # to help us here.
    #
    testcase_dirs = glob.glob("%s/*%s*/TestStatus" % (test_root, test_id))
    expect(testcase_dirs, "No test case dirs found!?")
    first_case = os.path.abspath(os.path.dirname(testcase_dirs[0]))
    with Case(first_case, read_only=False) as case:
        env_batch = case.get_env("batch")

        directives = env_batch.get_batch_directives(case, "case.run", raw=True)
        submit_cmd  = env_batch.get_value("batch_submit", subgroup=None)
        submit_args = env_batch.get_submit_args(case, "case.run")

    tasks_per_node = int(mach.get_value("PES_PER_NODE"))
    num_nodes = int(math.ceil(float(proc_pool) / tasks_per_node))
    if wall_time is None:
        wall_time = compute_total_time(job_cost_map, proc_pool)
        wall_time_bab = convert_to_babylonian_time(int(wall_time))
    else:
        wall_time_bab = wall_time

    queue = env_batch.select_best_queue(proc_pool)
    wall_time_max_bab = env_batch.get_max_walltime(queue)
    if wall_time_max_bab is not None:
        wall_time_max = convert_to_seconds(wall_time_max_bab)
        if wall_time_max < wall_time:
            wall_time = wall_time_max
            wall_time_bab = convert_to_babylonian_time(wall_time)

    job_id = "create_test_single_submit_%s" % test_id
    directives = directives.replace("{{ job_id }}", job_id)
    directives = directives.replace("{{ num_nodes }}", str(num_nodes))
    directives = directives.replace("{{ tasks_per_node }}", str(tasks_per_node))
    directives = directives.replace("{{ ptile }}", str(tasks_per_node))
    directives = directives.replace("{{ totaltasks }}", str(tasks_per_node * num_nodes))

    directives = directives.replace("{{ output_error_path }}", "create_test_single_submit_%s.err" % test_id)
    directives = directives.replace("{{ job_wallclock_time }}", wall_time_bab)
    directives = directives.replace("{{ job_queue }}", queue)
    if project is not None:
        directives = directives.replace("{{ project }}", project)

    expect("{{" not in directives, "Could not resolve all items in directives:\n%s" % directives)

    #
    # Make simple submit script and submit
    #

    script = "#! /bin/bash\n"
    script += "\n%s" % directives
    script += "\n"
    script += "cd %s\n"%os.getcwd()
    script += "%s %s\n" % (__file__, " ".join(new_args))

    submit_cmd = "%s %s" % (submit_cmd, submit_args)
    logger.info("Script:\n%s" % script)

    run_cmd_no_fail(submit_cmd, input_str=script, arg_stdout=None, arg_stderr=None, verbose=True)

###############################################################################
def create_test(test_names, test_data, compiler, machine_name, no_run, no_build, no_setup, no_batch, test_root,
                baseline_root, clean, baseline_cmp_name, baseline_gen_name, namelists_only, project, test_id, parallel_jobs,
                walltime, single_submit, proc_pool, use_existing, save_timing, queue, allow_baseline_overwrite):
###############################################################################
    impl = TestScheduler(test_names, test_data=test_data,
                         no_run=no_run, no_build=no_build, no_setup=no_setup, no_batch=no_batch,
                         test_root=test_root, test_id=test_id,
                         baseline_root=baseline_root, baseline_cmp_name=baseline_cmp_name,
                         baseline_gen_name=baseline_gen_name,
                         clean=clean, machine_name=machine_name, compiler=compiler,
                         namelists_only=namelists_only,
                         project=project, parallel_jobs=parallel_jobs, walltime=walltime,
                         proc_pool=proc_pool, use_existing=use_existing, save_timing=save_timing,
                         queue=queue, allow_baseline_overwrite=allow_baseline_overwrite)

    success = impl.run_tests()

    if success and single_submit:
        # Get real test root
        test_root = impl._test_root

        job_cost_map = {}
        largest_case = 0
        for test in impl._tests:
            test_dir = impl._get_test_dir(test)
            procs_needed = impl._get_procs_needed(test, RUN_PHASE)
            time_needed = convert_to_seconds(run_cmd_no_fail("./xmlquery JOB_WALLCLOCK_TIME -value", from_dir=test_dir))
            job_cost_map[test] = (procs_needed, time_needed)
            if procs_needed > largest_case:
                largest_case = procs_needed

        if proc_pool is None:
            # Based on size of created jobs, choose a reasonable proc_pool. May need to put
            # more thought into this.
            proc_pool = 2 * largest_case

        # Create submit script
        single_submit_impl(machine_name, test_id, proc_pool, project, sys.argv[1:], job_cost_map, walltime, test_root)

    return 0 if success else CIME.utils.TESTS_FAILED_ERR_CODE

###############################################################################
def _main_func(description):
###############################################################################
    if "--test" in sys.argv:
        libroot = CIME.utils.get_python_libs_root()

        CIME.utils.run_cmd_no_fail("PYTHONPATH=%s python -m doctest %s/CIME/test_scheduler.py -v" %
                                   (libroot, libroot), arg_stdout=None, arg_stderr=None)
        return

    test_names, test_data, compiler, machine_name, no_run, no_build, no_setup, no_batch, test_root, baseline_root, clean, \
        baseline_cmp_name, baseline_gen_name, namelists_only, project, test_id, parallel_jobs, \
        walltime, single_submit, proc_pool, use_existing, save_timing, queue, allow_baseline_overwrite \
        = parse_command_line(sys.argv, description)

    sys.exit(create_test(test_names, test_data, compiler, machine_name, no_run, no_build, no_setup, no_batch, test_root,
                         baseline_root, clean, baseline_cmp_name, baseline_gen_name, namelists_only,
                         project, test_id, parallel_jobs, walltime, single_submit, proc_pool, use_existing, save_timing,
                         queue, allow_baseline_overwrite))

###############################################################################

if __name__ == "__main__":
    _main_func(__doc__)<|MERGE_RESOLUTION|>--- conflicted
+++ resolved
@@ -316,10 +316,7 @@
             baseline_name = args.baseline_name if args.baseline_name else CIME.utils.get_current_branch(repo=CIME.utils.get_cime_root())
             expect(baseline_name is not None,
                    "Could not determine baseline name from branch, please use -b option")
-<<<<<<< HEAD
-=======
             baseline_name = os.path.join(args.compiler, baseline_name)
->>>>>>> f32404ba
             if args.compare:
                 baseline_cmp_name = baseline_name
             elif args.generate:
