"""Classes used to write build system files.

The classes here are used to write out settings for use by Makefile and CMake
build systems. The two relevant classes are CMakeMacroWriter and
MakeMacroWriter, which encapsulate the information necessary to write CMake and
Makefile formatted text, respectively. See the docstrings for those classes for
more.
"""

# This is not the most useful check.
# pylint: disable=invalid-name

from abc import ABCMeta, abstractmethod
from CIME.XML.standard_module_setup import *
from CIME.utils import get_cime_root
from six import add_metaclass

logger = logging.getLogger(__name__)

def _get_components(value):
    """
    >>> value = '-something ${shell ${NETCDF_PATH}/bin/nf-config --flibs} -lblas -llapack'
    >>> _get_components(value)
    [(False, '-something'), (True, '${NETCDF_PATH}/bin/nf-config --flibs'), (False, '-lblas -llapack')]
    >>> value = '${shell ${NETCDF_PATH}/bin/nf-config --flibs} -lblas -llapack'
    >>> _get_components(value)
    [(True, '${NETCDF_PATH}/bin/nf-config --flibs'), (False, '-lblas -llapack')]
    >>> value = '${shell ${NETCDF_PATH}/bin/nf-config --flibs}'
    >>> _get_components(value)
    [(True, '${NETCDF_PATH}/bin/nf-config --flibs')]
    """
    value = value.strip()
    components = []
    curr_comp = ""
    idx = 0
    while idx < len(value):
        if value[idx:idx+8] == "${shell ":
            if curr_comp:
                components.append((False, curr_comp.strip()))
                curr_comp = ""

            idx += 8
            brace_cnt = 0
            done = False
            while not done:
                if value[idx] == "{":
                    brace_cnt += 1
                    curr_comp += value[idx]

                elif value[idx] == "}":
                    if brace_cnt == 0:
                        done = True
                    else:
                        brace_cnt -= 1
                        curr_comp += value[idx]

                else:
                    curr_comp += value[idx]

                idx += 1

            components.append((True, curr_comp.strip()))
            curr_comp = ""
        else:
            curr_comp += value[idx]
            idx += 1

    if curr_comp:
        components.append((False, curr_comp.strip()))

    return components

@add_metaclass(ABCMeta)
class MacroWriterBase(object):

    """Abstract base class for macro file writers.

    The methods here come in three flavors:
    1. indent_left/indent_right change the level of indent used internally by
       the class.
    2. The various methods ending in "_string" return strings relevant to the
       build system.
    3. The other methods write information to the file handle associated with
       an individual writer instance.

    Public attributes:
    indent_increment - Number of spaces to indent if blocks (does not apply
                       to format-specific indentation, e.g. cases where
                       Makefiles must use tabs).
    output - File-like object that output is written to.

    Public methods:
    indent_string
    indent_left
    indent_right
    write_line
    environment_variable_string
    shell_command_string
    variable_string
    set_variable
    append_variable
    start_ifeq
    end_ifeq
    """

    indent_increment = 2

    def __init__(self, output):
        """Initialize a macro writer.

        Arguments:
        output - File-like object (probably an io.TextIOWrapper), which
                 will be written to.
        """
        self.output = output
        self._indent_num = 0

    def indent_string(self):
        """Return an appropriate number of spaces for the indent."""
        return ' ' * self._indent_num

    def indent_left(self):
        """Decrease the amount of line indent."""
        self._indent_num -= 2

    def indent_right(self):
        """Increase the amount of line indent."""
        self._indent_num += 2

    def write_line(self, line):
        """Write a single line of output, appropriately indented.

        A trailing newline is added, whether or not the input has one.
        """
        self.output.write(str(self.indent_string() + line + "\n"))

    @abstractmethod
    def environment_variable_string(self, name):
        """Return an environment variable reference."""
        pass

    @abstractmethod
    def shell_command_strings(self, command):
        """Return strings used to get the output of a shell command.

        Implementations should return a tuple of three strings:
        1. A line that is needed to get the output of the command (or None,
           if a command can be run inline).
        2. A string that can be used within a line to refer to the output.
        3. A line that does any cleanup of temporary variables (or None, if
           no cleanup is necessary).

        Example usage:

        # Get strings and write initial command.
        (pre, var, post) = writer.shell_command_strings(command)
        if pre is not None:
            writer.write(pre)

        # Use the variable to write an if block.
        writer.start_ifeq(var, "TRUE")
        writer.set_variable("foo", "bar")
        writer.end_ifeq()

        # Cleanup
        if post is not None:
            writer.write(post)
        """
        pass

    @abstractmethod
    def variable_string(self, name):
        """Return a string to refer to a variable with the given name."""
        pass

    @abstractmethod
    def set_variable(self, name, value):
        """Write out a statement setting a variable to some value."""
        pass

    def append_variable(self, name, value):
        """Write out a statement appending a value to a string variable."""
        var_string = self.variable_string(name)
        self.set_variable(name, var_string + " " + value)

    @abstractmethod
    def start_ifeq(self, left, right):
        """Write out a statement to start a conditional block.

        The arguments to this method are compared, and the block is entered
        only if they are equal.
        """
        pass

    @abstractmethod
    def end_ifeq(self):
        """Write out a statement to end a block started with start_ifeq."""
<<<<<<< HEAD
        pass

# None class based method for version 1.0

def write_macros_file_v1(macros, compiler, os_, machine, macros_file="Macros", output_format="make"):
    """
    Parse the config_compiler.xml file into a Macros file for the
    given machine and compiler.
    """
    # A few things can be used from environ if not in XML
    for item in ["MPI_PATH", "NETCDF_PATH"]:
        if not item in macros and item in os.environ:
            logger.warning("Setting {} from Environment".format(item))
            macros[item] = os.environ[item]

    with open(macros_file, "w") as fd:
        fd.write(
"""#
# COMPILER={}
# OS={}
# MACH={}
""".format(compiler, os_, machine)
)
        if output_format == "make":
            fd.write("#\n# Makefile Macros \n")

            # print the settings out to the Macros file
            for key, value in sorted(macros.items()):
                if key == "_COND_":
                    pass
                elif key.startswith("ADD_"):
                    fd.write("{}+={}\n\n".format(key[4:], value))
                else:
                    fd.write("{}:={}\n\n".format(key, value))

        elif output_format == "cmake":
            fd.write(
'''#
# cmake Macros generated from $compiler_file
#
set(CMAKE_MODULE_PATH %s)
include(Compilers)
set(CMAKE_C_FLAGS_RELEASE "" CACHE STRING "Flags used by c compiler." FORCE)
set(CMAKE_C_FLAGS_DEBUG "" CACHE STRING "Flags used by c compiler." FORCE)
set(CMAKE_Fortran_FLAGS_RELEASE "" CACHE STRING "Flags used by Fortran compiler." FORCE)
set(CMAKE_Fortran_FLAGS_DEBUG "" CACHE STRING "Flags used by Fortran compiler." FORCE)
set(all_build_types "None Debug Release RelWithDebInfo MinSizeRel")
set(CMAKE_BUILD_TYPE "${CMAKE_BUILD_TYPE}" CACHE STRING "Choose the type of build, options are: ${all_build_types}." FORCE)
''' % os.path.join(get_cime_root(), "src", "CMake"))

            # print the settings out to the Macros file, do it in
            # two passes so that path values appear first in the
            # file.
            for key, value in sorted(macros.items()):
                if key == "_COND_":
                    pass
                else:
                    value = value.replace("(", "{").replace(")", "}")
                    if key.endswith("_PATH"):
                        if value.startswith("$"):
                            value = "$ENV{}".format(value[1:])


                        cmake_var = key.replace("NETCDF_PATH", "NetCDF_PATH").replace("PNETCDF_PATH", "Pnetcdf_PATH")
                        fd.write("set({} {})\n".format(cmake_var, value))
                        fd.write("list(APPEND CMAKE_PREFIX_PATH {})\n\n".format(value))

            for key, value in sorted(macros.items()):
                if key == "_COND_":
                    pass
                else:
                    value = value.replace("(", "{").replace(")", "}")
                    if "CFLAGS" in key or "FFLAGS" in key or "CPPDEFS" in key or "SLIBS" in key or "LDFLAGS" in key:
                        if "shell " in value:
                            components = _get_components(value)

                            idx = 0
                            for is_shell, component in components:
                                component = component.replace("NETCDF", "NetCDF").replace("PNETCDF_PATH", "Pnetcdf_PATH")
                                if is_shell:
                                    fd.write('execute_process(COMMAND {} OUTPUT_VARIABLE TEMP{:d})\n'.format(component, idx))
                                    fd.write('string(REGEX REPLACE "\\n$" "" TEMP{:d} "${{TEMP{:d}}}")\n'.format(idx, idx))
                                else:
                                    fd.write('set(TEMP{:d} "{}")\n'.format(idx, component))

                                idx += 1

                            fd.write('set(TEMP "{}")\n'.format(" ".join(["${{TEMP{:d}}}".format(i) for i in range(idx)])))
                        else:
                            fd.write('set(TEMP "{}")\n'.format(value))

                        if "CFLAGS" in key:
                            fd.write("add_flags(CFLAGS ${TEMP})\n\n")
                        elif "FFLAGS" in key:
                            fd.write("add_flags(FFLAGS ${TEMP})\n\n")
                        elif "CPPDEFS" in key:
                            fd.write("list(APPEND CPPDEFS ${TEMP})\n\n")
                        elif "SLIBS" in key or "LDFLAGS" in key:
                            fd.write("add_flags(LDFLAGS ${TEMP})\n\n")
                    else:
                        fd.write("SET({} {})\n".format(key, value))

        # Recursively print the conditionals, combining tests to avoid repetition
        fd.write("\n# Start conditional settings\n")
        _parse_hash(macros["_COND_"], fd, 0, output_format)


def _parse_hash(macros, fd, depth, output_format, cmakedebug=""):
    width = 2 * depth
    for key, value in macros.items():
        if type(value) is dict:
            if output_format == "make" or output_format == "cmake" or "DEBUG" in key:
                for key2, value2 in value.items():
                    if output_format == "make":
                        fd.write("{}ifeq ($({}), {}) \n".format(" " * width, key, key2))
                    if output_format == "cmake":
                        fd.write("{}IF (${}{}{} STREQUAL {}) \n".format(" " * width, "{", key, "}", key2))

                    _parse_hash(value2, fd, depth + 1, output_format, key2)
        else:
            if output_format == "make":
                if key.startswith("ADD_"):
                    fd.write("{} {} += {}\n".format(" " * width, key[4:], value))
                else:
                    fd.write("{} {} += {}\n".format(" " * width, key, value))

            if output_format == "cmake":
                value = value.replace("(", "{").replace(")", "}")
                release = "DEBUG" if "TRUE" in cmakedebug else "RELEASE"
                if "CFLAGS" in key:
                    fd.write("{}add_flags(CMAKE_C_FLAGS_{} {} {})\n".format(" " * width, release, value, "${CFLAGS}"))
                elif "FFLAGS" in key:
                    fd.write("{}add_flags(CMAKE_Fortran_FLAGS_{} {} {})\n".format(" " * width, release, value, "${FFLAGS}"))
                elif "CPPDEF" in key:
                    fd.write("{}add_config_definitions({} {})\n".format(" " * width, release, value))
                elif "SLIBS" in key or "LDFLAGS" in key:
                    fd.write("{}add_flags(CMAKE_EXE_LINKER_FLAGS_{} {})\n".format(" " * width, release, value))

    width -= 2
    if output_format == "make" and depth > 0:
        fd.write("{}endif\n\n".format(" " * width))

    if output_format == "cmake" and depth > 0:
        fd.write("{}ENDIF()\n".format(" " * width))
        if depth == 1:
            fd.write("\n")
=======
        pass
>>>>>>> 9d352467
<|MERGE_RESOLUTION|>--- conflicted
+++ resolved
@@ -195,153 +195,4 @@
     @abstractmethod
     def end_ifeq(self):
         """Write out a statement to end a block started with start_ifeq."""
-<<<<<<< HEAD
-        pass
-
-# None class based method for version 1.0
-
-def write_macros_file_v1(macros, compiler, os_, machine, macros_file="Macros", output_format="make"):
-    """
-    Parse the config_compiler.xml file into a Macros file for the
-    given machine and compiler.
-    """
-    # A few things can be used from environ if not in XML
-    for item in ["MPI_PATH", "NETCDF_PATH"]:
-        if not item in macros and item in os.environ:
-            logger.warning("Setting {} from Environment".format(item))
-            macros[item] = os.environ[item]
-
-    with open(macros_file, "w") as fd:
-        fd.write(
-"""#
-# COMPILER={}
-# OS={}
-# MACH={}
-""".format(compiler, os_, machine)
-)
-        if output_format == "make":
-            fd.write("#\n# Makefile Macros \n")
-
-            # print the settings out to the Macros file
-            for key, value in sorted(macros.items()):
-                if key == "_COND_":
-                    pass
-                elif key.startswith("ADD_"):
-                    fd.write("{}+={}\n\n".format(key[4:], value))
-                else:
-                    fd.write("{}:={}\n\n".format(key, value))
-
-        elif output_format == "cmake":
-            fd.write(
-'''#
-# cmake Macros generated from $compiler_file
-#
-set(CMAKE_MODULE_PATH %s)
-include(Compilers)
-set(CMAKE_C_FLAGS_RELEASE "" CACHE STRING "Flags used by c compiler." FORCE)
-set(CMAKE_C_FLAGS_DEBUG "" CACHE STRING "Flags used by c compiler." FORCE)
-set(CMAKE_Fortran_FLAGS_RELEASE "" CACHE STRING "Flags used by Fortran compiler." FORCE)
-set(CMAKE_Fortran_FLAGS_DEBUG "" CACHE STRING "Flags used by Fortran compiler." FORCE)
-set(all_build_types "None Debug Release RelWithDebInfo MinSizeRel")
-set(CMAKE_BUILD_TYPE "${CMAKE_BUILD_TYPE}" CACHE STRING "Choose the type of build, options are: ${all_build_types}." FORCE)
-''' % os.path.join(get_cime_root(), "src", "CMake"))
-
-            # print the settings out to the Macros file, do it in
-            # two passes so that path values appear first in the
-            # file.
-            for key, value in sorted(macros.items()):
-                if key == "_COND_":
-                    pass
-                else:
-                    value = value.replace("(", "{").replace(")", "}")
-                    if key.endswith("_PATH"):
-                        if value.startswith("$"):
-                            value = "$ENV{}".format(value[1:])
-
-
-                        cmake_var = key.replace("NETCDF_PATH", "NetCDF_PATH").replace("PNETCDF_PATH", "Pnetcdf_PATH")
-                        fd.write("set({} {})\n".format(cmake_var, value))
-                        fd.write("list(APPEND CMAKE_PREFIX_PATH {})\n\n".format(value))
-
-            for key, value in sorted(macros.items()):
-                if key == "_COND_":
-                    pass
-                else:
-                    value = value.replace("(", "{").replace(")", "}")
-                    if "CFLAGS" in key or "FFLAGS" in key or "CPPDEFS" in key or "SLIBS" in key or "LDFLAGS" in key:
-                        if "shell " in value:
-                            components = _get_components(value)
-
-                            idx = 0
-                            for is_shell, component in components:
-                                component = component.replace("NETCDF", "NetCDF").replace("PNETCDF_PATH", "Pnetcdf_PATH")
-                                if is_shell:
-                                    fd.write('execute_process(COMMAND {} OUTPUT_VARIABLE TEMP{:d})\n'.format(component, idx))
-                                    fd.write('string(REGEX REPLACE "\\n$" "" TEMP{:d} "${{TEMP{:d}}}")\n'.format(idx, idx))
-                                else:
-                                    fd.write('set(TEMP{:d} "{}")\n'.format(idx, component))
-
-                                idx += 1
-
-                            fd.write('set(TEMP "{}")\n'.format(" ".join(["${{TEMP{:d}}}".format(i) for i in range(idx)])))
-                        else:
-                            fd.write('set(TEMP "{}")\n'.format(value))
-
-                        if "CFLAGS" in key:
-                            fd.write("add_flags(CFLAGS ${TEMP})\n\n")
-                        elif "FFLAGS" in key:
-                            fd.write("add_flags(FFLAGS ${TEMP})\n\n")
-                        elif "CPPDEFS" in key:
-                            fd.write("list(APPEND CPPDEFS ${TEMP})\n\n")
-                        elif "SLIBS" in key or "LDFLAGS" in key:
-                            fd.write("add_flags(LDFLAGS ${TEMP})\n\n")
-                    else:
-                        fd.write("SET({} {})\n".format(key, value))
-
-        # Recursively print the conditionals, combining tests to avoid repetition
-        fd.write("\n# Start conditional settings\n")
-        _parse_hash(macros["_COND_"], fd, 0, output_format)
-
-
-def _parse_hash(macros, fd, depth, output_format, cmakedebug=""):
-    width = 2 * depth
-    for key, value in macros.items():
-        if type(value) is dict:
-            if output_format == "make" or output_format == "cmake" or "DEBUG" in key:
-                for key2, value2 in value.items():
-                    if output_format == "make":
-                        fd.write("{}ifeq ($({}), {}) \n".format(" " * width, key, key2))
-                    if output_format == "cmake":
-                        fd.write("{}IF (${}{}{} STREQUAL {}) \n".format(" " * width, "{", key, "}", key2))
-
-                    _parse_hash(value2, fd, depth + 1, output_format, key2)
-        else:
-            if output_format == "make":
-                if key.startswith("ADD_"):
-                    fd.write("{} {} += {}\n".format(" " * width, key[4:], value))
-                else:
-                    fd.write("{} {} += {}\n".format(" " * width, key, value))
-
-            if output_format == "cmake":
-                value = value.replace("(", "{").replace(")", "}")
-                release = "DEBUG" if "TRUE" in cmakedebug else "RELEASE"
-                if "CFLAGS" in key:
-                    fd.write("{}add_flags(CMAKE_C_FLAGS_{} {} {})\n".format(" " * width, release, value, "${CFLAGS}"))
-                elif "FFLAGS" in key:
-                    fd.write("{}add_flags(CMAKE_Fortran_FLAGS_{} {} {})\n".format(" " * width, release, value, "${FFLAGS}"))
-                elif "CPPDEF" in key:
-                    fd.write("{}add_config_definitions({} {})\n".format(" " * width, release, value))
-                elif "SLIBS" in key or "LDFLAGS" in key:
-                    fd.write("{}add_flags(CMAKE_EXE_LINKER_FLAGS_{} {})\n".format(" " * width, release, value))
-
-    width -= 2
-    if output_format == "make" and depth > 0:
-        fd.write("{}endif\n\n".format(" " * width))
-
-    if output_format == "cmake" and depth > 0:
-        fd.write("{}ENDIF()\n".format(" " * width))
-        if depth == 1:
-            fd.write("\n")
-=======
-        pass
->>>>>>> 9d352467
+        pass