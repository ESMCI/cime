"""
WGET Server class.  Interact with a server using WGET protocol
"""
# pylint: disable=super-init-not-called
from CIME.XML.standard_module_setup import *
from CIME.Servers.generic_server import GenericServer

logger = logging.getLogger(__name__)


class WGET(GenericServer):
    def __init__(self, address, user="", passwd=""):
        self._args = "--no-check-certificate "
        if user:
            self._args += "--user {} ".format(user)
        if passwd:
            self._args += "--password {} ".format(passwd)
        self._server_loc = address

    @classmethod
    def wget_login(cls, address, user="", passwd=""):
        args = "--no-check-certificate "
        if user:
            args += "--user {} ".format(user)
        if passwd:
            args += "--password {} ".format(passwd)

        try:
            err = run_cmd("wget {} --spider {}".format(args, address), timeout=60)[0]
        except:
<<<<<<< HEAD
            logger.warning("1Could not connect to repo '{0}'\nThis is most likely either a proxy, or network issue .".format(address))
            return None
        
        if err and not 'storage.neonscience.org' in address:
            logger.warning("2Could not connect to repo '{0}'\nThis is most likely either a proxy, or network issue .".format(address))
=======
            logger.warning(
                "Could not connect to repo '{0}'\nThis is most likely either a proxy, or network issue .".format(
                    address
                )
            )
            return None
        if err:
            logger.warning(
                "Could not connect to repo '{0}'\nThis is most likely either a proxy, or network issue .".format(
                    address
                )
            )
>>>>>>> e0b2a59e
            return None

        return cls(address, user=user, passwd=passwd)

    def fileexists(self, rel_path):
        full_url = os.path.join(self._server_loc, rel_path)
        stat, out, err = run_cmd("wget {} --spider {}".format(self._args, full_url))

        if stat != 0:
            logging.warning(
                "FAIL: Repo '{}' does not have file '{}'\nReason:{}\n{}\n".format(
                    self._server_loc, full_url, out, err
                )
            )
            return False
        return True

    def getfile(self, rel_path, full_path):
        full_url = os.path.join(self._server_loc, rel_path)
        stat, output, errput = run_cmd(
            "wget {} {} -nc --output-document {}".format(
                self._args, full_url, full_path
            )
        )
        if stat != 0:
            logging.warning(
                "wget failed with output: {} and errput {}\n".format(output, errput)
            )
            # wget puts an empty file if it fails.
            try:
                os.remove(full_path)
            except OSError:
                pass
            return False
        else:
            logging.warning("SUCCESS\n")
            return True

    def getdirectory(self, rel_path, full_path):
        full_url = os.path.join(self._server_loc, rel_path)
        stat, output, errput = run_cmd(
            "wget  {} {} -r -N --no-directories ".format(self._args, full_url + os.sep),
            from_dir=full_path,
        )
        logger.debug(output)
        logger.debug(errput)
        if stat != 0:
            logging.warning(
                "wget failed with output: {} and errput {}\n".format(output, errput)
            )
            # wget puts an empty file if it fails.
            try:
                os.remove(full_path)
            except OSError:
                pass
            return False
        else:
            logging.info("SUCCESS\n")
            return True<|MERGE_RESOLUTION|>--- conflicted
+++ resolved
@@ -28,26 +28,11 @@
         try:
             err = run_cmd("wget {} --spider {}".format(args, address), timeout=60)[0]
         except:
-<<<<<<< HEAD
-            logger.warning("1Could not connect to repo '{0}'\nThis is most likely either a proxy, or network issue .".format(address))
+            logger.warning("Could not connect to repo '{0}'\nThis is most likely either a proxy, or network issue .(location 1)".format(address))
             return None
         
         if err and not 'storage.neonscience.org' in address:
-            logger.warning("2Could not connect to repo '{0}'\nThis is most likely either a proxy, or network issue .".format(address))
-=======
-            logger.warning(
-                "Could not connect to repo '{0}'\nThis is most likely either a proxy, or network issue .".format(
-                    address
-                )
-            )
-            return None
-        if err:
-            logger.warning(
-                "Could not connect to repo '{0}'\nThis is most likely either a proxy, or network issue .".format(
-                    address
-                )
-            )
->>>>>>> e0b2a59e
+            logger.warning("Could not connect to repo '{0}'\nThis is most likely either a proxy, or network issue .(location 2)".format(address))
             return None
 
         return cls(address, user=user, passwd=passwd)
