"""
Base class for CIME system tests
"""
from CIME.XML.standard_module_setup import *
from CIME.XML.env_run import EnvRun
from CIME.utils import append_testlog, get_model, safe_copy, get_timestamp
from CIME.test_status import *
from CIME.hist_utils import *
from CIME.provenance import save_test_time
from CIME.locked_files import LOCKED_DIR, lock_file, is_locked
import CIME.build as build

import glob, gzip, time, traceback, six

logger = logging.getLogger(__name__)

class SystemTestsCommon(object):

    def __init__(self, case, expected=None):
        """
        initialize a CIME system test object, if the locked env_run.orig.xml
        does not exist copy the current env_run.xml file.  If it does exist restore values
        changed in a previous run of the test.
        """
        self._case = case
        caseroot = case.get_value("CASEROOT")
        self._caseroot = caseroot
        self._orig_caseroot = caseroot
        self._runstatus = None
        self._casebaseid = self._case.get_value("CASEBASEID")
        self._test_status = TestStatus(test_dir=caseroot, test_name=self._casebaseid)
        self._init_environment(caseroot)
        self._init_locked_files(caseroot, expected)
        self._skip_pnl = False

    def _init_environment(self, caseroot):
        """
        Do initializations of environment variables that are needed in __init__
        """
        # Needed for sh scripts
        os.environ["CASEROOT"] = caseroot

    def _init_locked_files(self, caseroot, expected):
        """
        If the locked env_run.orig.xml does not exist, copy the current
        env_run.xml file. If it does exist, restore values changed in a previous
        run of the test.
        """
        if is_locked("env_run.orig.xml"):
            self.compare_env_run(expected=expected)
        elif os.path.isfile(os.path.join(caseroot, "env_run.xml")):
            lock_file("env_run.xml", caseroot=caseroot, newname="env_run.orig.xml")

    def _resetup_case(self, phase, reset=False):
        """
        Re-setup this case. This is necessary if user is re-running an already-run
        phase.
        """
        # We never want to re-setup if we're doing the resubmitted run
        phase_status = self._test_status.get_status(phase)
        if reset or (self._case.get_value("IS_FIRST_RUN") and phase_status != TEST_PEND_STATUS):

            logging.warning("Resetting case due to detected re-run of phase {}".format(phase))
            self._case.set_initial_test_values()

            self._case.case_setup(reset=True, test_mode=True)

    def build(self, sharedlib_only=False, model_only=False):
        """
        Do NOT override this method, this method is the framework that
        controls the build phase. build_phase is the extension point
        that subclasses should use.
        """
        success = True
        for phase_name, phase_bool in [(SHAREDLIB_BUILD_PHASE, not model_only),
                                       (MODEL_BUILD_PHASE, not sharedlib_only)]:
            if phase_bool:
                self._resetup_case(phase_name)
                with self._test_status:
                    self._test_status.set_status(phase_name, TEST_PEND_STATUS)

                start_time = time.time()
                try:
                    self.build_phase(sharedlib_only=(phase_name==SHAREDLIB_BUILD_PHASE),
                                     model_only=(phase_name==MODEL_BUILD_PHASE))
                except BaseException as e:
                    success = False
                    msg = e.__str__()
                    if "FAILED, cat" in msg or "BUILD FAIL" in msg:
                        # Don't want to print stacktrace for a build failure since that
                        # is not a CIME/infrastructure problem.
                        excmsg = msg
                    else:
                        excmsg = "Exception during build:\n{}\n{}".format(msg, traceback.format_exc())

                    logger.warning(excmsg)
                    append_testlog(excmsg)

                time_taken = time.time() - start_time
                with self._test_status:
                    self._test_status.set_status(phase_name, TEST_PASS_STATUS if success else TEST_FAIL_STATUS, comments=("time={:d}".format(int(time_taken))))

                if not success:
                    break

        return success

    def build_phase(self, sharedlib_only=False, model_only=False):
        """
        This is the default build phase implementation, it just does an individual build.
        This is the subclass' extension point if they need to define a custom build
        phase.

        PLEASE THROW EXCEPTION ON FAIL
        """
        self.build_indv(sharedlib_only=sharedlib_only, model_only=model_only)

    def build_indv(self, sharedlib_only=False, model_only=False):
        """
        Perform an individual build
        """
        model = self._case.get_value('MODEL')
        build.case_build(self._caseroot, case=self._case,
                         sharedlib_only=sharedlib_only, model_only=model_only,
                         save_build_provenance=not model=='cesm')

    def clean_build(self, comps=None):
        if comps is None:
            comps = [x.lower() for x in self._case.get_values("COMP_CLASSES")]
        build.clean(self._case, cleanlist=comps)

    def run(self, skip_pnl=False):
        """
        Do NOT override this method, this method is the framework that controls
        the run phase. run_phase is the extension point that subclasses should use.
        """
        success = True
        start_time = time.time()
        self._skip_pnl = skip_pnl
        try:
            self._resetup_case(RUN_PHASE)
            with self._test_status:
                self._test_status.set_status(RUN_PHASE, TEST_PEND_STATUS)

            self.run_phase()

            if self._case.get_value("GENERATE_BASELINE"):
                self._phase_modifying_call(GENERATE_PHASE, self._generate_baseline)

            if self._case.get_value("COMPARE_BASELINE"):
                self._phase_modifying_call(BASELINE_PHASE,   self._compare_baseline)
                self._phase_modifying_call(MEMCOMP_PHASE,    self._compare_memory)
                self._phase_modifying_call(THROUGHPUT_PHASE, self._compare_throughput)

            self._phase_modifying_call(MEMLEAK_PHASE, self._check_for_memleak)

            self._phase_modifying_call(STARCHIVE_PHASE, self._st_archive_case_test)

        except BaseException as e:
            success = False
            msg = e.__str__()
            if "RUN FAIL" in msg:
                # Don't want to print stacktrace for a model failure since that
                # is not a CIME/infrastructure problem.
                excmsg = msg
            else:
                excmsg = "Exception during run:\n{}\n{}".format(msg, traceback.format_exc())
            logger.warning(excmsg)
            append_testlog(excmsg)

        # Writing the run status should be the very last thing due to wait_for_tests
        time_taken = time.time() - start_time
        status = TEST_PASS_STATUS if success else TEST_FAIL_STATUS
        with self._test_status:
            self._test_status.set_status(RUN_PHASE, status, comments=("time={:d}".format(int(time_taken))))

        if success and get_model() == "e3sm":
            save_test_time(self._case.get_value("BASELINE_ROOT"), self._casebaseid, time_taken)

        if get_model() == "cesm" and self._case.get_value("GENERATE_BASELINE"):
            baseline_dir = os.path.join(self._case.get_value("BASELINE_ROOT"), self._case.get_value("BASEGEN_CASE"))
            generate_teststatus(self._caseroot, baseline_dir)

        # We return success if the run phase worked; memleaks, diffs will not be taken into account
        # with this return value.
        return success

    def run_phase(self):
        """
        This is the default run phase implementation, it just does an individual run.
        This is the subclass' extension point if they need to define a custom run phase.

        PLEASE THROW AN EXCEPTION ON FAIL
        """
        self.run_indv()

    def _get_caseroot(self):
        """
        Returns the current CASEROOT value
        """
        return self._caseroot

    def _set_active_case(self, case):
        """
        Use for tests that have multiple cases
        """
        self._case = case
        self._case.load_env(reset=True)
        self._caseroot = case.get_value("CASEROOT")

    def run_indv(self, suffix="base", st_archive=False):
        """
        Perform an individual run. Raises an EXCEPTION on fail.
        """
        stop_n      = self._case.get_value("STOP_N")
        stop_option = self._case.get_value("STOP_OPTION")
        run_type    = self._case.get_value("RUN_TYPE")
        rundir      = self._case.get_value("RUNDIR")
        is_batch    = self._case.get_value("BATCH_SYSTEM") != "none"

        # remove any cprnc output leftover from previous runs
        for compout in glob.iglob(os.path.join(rundir,"*.cprnc.out")):
            os.remove(compout)

        infostr     = "doing an {:d} {} {} test".format(stop_n, stop_option, run_type)

        rest_option = self._case.get_value("REST_OPTION")
        if rest_option == "none" or rest_option == "never":
            infostr += ", no restarts written"
        else:
            rest_n   = self._case.get_value("REST_N")
            infostr += ", with restarts every {:d} {}".format(rest_n, rest_option)

        logger.info(infostr)

<<<<<<< HEAD
        self._case.case_run(skip_pnl=self._skip_pnl, submit_resubmits=is_batch)
=======
        self._case.case_run(skip_pnl=self._skip_pnl, submit_resubmits=True)
>>>>>>> ee39e933

        if not self._coupler_log_indicates_run_complete():
            expect(False, "Coupler did not indicate run passed")

        if suffix is not None:
            self._component_compare_copy(suffix)

        if st_archive:
            self._case.case_st_archive(resubmit=True)

    def _coupler_log_indicates_run_complete(self):
        newestcpllogfiles = self._get_latest_cpl_logs()
        logger.debug("Latest Coupler log file(s) {}" .format(newestcpllogfiles))
        # Exception is raised if the file is not compressed
        allgood = len(newestcpllogfiles)
        for cpllog in newestcpllogfiles:
            try:
                if six.b("SUCCESSFUL TERMINATION") in gzip.open(cpllog, 'rb').read():
                    allgood = allgood - 1
            except BaseException as e:
                msg = e.__str__()

                logger.info("{} is not compressed, assuming run failed {}".format(cpllog, msg))

        return allgood==0

    def _component_compare_copy(self, suffix):
        comments = copy(self._case, suffix)
        append_testlog(comments)

    def _component_compare_test(self, suffix1, suffix2, success_change=False):
        """
        Return value is not generally checked, but is provided in case a custom
        run case needs indirection based on success.
        If success_change is True, success requires some files to be different
        """
        success, comments = self._do_compare_test(suffix1, suffix2)
        if success_change:
            success = not success

        append_testlog(comments)
        status = TEST_PASS_STATUS if success else TEST_FAIL_STATUS
        with self._test_status:
            self._test_status.set_status("{}_{}_{}".format(COMPARE_PHASE, suffix1, suffix2), status)
        return success

    def _do_compare_test(self, suffix1, suffix2):
        """
        Wraps the call to compare_test to facilitate replacement in unit
        tests
        """
        return compare_test(self._case, suffix1, suffix2)

    def _st_archive_case_test(self):
        result = self._case.test_env_archive()
        with self._test_status:
            if result:
                self._test_status.set_status(STARCHIVE_PHASE, TEST_PASS_STATUS)
            else:
                self._test_status.set_status(STARCHIVE_PHASE, TEST_FAIL_STATUS)

    def _get_mem_usage(self, cpllog):
        """
        Examine memory usage as recorded in the cpl log file and look for unexpected
        increases.
        """
        memlist = []
        meminfo = re.compile(r".*model date =\s+(\w+).*memory =\s+(\d+\.?\d+).*highwater")
        if cpllog is not None and os.path.isfile(cpllog):
            if '.gz' == cpllog[-3:]:
                fopen = gzip.open
            else:
                fopen = open
            with fopen(cpllog, "rb") as f:
                for line in f:
                    m = meminfo.match(line.decode('utf-8'))
                    if m:
                        memlist.append((float(m.group(1)), float(m.group(2))))
        # Remove the last mem record, it's sometimes artificially high
        if len(memlist) > 0:
            memlist.pop()
        return memlist

    def _get_throughput(self, cpllog):
        """
        Examine memory usage as recorded in the cpl log file and look for unexpected
        increases.
        """
        if cpllog is not None and os.path.isfile(cpllog):
            with gzip.open(cpllog, "rb") as f:
                cpltext = f.read().decode('utf-8')
                m = re.search(r"# simulated years / cmp-day =\s+(\d+\.\d+)\s",cpltext)
                if m:
                    return float(m.group(1))
        return None

    def _phase_modifying_call(self, phase, function):
        """
        Ensures that unexpected exceptions from phases will result in a FAIL result
        in the TestStatus file for that phase.
        """
        try:
            function()
        except BaseException as e:
            msg = e.__str__()
            excmsg = "Exception during {}:\n{}\n{}".format(phase, msg, traceback.format_exc())

            logger.warning(excmsg)
            append_testlog(excmsg)

            with self._test_status:
                self._test_status.set_status(phase, TEST_FAIL_STATUS, comments="exception")

    def _check_for_memleak(self):
        """
        Examine memory usage as recorded in the cpl log file and look for unexpected
        increases.
        """
        with self._test_status:
            latestcpllogs = self._get_latest_cpl_logs()
            for cpllog in latestcpllogs:
                memlist = self._get_mem_usage(cpllog)

                if len(memlist)<3:
                    self._test_status.set_status(MEMLEAK_PHASE, TEST_PASS_STATUS, comments="insuffiencient data for memleak test")
                else:
                    finaldate = int(memlist[-1][0])
                    originaldate = int(memlist[0][0])
                    finalmem = float(memlist[-1][1])
                    originalmem = float(memlist[0][1])
                    memdiff = -1
                    if originalmem > 0:
                        memdiff = (finalmem - originalmem)/originalmem
                    tolerance = self._case.get_value("TEST_MEMLEAK_TOLERANCE")
                    if tolerance is None:
                        tolerance = 0.1
                    expect(tolerance > 0.0, "Bad value for memleak tolerance in test")
                    if memdiff < 0:
                        self._test_status.set_status(MEMLEAK_PHASE, TEST_PASS_STATUS, comments="insuffiencient data for memleak test")
                    elif memdiff < tolerance:
                        self._test_status.set_status(MEMLEAK_PHASE, TEST_PASS_STATUS)
                    else:
                        comment = "memleak detected, memory went from {:f} to {:f} in {:d} days".format(originalmem, finalmem, finaldate-originaldate)
                        append_testlog(comment)
                        self._test_status.set_status(MEMLEAK_PHASE, TEST_FAIL_STATUS, comments=comment)

    def compare_env_run(self, expected=None):
        """
        Compare env_run file to original and warn about differences
        """
        components = self._case.get_values("COMP_CLASSES")
        f1obj = self._case.get_env("run")
        f2obj = EnvRun(self._caseroot, os.path.join(LOCKED_DIR, "env_run.orig.xml"), components=components)
        diffs = f1obj.compare_xml(f2obj)
        for key in diffs.keys():
            if expected is not None and key in expected:
                logging.warning("  Resetting {} for test".format(key))
                f1obj.set_value(key, f2obj.get_value(key, resolved=False))
            else:
                print("WARNING: Found difference in test {}: case: {} original value {}".format(key, diffs[key][0], diffs[key][1]))
                return False
        return True

    def _get_latest_cpl_logs(self):
        """
        find and return the latest cpl log file in the run directory
        """
        coupler_log_path = self._case.get_value("RUNDIR")
        cpllogs = glob.glob(os.path.join(coupler_log_path, 'cpl*.log.*'))
        lastcpllogs = []
        if cpllogs:
            lastcpllogs.append(max(cpllogs, key=os.path.getctime))
            basename = os.path.basename(lastcpllogs[0])
            suffix = basename.split('.',1)[1]
            for log in cpllogs:
                if log in lastcpllogs:
                    continue

                if log.endswith(suffix):
                    lastcpllogs.append(log)

        return lastcpllogs

    def _compare_memory(self):
        with self._test_status:
            # compare memory usage to baseline
            baseline_name = self._case.get_value("BASECMP_CASE")
            basecmp_dir = os.path.join(self._case.get_value("BASELINE_ROOT"), baseline_name)
            newestcpllogfiles = self._get_latest_cpl_logs()
            if len(newestcpllogfiles) > 0:
                memlist = self._get_mem_usage(newestcpllogfiles[0])
            for cpllog in newestcpllogfiles:
                m = re.search(r"/(cpl.*.log).*.gz",cpllog)
                if m is not None:
                    baselog = os.path.join(basecmp_dir, m.group(1))+".gz"
                if baselog is None or not os.path.isfile(baselog):
                    # for backward compatibility
                    baselog = os.path.join(basecmp_dir, "cpl.log")
                if os.path.isfile(baselog) and len(memlist) > 3:
                    blmem = self._get_mem_usage(baselog)
                    blmem = 0 if blmem == [] else blmem[-1][1]
                    curmem = memlist[-1][1]
                    diff = (curmem-blmem)/blmem
                    if diff < 0.1 and self._test_status.get_status(MEMCOMP_PHASE) is None:
                        self._test_status.set_status(MEMCOMP_PHASE, TEST_PASS_STATUS)
                    elif self._test_status.get_status(MEMCOMP_PHASE) != TEST_FAIL_STATUS:
                        comment = "Error: Memory usage increase > 10% from baseline"
                        self._test_status.set_status(MEMCOMP_PHASE, TEST_FAIL_STATUS, comments=comment)
                        append_testlog(comment)

    def _compare_throughput(self):
        with self._test_status:
            # compare memory usage to baseline
            baseline_name = self._case.get_value("BASECMP_CASE")
            basecmp_dir = os.path.join(self._case.get_value("BASELINE_ROOT"), baseline_name)
            newestcpllogfiles = self._get_latest_cpl_logs()
            for cpllog in newestcpllogfiles:
                m = re.search(r"/(cpl.*.log).*.gz",cpllog)
                if m is not None:
                    baselog = os.path.join(basecmp_dir, m.group(1))+".gz"
                if baselog is None or not os.path.isfile(baselog):
                    # for backward compatibility
                    baselog = os.path.join(basecmp_dir, "cpl.log")

                if os.path.isfile(baselog):
                    # compare throughput to baseline
                    current = self._get_throughput(cpllog)
                    baseline = self._get_throughput(baselog)
                    #comparing ypd so bigger is better
                    if baseline is not None and current is not None:
                        diff = (baseline - current)/baseline
                        tolerance = self._case.get_value("TEST_TPUT_TOLERANCE")
                        if tolerance is None:
                            tolerance = 0.25
                        expect(tolerance > 0.0, "Bad value for throughput tolerance in test")
                        if diff < tolerance and self._test_status.get_status(THROUGHPUT_PHASE) is None:
                            self._test_status.set_status(THROUGHPUT_PHASE, TEST_PASS_STATUS)
                        elif self._test_status.get_status(THROUGHPUT_PHASE) != TEST_FAIL_STATUS:
                            comment = "Error: Computation time increase > {:d} pct from baseline".format(int(tolerance*100))
                            self._test_status.set_status(THROUGHPUT_PHASE, TEST_FAIL_STATUS, comments=comment)
                            append_testlog(comment)

    def _compare_baseline(self):
        """
        compare the current test output to a baseline result
        """
        with self._test_status:
            # compare baseline
            success, comments = compare_baseline(self._case)
            append_testlog(comments)
            status = TEST_PASS_STATUS if success else TEST_FAIL_STATUS
            baseline_name = self._case.get_value("BASECMP_CASE")
            ts_comments = os.path.dirname(baseline_name) + ": " + get_ts_synopsis(comments)
            self._test_status.set_status(BASELINE_PHASE, status, comments=ts_comments)

    def _generate_baseline(self):
        """
        generate a new baseline case based on the current test
        """
        with self._test_status:
            # generate baseline
            success, comments = generate_baseline(self._case)
            append_testlog(comments)
            status = TEST_PASS_STATUS if success else TEST_FAIL_STATUS
            baseline_name = self._case.get_value("BASEGEN_CASE")
            self._test_status.set_status(GENERATE_PHASE, status, comments=os.path.dirname(baseline_name))
            basegen_dir = os.path.join(self._case.get_value("BASELINE_ROOT"), self._case.get_value("BASEGEN_CASE"))
            # copy latest cpl log to baseline
            # drop the date so that the name is generic
            newestcpllogfiles = self._get_latest_cpl_logs()
            for cpllog in newestcpllogfiles:
                m = re.search(r"/(cpl.*.log).*.gz",cpllog)
                if m is not None:
                    baselog = os.path.join(basegen_dir, m.group(1))+".gz"
                    safe_copy(cpllog,
                              os.path.join(basegen_dir,baselog))

class FakeTest(SystemTestsCommon):
    """
    Inheriters of the FakeTest Class are intended to test the code.

    All members of the FakeTest Class must
    have names beginnig with "TEST" this is so that the find_system_test
    in utils.py will work with these classes.
    """
    def _set_script(self, script):
        self._script = script # pylint: disable=attribute-defined-outside-init

    def build_phase(self, sharedlib_only=False, model_only=False):
        if (not sharedlib_only):
            exeroot = self._case.get_value("EXEROOT")
            cime_model = self._case.get_value("MODEL")
            modelexe = os.path.join(exeroot, "{}.exe".format(cime_model))

            with open(modelexe, 'w') as f:
                f.write("#!/bin/bash\n")
                f.write(self._script)

            os.chmod(modelexe, 0o755)

            build.post_build(self._case, [], build_complete=True)

    def run_indv(self, suffix='base', st_archive=False):
        mpilib = self._case.get_value("MPILIB")
        # This flag is needed by mpt to run a script under mpiexec
        if mpilib == "mpt":
            os.environ["MPI_SHEPHERD"] = "true"
        super(FakeTest, self).run_indv(suffix, st_archive)

class TESTRUNPASS(FakeTest):

    def build_phase(self, sharedlib_only=False, model_only=False):
        rundir = self._case.get_value("RUNDIR")
        cimeroot = self._case.get_value("CIMEROOT")
        case = self._case.get_value("CASE")
        script = \
"""
echo Insta pass
echo SUCCESSFUL TERMINATION > {}/cpl.log.$LID
cp {}/scripts/tests/cpl.hi1.nc.test {}/{}.cpl.hi.0.nc
""".format(rundir, cimeroot, rundir, case)
        self._set_script(script)
        FakeTest.build_phase(self,
                             sharedlib_only=sharedlib_only, model_only=model_only)

class TESTRUNDIFF(FakeTest):
    """
    You can generate a diff with this test as follows:
    1) Run the test and generate a baseline
    2) set TESTRUNDIFF_ALTERNATE environment variable to TRUE
    3) Re-run the same test from step 1 but do a baseline comparison instead of generation
      3.a) This should give you a DIFF
    """
    def build_phase(self, sharedlib_only=False, model_only=False):
        rundir = self._case.get_value("RUNDIR")
        cimeroot = self._case.get_value("CIMEROOT")
        case = self._case.get_value("CASE")
        script = \
"""
echo Insta pass
echo SUCCESSFUL TERMINATION > {}/cpl.log.$LID
if [ -z "$TESTRUNDIFF_ALTERNATE" ]; then
  cp {}/scripts/tests/cpl.hi1.nc.test {}/{}.cpl.hi.0.nc
else
  cp {}/scripts/tests/cpl.hi2.nc.test {}/{}.cpl.hi.0.nc
fi
""".format(rundir, cimeroot, rundir, case, cimeroot, rundir, case)
        self._set_script(script)
        FakeTest.build_phase(self,
                       sharedlib_only=sharedlib_only, model_only=model_only)

class TESTTESTDIFF(FakeTest):

    def build_phase(self, sharedlib_only=False, model_only=False):
        rundir = self._case.get_value("RUNDIR")
        cimeroot = self._case.get_value("CIMEROOT")
        case = self._case.get_value("CASE")
        script = \
"""
echo Insta pass
echo SUCCESSFUL TERMINATION > {}/cpl.log.$LID
cp {}/scripts/tests/cpl.hi1.nc.test {}/{}.cpl.hi.0.nc
cp {}/scripts/tests/cpl.hi2.nc.test {}/{}.cpl.hi.0.nc.rest
""".format(rundir, cimeroot, rundir, case, cimeroot, rundir, case)
        self._set_script(script)
        super(TESTTESTDIFF, self).build_phase(sharedlib_only=sharedlib_only,
                                              model_only=model_only)

    def run_phase(self):
        super(TESTTESTDIFF, self).run_phase()
        self._component_compare_test("base", "rest")

class TESTRUNFAIL(FakeTest):

    def build_phase(self, sharedlib_only=False, model_only=False):
        rundir = self._case.get_value("RUNDIR")
        cimeroot = self._case.get_value("CIMEROOT")
        case = self._case.get_value("CASE")
        script = \
"""
if [ -z "$TESTRUNFAIL_PASS" ]; then
  echo Insta fail
  echo model failed > {}/cpl.log.$LID
  exit -1
else
  echo Insta pass
  echo SUCCESSFUL TERMINATION > {}/cpl.log.$LID
  cp {}/scripts/tests/cpl.hi1.nc.test {}/{}.cpl.hi.0.nc
fi
""".format(rundir, rundir, cimeroot, rundir, case)
        self._set_script(script)
        FakeTest.build_phase(self,
                             sharedlib_only=sharedlib_only, model_only=model_only)

class TESTRUNFAILEXC(TESTRUNPASS):

    def run_phase(self):
        raise RuntimeError("Exception from run_phase")

class TESTRUNSTARCFAIL(TESTRUNPASS):

    def _st_archive_case_test(self):
        raise RuntimeError("Exception from st archive")

class TESTBUILDFAIL(TESTRUNPASS):

    def build_phase(self, sharedlib_only=False, model_only=False):
        if "TESTBUILDFAIL_PASS" in os.environ:
            TESTRUNPASS.build_phase(self, sharedlib_only, model_only)
        else:
            if (not sharedlib_only):
                blddir = self._case.get_value("EXEROOT")
                bldlog = os.path.join(blddir, "{}.bldlog.{}".format(get_model(), get_timestamp("%y%m%d-%H%M%S")))
                with open(bldlog, "w") as fd:
                    fd.write("BUILD FAIL: Intentional fail for testing infrastructure")

                expect(False, "BUILD FAIL: Intentional fail for testing infrastructure")

class TESTBUILDFAILEXC(FakeTest):

    def __init__(self, case):
        FakeTest.__init__(self, case)
        raise RuntimeError("Exception from init")

class TESTRUNSLOWPASS(FakeTest):

    def build_phase(self, sharedlib_only=False, model_only=False):
        rundir = self._case.get_value("RUNDIR")
        cimeroot = self._case.get_value("CIMEROOT")
        case = self._case.get_value("CASE")
        script = \
"""
sleep 300
echo Slow pass
echo SUCCESSFUL TERMINATION > {}/cpl.log.$LID
cp {}/scripts/tests/cpl.hi1.nc.test {}/{}.cpl.hi.0.nc
""".format(rundir, cimeroot, rundir, case)
        self._set_script(script)
        FakeTest.build_phase(self,
                        sharedlib_only=sharedlib_only, model_only=model_only)

class TESTMEMLEAKFAIL(FakeTest):
    def build_phase(self, sharedlib_only=False, model_only=False):
        rundir = self._case.get_value("RUNDIR")
        cimeroot = self._case.get_value("CIMEROOT")
        case = self._case.get_value("CASE")
        testfile = os.path.join(cimeroot,"scripts","tests","cpl.log.failmemleak.gz")
        script = \
"""
echo Insta pass
gunzip -c {} > {}/cpl.log.$LID
cp {}/scripts/tests/cpl.hi1.nc.test {}/{}.cpl.hi.0.nc
""".format(testfile, rundir, cimeroot, rundir, case)
        self._set_script(script)
        FakeTest.build_phase(self,
                        sharedlib_only=sharedlib_only, model_only=model_only)

class TESTMEMLEAKPASS(FakeTest):
    def build_phase(self, sharedlib_only=False, model_only=False):
        rundir = self._case.get_value("RUNDIR")
        cimeroot = self._case.get_value("CIMEROOT")
        case = self._case.get_value("CASE")
        testfile = os.path.join(cimeroot,"scripts","tests","cpl.log.passmemleak.gz")
        script = \
"""
echo Insta pass
gunzip -c {} > {}/cpl.log.$LID
cp {}/scripts/tests/cpl.hi1.nc.test {}/{}.cpl.hi.0.nc
""".format(testfile, rundir, cimeroot, rundir, case)
        self._set_script(script)
        FakeTest.build_phase(self,
                        sharedlib_only=sharedlib_only, model_only=model_only)<|MERGE_RESOLUTION|>--- conflicted
+++ resolved
@@ -233,11 +233,7 @@
 
         logger.info(infostr)
 
-<<<<<<< HEAD
-        self._case.case_run(skip_pnl=self._skip_pnl, submit_resubmits=is_batch)
-=======
         self._case.case_run(skip_pnl=self._skip_pnl, submit_resubmits=True)
->>>>>>> ee39e933
 
         if not self._coupler_log_indicates_run_complete():
             expect(False, "Coupler did not indicate run passed")
