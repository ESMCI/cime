--- conflicted
+++ resolved
@@ -264,10 +264,7 @@
                     walltime = specs[3]
 
                 walltime = self._default_walltime if walltime is None else walltime # last-chance fallback
-<<<<<<< HEAD
-
-            env_workflow.set_value("JOB_QUEUE", self.text(queue), subgroup=job, ignore_type=specs is None)
-=======
+
             else:
                 # Set the walltime to the correct walltime_format, if set.
                 # Assuming correct format is #H:#M or %H:%M:%S.
@@ -280,8 +277,7 @@
                         walltime = walltime + ':' + ':'.join(["00"]*(len(walltime_format.split(":")) - len(components)))
                         logger.info(" Changing USER_REQUESTED_WALLTIME to {} to match walltime_format {}".format(walltime,walltime_format))
 
-            env_workflow.set_value("JOB_QUEUE", queue, subgroup=job, ignore_type=specs is None)
->>>>>>> 123742d6
+            env_workflow.set_value("JOB_QUEUE", self.text(queue), subgroup=job, ignore_type=specs is None)
             env_workflow.set_value("JOB_WALLCLOCK_TIME", walltime, subgroup=job)
             logger.debug("Job {} queue {} walltime {}".format(job, self.text(queue), walltime))
 
