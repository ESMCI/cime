--- conflicted
+++ resolved
@@ -11,11 +11,7 @@
 
 class Files(EntryID):
 
-<<<<<<< HEAD
-    def __init__(self, comp_interface="mct"):
-=======
     def __init__(self, comp_interface="nuopc"):
->>>>>>> ee39e933
         """
         initialize an object
 
