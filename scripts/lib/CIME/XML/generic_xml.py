"""
Common interface to XML files, this is an abstract class and is expected to
be used by other XML interface modules and not directly.
"""
from CIME.XML.standard_module_setup import *
from CIME.utils import safe_copy

import xml.etree.ElementTree as ET
#pylint: disable=import-error
from distutils.spawn import find_executable
import getpass
import six
from copy import deepcopy
from collections import namedtuple

logger = logging.getLogger(__name__)

class _Element(object): # private class, don't want users constructing directly or calling methods on it

    def __init__(self, xml_element):
        self.xml_element = xml_element

    def __eq__(self, rhs):
        expect(isinstance(rhs, _Element), "Wrong type")
        return self.xml_element == rhs.xml_element # pylint: disable=protected-access

    def __ne__(self, rhs):
        expect(isinstance(rhs, _Element), "Wrong type")
        return self.xml_element != rhs.xml_element # pylint: disable=protected-access

    def __hash__(self):
        return hash(self.xml_element)

    def __deepcopy__(self, _):
        return _Element(deepcopy(self.xml_element))

class GenericXML(object):

    _FILEMAP = {}
    DISABLE_CACHING = False
    CacheEntry = namedtuple("CacheEntry", ["tree", "root", "modtime"])

    @classmethod
    def invalidate(cls, filename):
        if filename in cls._FILEMAP:
            del cls._FILEMAP[filename]

    def __init__(self, infile=None, schema=None, root_name_override=None, root_attrib_override=None, read_only=True):
        """
        Initialize an object
        """
        logger.debug("Initializing {}".format(infile))
        self.tree = None
        self.root = None
        self.locked = False
        self.read_only = read_only
        self.filename = infile
        self.needsrewrite = False
        if infile is None:
            return

        if os.path.isfile(infile) and os.access(infile, os.R_OK):
            # If file is defined and exists, read it
            self.read(infile, schema)
        else:
            # if file does not exist create a root xml element
            # and set it's id to file
            expect(not self.read_only, "Makes no sense to have empty read-only file: {}".format(infile))
            logger.debug("File {} does not exist.".format(infile))
            expect("$" not in infile,"File path not fully resolved: {}".format(infile))

            root = _Element(ET.Element("xml"))

            if root_name_override:
                self.root = self.make_child(root_name_override, root=root, attributes=root_attrib_override)
            else:
                self.root = self.make_child("file", root=root, attributes={"id":os.path.basename(infile), "version":"2.0"})

            self.tree = ET.ElementTree(root)

            self._FILEMAP[infile] = self.CacheEntry(self.tree, self.root, 0.0)

    def read(self, infile, schema=None):
        """
        Read and parse an xml file into the object
        """
        cached_read = False
        if not self.DISABLE_CACHING and infile in self._FILEMAP:
            timestamp_cache = self._FILEMAP[infile].modtime
            timestamp_file  = os.path.getmtime(infile)
            if timestamp_file == timestamp_cache:
                logger.debug("read (cached): {}".format(infile))
                expect(self.read_only or not self.filename or not self.needsrewrite, "Reading into object marked for rewrite, file {}"
                       .format(self.filename))
                self.tree, self.root, _ = self._FILEMAP[infile]
                cached_read = True

        if not cached_read:
            logger.debug("read: {}".format(infile))
            file_open = (lambda x: open(x, 'r', encoding='utf-8')) if six.PY3 else (lambda x: open(x, 'r'))
            with file_open(infile) as fd:
                self.read_fd(fd)

            if schema is not None and self.get_version() > 1.0:
                self.validate_xml_file(infile, schema)

            logger.debug("File version is {}".format(str(self.get_version())))

            self._FILEMAP[infile] = self.CacheEntry(self.tree, self.root, os.path.getmtime(infile))

    def read_fd(self, fd):
<<<<<<< HEAD
        expect(self.read_only or not self.filename or not self.needsrewrite,
               "Reading into object marked for rewrite, file {}".format(self.filename))
=======
        expect(self.read_only or not self.filename or not self.needsrewrite, "Reading into object marked for rewrite, file {}".format(self.filename))
>>>>>>> bf51eb59
        read_only = self.read_only
        if self.tree:
            addroot = _Element(ET.parse(fd).getroot())
            # we need to override the read_only mechanism here to append the xml object
            self.read_only = False
            if addroot.xml_element.tag == self.name(self.root):
                for child in self.get_children(root=addroot):
                    self.add_child(child)
            else:
                self.add_child(addroot)
            self.read_only = read_only
        else:
            self.tree = ET.parse(fd)
            self.root = _Element(self.tree.getroot())
        include_elems = self.scan_children("xi:include")
        # First remove all includes found from the list
        for elem in include_elems:
            self.read_only = False
            self.remove_child(elem)
            self.read_only = read_only
        # Then recursively add the included files.
        for elem in include_elems:
            path = os.path.abspath(
                os.path.join(os.getcwd(), os.path.dirname(self.filename),
                             self.get(elem, "href")))
            logger.debug("Include file {}".format(path))
            self.read(path)

    def lock(self):
        """
        A subclass is doing caching, we need to lock the tree structure
        in order to avoid invalidating cache.
        """
        self.locked = True

    def unlock(self):
        self.locked = False

    def change_file(self, newfile, copy=False):
        if copy:
            new_case = os.path.dirname(newfile)
            if not os.path.exists(new_case):
                os.makedirs(new_case)
            safe_copy(self.filename, newfile)

        self.tree = None
        self.filename = newfile
        self.read(newfile)

    #
    # API for individual node operations
    #

    def get(self, node, attrib_name, default=None):
        return node.xml_element.get(attrib_name, default=default)

    def has(self, node, attrib_name):
        return attrib_name in node.xml_element.attrib

    def set(self, node, attrib_name, value):
        if self.get(node, attrib_name) != value:
            expect(not self.read_only, "read_only: cannot set attrib[{}]={} for node {} in file {}".format(attrib_name, value, self.name(node), self.filename))
            if attrib_name == "id":
                expect(not self.locked, "locked: cannot set attrib[{}]={} for node {} in file {}".format(attrib_name, value, self.name(node), self.filename))
            self.needsrewrite = True
            return node.xml_element.set(attrib_name, value)

    def pop(self, node, attrib_name):
        expect(not self.read_only, "read_only: cannot pop attrib[{}] for node {} in file {}".format(attrib_name, self.name(node), self.filename))
        if attrib_name == "id":
            expect(not self.locked, "locked: cannot pop attrib[{}] for node {} in file {}".format(attrib_name, self.name(node), self.filename))
        self.needsrewrite = True
        return node.xml_element.attrib.pop(attrib_name)

    def attrib(self, node):
        # Return a COPY. We do not want clients making changes directly
        return None if node.xml_element.attrib is None else dict(node.xml_element.attrib)

    def set_name(self, node, name):
        expect(not self.read_only, "read_only: set node name {} in file {}".format(name, self.filename))
        if node.xml_element.tag != name:
            self.needsrewrite = True
            node.xml_element.tag = name

    def set_text(self, node, text):
        expect(not self.read_only, "read_only: set node text {} for node {} in file {}".format(text, self.name(node), self.filename))
        if node.xml_element.text != text:
            node.xml_element.text = text
            self.needsrewrite = True

    def name(self, node):
        return node.xml_element.tag

    def text(self, node):
        return node.xml_element.text

    def add_child(self, node, root=None, position=None):
        """
        Add element node to self at root
        """
        expect(not self.locked and not self.read_only, "{}: cannot add child {} in file {}".format("read_only" if self.read_only else "locked", self.name(node), self.filename))
        self.needsrewrite = True
        root = root if root is not None else self.root
        if position is not None:
            root.xml_element.insert(position, node.xml_element)
        else:
            root.xml_element.append(node.xml_element)

    def copy(self, node):
        return deepcopy(node)

    def remove_child(self, node, root=None):
        expect(not self.locked and not self.read_only, "{}: cannot remove child {} in file {}".format("read_only" if self.read_only else "locked", self.name(node), self.filename))
        self.needsrewrite = True
        root = root if root is not None else self.root
        root.xml_element.remove(node.xml_element)

    def make_child(self, name, attributes=None, root=None, text=None):
        expect(not self.locked and not self.read_only, "{}: cannot make child {} in file {}".format("read_only" if self.read_only else "locked", name, self.filename))
        root = root if root is not None else self.root
        self.needsrewrite = True
        if attributes is None:
            node = _Element(ET.SubElement(root.xml_element, name))
        else:
            node = _Element(ET.SubElement(root.xml_element, name, attrib=attributes))

        if text:
            self.set_text(node, text)

        return node

    def make_child_comment(self, root=None, text=None):
        expect(not self.locked and not self.read_only, "{}: cannot make child {} in file {}".format("read_only" if self.read_only else "locked", text, self.filename))
        root = root if root is not None else self.root
        self.needsrewrite = True
        et_comment = ET.Comment(text)
        node = _Element(et_comment)
        root.xml_element.append(node.xml_element)
        return node

    def get_children(self, name=None, attributes=None, root=None):
        """
        This is the critical function, its interface and performance are crucial.

        You can specify attributes={key:None} if you want to select children
        with the key attribute but you don't care what its value is.
        """
        root = root if root is not None else self.root
        children = []
        for child in root.xml_element:
            if name is not None:
                if child.tag != name:
                    continue

            if attributes is not None:
                if child.attrib is None:
                    continue
                else:
                    match = True
                    for key, value in attributes.items():
                        if key not in child.attrib:
                            match = False
                            break
                        elif value is not None:
                            if child.attrib[key] != value:
                                match = False
                                break

                    if not match:
                        continue

            children.append(_Element(child))

        return children

    def get_child(self, name=None, attributes=None, root=None, err_msg=None):
        child = self.get_optional_child(root=root, name=name, attributes=attributes, err_msg=err_msg)
        expect(child, err_msg if err_msg else "Expected one child, found None with name '{}' and attribs '{}' in file {}".format(name, attributes, self.filename))
        return child

    def get_optional_child(self, name=None, attributes=None, root=None, err_msg=None):
        children = self.get_children(root=root, name=name, attributes=attributes)
        if len(children) > 1:
            # see if we can reduce to 1 based on attribute counts
            if not attributes:
                children = [c for c in children if not c.xml_element.attrib]
            else:
                attlen = len(attributes)
                children = [c for c in children if len(c.xml_element.attrib) == attlen]

        expect(len(children) <= 1, err_msg if err_msg else "Multiple matches for name '{}' and attribs '{}' in file {}".format(name, attributes, self.filename))
        return children[0] if children else None

    def get_element_text(self, element_name, attributes=None, root=None):
        element_node = self.get_optional_child(name=element_name, attributes=attributes, root=root)
        if element_node is not None:
            return self.text(element_node)
        return None

    def set_element_text(self, element_name, new_text, attributes=None, root=None):
        element_node = self.get_optional_child(name=element_name, attributes=attributes, root=root)
        if element_node is not None:
            self.set_text(element_node, new_text)
            return new_text
        return None

    def to_string(self, node, method="xml", encoding="us-ascii"):
        return ET.tostring(node.xml_element, method=method, encoding=encoding)

    #
    # API for operations over the entire file
    #

    def get_version(self):
        version = self.get(self.root, "version")
        version = 1.0 if version is None else float(version)
        return version

    def check_timestamp(self):
        """
        Returns True if timestamp matches what is expected
        """
        timestamp_cache = self._FILEMAP[self.filename].modtime
        if timestamp_cache != 0.0:
            timestamp_file  = os.path.getmtime(self.filename)
            return timestamp_file == timestamp_cache
        else:
            return True

    def validate_timestamp(self):
        timestamp_ok = self.check_timestamp()
        expect(timestamp_ok,
               "File {} appears to have changed without a corresponding invalidation.".format(self.filename))

    def write(self, outfile=None, force_write=False):
        """
        Write an xml file from data in self
        """
        if not (self.needsrewrite or force_write):
            return

        self.validate_timestamp()

        if outfile is None:
            outfile = self.filename

        logger.debug("write: " + (outfile if isinstance(outfile, six.string_types) else str(outfile)))

        xmlstr = self.get_raw_record()

        # xmllint provides a better format option for the output file
        xmllint = find_executable("xmllint")
        if xmllint is not None:
            if isinstance(outfile, six.string_types):
                run_cmd_no_fail("{} --format --output {} -".format(xmllint, outfile), input_str=xmlstr)
            else:
                outfile.write(run_cmd_no_fail("{} --format -".format(xmllint), input_str=xmlstr))

        else:
            with open(outfile,'w') as xmlout:
                xmlout.write(xmlstr)

        self._FILEMAP[self.filename] = self.CacheEntry(self.tree, self.root, os.path.getmtime(self.filename))

        self.needsrewrite = False

    def scan_child(self, nodename, attributes=None, root=None):
        """
        Get an xml element matching nodename with optional attributes.

        Error unless exactly one match.
        """

        nodes = self.scan_children(nodename, attributes=attributes, root=root)

        expect(len(nodes) == 1, "Incorrect number of matches, {:d}, for nodename '{}' and attrs '{}' in file '{}'".format(len(nodes), nodename, attributes, self.filename))
        return nodes[0]

    def scan_optional_child(self, nodename, attributes=None, root=None):
        """
        Get an xml element matching nodename with optional attributes.

        Return None if no match.
        """
        nodes = self.scan_children(nodename, attributes=attributes, root=root)

        expect(len(nodes) <= 1, "Multiple matches for nodename '{}' and attrs '{}' in file '{}', found {} matches".format(nodename, attributes, self.filename, len(nodes)))
        return nodes[0] if nodes else None

    def scan_children(self, nodename, attributes=None, root=None):

        logger.debug("(get_nodes) Input values: {}, {}, {}, {}".format(self.__class__.__name__, nodename, attributes, root))

        if root is None:
            root = self.root
        nodes = []

        namespace = {"xi" : "http://www.w3.org/2001/XInclude"}

        xpath = ".//" + (nodename if nodename else "")

        if attributes:
            # xml.etree has limited support for xpath and does not allow more than
            # one attribute in an xpath query so we query seperately for each attribute
            # and create a result with the intersection of those lists

            for key, value in attributes.items():
                if value is None:
                    xpath = ".//{}[@{}]".format(nodename, key)
                else:
                    xpath = ".//{}[@{}=\'{}\']".format(nodename, key, value)

                logger.debug("xpath is {}".format(xpath))

                try:
                    newnodes = root.xml_element.findall(xpath, namespace)
                except Exception as e:
                    expect(False, "Bad xpath search term '{}', error: {}".format(xpath, e))

                if not nodes:
                    nodes = newnodes
                else:
                    for node in nodes[:]:
                        if node not in newnodes:
                            nodes.remove(node)
                if not nodes:
                    return []

        else:
            logger.debug("xpath: {}".format(xpath))
            nodes = root.xml_element.findall(xpath, namespace)

        logger.debug("Returning {} nodes ({})".format(len(nodes), nodes))

        return [_Element(node) for node in nodes]

    def get_value(self, item, attribute=None, resolved=True, subgroup=None): # pylint: disable=unused-argument
        """
        get_value is expected to be defined by the derived classes, if you get here
        the value was not found in the class.
        """
        logger.debug("Get Value for " + item)
        return None

    def get_values(self, vid, attribute=None, resolved=True, subgroup=None):# pylint: disable=unused-argument
        logger.debug("Get Values for " + vid)
        return []

    def set_value(self, vid, value, subgroup=None, ignore_type=True): # pylint: disable=unused-argument
        """
        ignore_type is not used in this flavor
        """
        valnodes = self.get_children(vid)
        for node in valnodes:
            self.set_text(node, value)

        return value if valnodes else None

    def get_resolved_value(self, raw_value, allow_unresolved_envvars=False):
        """
        A value in the xml file may contain references to other xml
        variables or to environment variables. These are refered to in
        the perl style with $name and $ENV{name}.

        >>> obj = GenericXML()
        >>> os.environ["FOO"] = "BAR"
        >>> os.environ["BAZ"] = "BARF"
        >>> obj.get_resolved_value("one $ENV{FOO} two $ENV{BAZ} three")
        'one BAR two BARF three'
        >>> obj.get_resolved_value("2 + 3 - 1")
        '4'
        >>> obj.get_resolved_value("0001-01-01")
        '0001-01-01'
        >>> obj.get_resolved_value("$SHELL{echo hi}") == 'hi'
        True
        """
        logger.debug("raw_value {}".format(raw_value))
        reference_re = re.compile(r'\${?(\w+)}?')
        env_ref_re   = re.compile(r'\$ENV\{(\w+)\}')
        shell_ref_re = re.compile(r'\$SHELL\{([^}]+)\}')
        math_re = re.compile(r'\s[+-/*]\s')
        item_data = raw_value

        if item_data is None:
            return None

        if not isinstance(item_data, six.string_types):
            return item_data

        for m in env_ref_re.finditer(item_data):
            logger.debug("look for {} in env".format(item_data))
            env_var = m.groups()[0]
            env_var_exists = env_var in os.environ
            if not allow_unresolved_envvars:
                expect(env_var_exists, "Undefined env var '{}'".format(env_var))
            if env_var_exists:
                item_data = item_data.replace(m.group(), os.environ[env_var])

        for s in shell_ref_re.finditer(item_data):
            logger.debug("execute {} in shell".format(item_data))
            shell_cmd = s.groups()[0]
            item_data = item_data.replace(s.group(), run_cmd_no_fail(shell_cmd))

        for m in reference_re.finditer(item_data):
            var = m.groups()[0]
            logger.debug("find: {}".format(var))
            # The overridden versions of this method do not simply return None
            # so the pylint should not be flagging this
            ref = self.get_value(var) # pylint: disable=assignment-from-none

            if ref is not None:
                logger.debug("resolve: " + str(ref))
                item_data = item_data.replace(m.group(), self.get_resolved_value(str(ref)))
            elif var == "CIMEROOT":
                cimeroot = get_cime_root()
                item_data = item_data.replace(m.group(), cimeroot)
            elif var == "SRCROOT":
                srcroot = os.path.normpath(os.path.join(get_cime_root(),".."))
                item_data = item_data.replace(m.group(), srcroot)
            elif var == "USER":
                item_data = item_data.replace(m.group(), getpass.getuser())

        if math_re.search(item_data):
            try:
                tmp = eval(item_data)
            except Exception:
                tmp = item_data
            item_data = str(tmp)

        return item_data

    def validate_xml_file(self, filename, schema):
        """
        validate an XML file against a provided schema file using pylint
        """
        expect(os.path.isfile(filename),"xml file not found {}".format(filename))
        expect(os.path.isfile(schema),"schema file not found {}".format(schema))
        xmllint = find_executable("xmllint")
        if xmllint is not None:
            logger.debug("Checking file {} against schema {}".format(filename, schema))
            run_cmd_no_fail("{} --xinclude --noout --schema {} {}".format(xmllint, schema, filename))
        else:
            logger.warning("xmllint not found, could not validate file {}".format(filename))

    def get_raw_record(self, root=None):
        logger.debug("writing file {}".format(self.filename))
        if root is None:
            root = self.root
        try:
            xmlstr = ET.tostring(root.xml_element)
        except ET.ParseError as e:
            ET.dump(root.xml_element)
            expect(False, "Could not write file {}, xml formatting error '{}'".format(self.filename, e))
        return xmlstr

    def get_id(self):
        xmlid = self.get(self.root, "id")
        if xmlid is not None:
            return xmlid
        return self.name(self.root)<|MERGE_RESOLUTION|>--- conflicted
+++ resolved
@@ -90,8 +90,8 @@
             timestamp_file  = os.path.getmtime(infile)
             if timestamp_file == timestamp_cache:
                 logger.debug("read (cached): {}".format(infile))
-                expect(self.read_only or not self.filename or not self.needsrewrite, "Reading into object marked for rewrite, file {}"
-                       .format(self.filename))
+                expect(self.read_only or not self.filename or not self.needsrewrite,
+                       "Reading into object marked for rewrite, file {}".format(self.filename))
                 self.tree, self.root, _ = self._FILEMAP[infile]
                 cached_read = True
 
@@ -109,12 +109,8 @@
             self._FILEMAP[infile] = self.CacheEntry(self.tree, self.root, os.path.getmtime(infile))
 
     def read_fd(self, fd):
-<<<<<<< HEAD
         expect(self.read_only or not self.filename or not self.needsrewrite,
                "Reading into object marked for rewrite, file {}".format(self.filename))
-=======
-        expect(self.read_only or not self.filename or not self.needsrewrite, "Reading into object marked for rewrite, file {}".format(self.filename))
->>>>>>> bf51eb59
         read_only = self.read_only
         if self.tree:
             addroot = _Element(ET.parse(fd).getroot())
