"""
Wrapper around all env XML for a case.

All interaction with and between the module files in XML/ takes place
through the Case module.
"""
from copy import deepcopy
import glob, os, shutil, math, six
from CIME.XML.standard_module_setup import *
#pylint: disable=import-error,redefined-builtin
from six.moves import input
from CIME.utils                     import expect, get_cime_root, append_status
from CIME.utils                     import convert_to_type, get_model
from CIME.utils                     import get_project, get_charge_account, check_name
from CIME.utils                     import get_current_commit, safe_copy
<<<<<<< HEAD
from CIME.locked_files         import LOCKED_DIR, lock_file
=======
from CIME.locked_files              import LOCKED_DIR, lock_file
>>>>>>> 2e997e0a
from CIME.XML.machines              import Machines
from CIME.XML.pes                   import Pes
from CIME.XML.files                 import Files
from CIME.XML.testlist              import Testlist
from CIME.XML.component             import Component
from CIME.XML.compsets              import Compsets
from CIME.XML.grids                 import Grids
from CIME.XML.batch                 import Batch
from CIME.XML.pio                   import PIO
from CIME.XML.archive               import Archive
from CIME.XML.env_test              import EnvTest
from CIME.XML.env_mach_specific     import EnvMachSpecific
from CIME.XML.env_case              import EnvCase
from CIME.XML.env_mach_pes          import EnvMachPes
from CIME.XML.env_build             import EnvBuild
from CIME.XML.env_run               import EnvRun
from CIME.XML.env_archive           import EnvArchive
from CIME.XML.env_batch             import EnvBatch
from CIME.XML.generic_xml           import GenericXML
from CIME.user_mod_support          import apply_user_mods
from CIME.aprun import get_aprun_cmd_for_case

logger = logging.getLogger(__name__)

class Case(object):
    """
    https://github.com/ESMCI/cime/wiki/Developers-Introduction
    The Case class is the heart of the CIME Case Control system.  All
    interactions with a Case take part through this class.  All of the
    variables used to create and manipulate a case are defined in xml
    files and for every xml file there is a python class to interact
    with that file.

    XML files which are part of the CIME distribution and are meant to
    be readonly with respect to a case are typically named
    config_something.xml and the corresponding python Class is
    Something and can be found in file CIME.XML.something.py.  I'll
    refer to these as the CIME config classes.

    XML files which are part of a case and thus are read/write to a
    case are typically named env_whatever.xml and the cooresponding
    python modules are CIME.XML.env_whatever.py and classes are
    EnvWhatever.  I'll refer to these as the Case env classes.

    The Case Class includes an array of the Case env classes, in the
    configure function and it's supporting functions defined below
    the case object creates and manipulates the Case env classes
    by reading and interpreting the CIME config classes.

    This class extends across multiple files, class members external to this file
    are listed in the following imports
    """
    from CIME.case.case_setup import case_setup
    from CIME.case.case_clone import create_clone
    from CIME.case.case_test  import case_test
    from CIME.case.case_submit import check_DA_settings, check_case, submit
    from CIME.case.case_st_archive import case_st_archive, restore_from_archive, \
        archive_last_restarts, test_st_archive
    from CIME.case.case_run import case_run
    from CIME.case.case_cmpgen_namelists import case_cmpgen_namelists
    from CIME.case.check_lockedfiles import check_lockedfile, check_lockedfiles, check_pelayouts_require_rebuild
    from CIME.case.preview_namelists import create_dirs, create_namelists
    from CIME.case.check_input_data import check_all_input_data, stage_refcase, check_input_data

    def __init__(self, case_root=None, read_only=True):

        if case_root is None:
            case_root = os.getcwd()
        self._caseroot = case_root
        logger.debug("Initializing Case.")
        self._read_only_mode = True
        self._force_read_only = read_only
        self._primary_component = None

        self._env_entryid_files = []
        self._env_generic_files = []
        self._files = []

        self.read_xml()

        # Hold arbitary values. In create_newcase we may set values
        # for xml files that haven't been created yet. We need a place
        # to store them until we are ready to create the file. At file
        # creation we get the values for those fields from this lookup
        # table and then remove the entry.
        self.lookups = {}
        self.set_lookup_value('CIMEROOT',os.path.abspath(get_cime_root()))
        self._cime_model = get_model()
        self.set_lookup_value('MODEL', self._cime_model)
        self._compsetname = None
        self._gridname = None
        self._pesfile = None
        self._gridfile = None
        self._components = []
        self._component_classes = []
        self._component_description = {}
        self._is_env_loaded = False

        # these are user_mods as defined in the compset
        # Command Line user_mods are handled seperately

        # Derived attributes
        self.thread_count = None
        self.total_tasks = None
        self.tasks_per_node = None
        self.num_nodes = None
        self.spare_nodes = None
        self.tasks_per_numa = None
        self.cores_per_task = None

        # check if case has been configured and if so initialize derived
        if self.get_value("CASEROOT") is not None:
            self.initialize_derived_attributes()

    def check_if_comp_var(self, vid):
        for env_file in self._env_entryid_files:
            new_vid, new_comp, iscompvar = env_file.check_if_comp_var(vid)
            if iscompvar:
                return new_vid, new_comp, iscompvar

        return vid, None, False

    def initialize_derived_attributes(self):
        """
        These are derived variables which can be used in the config_* files
        for variable substitution using the {{ var }} syntax
        """
        env_mach_pes  = self.get_env("mach_pes")
        env_mach_spec = self.get_env('mach_specific')
        comp_classes  = self.get_values("COMP_CLASSES")
        max_mpitasks_per_node  = self.get_value("MAX_MPITASKS_PER_NODE")

        self.thread_count = env_mach_pes.get_max_thread_count(comp_classes)

        mpi_attribs = {
            "compiler" : self.get_value("COMPILER"),
            "mpilib"   : self.get_value("MPILIB"),
            "threaded" : self.get_build_threaded(),
            }

        job = self.get_primary_job()
        executable = env_mach_spec.get_mpirun(self, mpi_attribs, job, exe_only=True)[0]
        if executable is not None and "aprun" in executable:
            _, self.num_nodes, self.total_tasks, self.tasks_per_node, self.thread_count = get_aprun_cmd_for_case(self, "e3sm.exe")
            self.spare_nodes = env_mach_pes.get_spare_nodes(self.num_nodes)
            self.num_nodes += self.spare_nodes
        else:
            self.total_tasks = env_mach_pes.get_total_tasks(comp_classes)
            self.tasks_per_node = env_mach_pes.get_tasks_per_node(self.total_tasks, self.thread_count)

            self.num_nodes, self.spare_nodes = env_mach_pes.get_total_nodes(self.total_tasks, self.thread_count)
            self.num_nodes += self.spare_nodes

        logger.debug("total_tasks {} thread_count {}".format(self.total_tasks, self.thread_count))

        self.tasks_per_numa = int(math.ceil(self.tasks_per_node / 2.0))
        smt_factor = max(1,int(self.get_value("MAX_TASKS_PER_NODE") / max_mpitasks_per_node))

        threads_per_node = self.tasks_per_node * self.thread_count
        threads_per_core = 1 if (threads_per_node <= max_mpitasks_per_node) else smt_factor
        self.cores_per_task = self.thread_count / threads_per_core

        os.environ["OMP_NUM_THREADS"] = str(self.thread_count)

    # Define __enter__ and __exit__ so that we can use this as a context manager
    # and force a flush on exit.
    def __enter__(self):
        if not self._force_read_only:
            self._read_only_mode = False
        return self

    def __exit__(self, *_):
        self.flush()
        self._read_only_mode = True
        return False

    def read_xml(self):
        self._env_entryid_files = []
        self._env_entryid_files.append(EnvCase(self._caseroot, components=None))
        components = self._env_entryid_files[0].get_values("COMP_CLASSES")
        self._env_entryid_files.append(EnvRun(self._caseroot, components=components))
        self._env_entryid_files.append(EnvBuild(self._caseroot, components=components))
        self._env_entryid_files.append(EnvMachPes(self._caseroot, components=components))
        self._env_entryid_files.append(EnvBatch(self._caseroot))
        if os.path.isfile(os.path.join(self._caseroot,"env_test.xml")):
            self._env_entryid_files.append(EnvTest(self._caseroot, components=components))
        self._env_generic_files = []
        self._env_generic_files.append(EnvMachSpecific(self._caseroot))
        self._env_generic_files.append(EnvArchive(self._caseroot))
        self._files = self._env_entryid_files + self._env_generic_files

    def get_case_root(self):
        """Returns the root directory for this case."""
        return self._caseroot

    def get_env(self, short_name, allow_missing=False):
        full_name = "env_{}.xml".format(short_name)
        for env_file in self._files:
            if os.path.basename(env_file.filename) == full_name:
                return env_file
        if allow_missing:
            return None
        expect(False,"Could not find object for {} in case".format(full_name))

    def copy(self, newcasename, newcaseroot, newcimeroot=None, newsrcroot=None):
        newcase = deepcopy(self)
        for env_file in newcase._files: # pylint: disable=protected-access
            basename = os.path.basename(env_file.filename)
            newfile = os.path.join(newcaseroot, basename)
            env_file.change_file(newfile, copy=True)

        if newcimeroot is not None:
            newcase.set_value("CIMEROOT", newcimeroot)

        if newsrcroot is not None:
            newcase.set_value("SRCROOT", newsrcroot)

        newcase.set_value("CASE",newcasename)
        newcase.set_value("CASEROOT",newcaseroot)
        newcase.set_value("CONTINUE_RUN","FALSE")
        newcase.set_value("RESUBMIT",0)
        return newcase

    def flush(self, flushall=False):
        if not os.path.isdir(self._caseroot):
            # do not flush if caseroot wasnt created
            return
        for env_file in self._files:
            env_file.write(force_write=flushall)

    def get_values(self, item, attribute=None, resolved=True, subgroup=None):
        for env_file in self._files:
            # Wait and resolve in self rather than in env_file
            results = env_file.get_values(item, attribute, resolved=False, subgroup=subgroup)
            if len(results) > 0:
                new_results = []
                if resolved:
                    for result in results:
                        if isinstance(result, six.string_types):
                            result = self.get_resolved_value(result)
                            vtype = env_file.get_type_info(item)
                            if vtype is not None or vtype != "char":
                                result = convert_to_type(result, vtype, item)

                            new_results.append(result)

                        else:
                            new_results.append(result)

                else:
                    new_results = results

                return new_results

        # Return empty result
        return []

    def get_value(self, item, attribute=None, resolved=True, subgroup=None):
        result = None
        for env_file in self._files:
            # Wait and resolve in self rather than in env_file
            result = env_file.get_value(item, attribute, resolved=False, subgroup=subgroup)

            if result is not None:
                if resolved and isinstance(result, six.string_types):
                    result = self.get_resolved_value(result)
                    vtype = env_file.get_type_info(item)
                    if vtype is not None and vtype != "char":
                        result = convert_to_type(result, vtype, item)

                return result

        # Return empty result
        return result

    def get_record_fields(self, variable, field):
        """ get_record_fields gets individual requested field from an entry_id file
        this routine is used only by xmlquery """
        # Empty result
        result = []

        for env_file in self._env_entryid_files:
            # Wait and resolve in self rather than in env_file
            logger.debug("(get_record_field) Searching in {}".format(env_file.__class__.__name__))
            if field == "varid":
                roots = env_file.scan_children("entry")
            else:
                roots = env_file.get_nodes_by_id(variable)

            for root in roots:
                if root is not None:
                    if field == "raw":
                        result.append(env_file.get_raw_record(root))
                    elif field == "desc":
                        result.append(env_file.get_description(root))
                    elif field == "varid":
                        result.append(env_file.get(root, "id"))
                    elif field == "group":
                        result.extend(env_file.get_groups(root))
                    elif field == "valid_values":
                        # pylint: disable=protected-access
                        vv = env_file._get_valid_values(root)
                        if vv:
                            result.extend(vv)
                    elif field == "file":
                        result.append(env_file.filename)

        if not result:
            for env_file in self._env_generic_files:
                roots = env_file.scan_children(variable)
                for root in roots:
                    if root is not None:
                        if field == "raw":
                            result.append(env_file.get_raw_record(root))
                        elif field == "group":
                            result.extend(env_file.get_groups(root))
                        elif field == "file":
                            result.append(env_file.filename)

        return list(set(result))

    def get_type_info(self, item):
        result = None
        for env_file in self._env_entryid_files:
            result = env_file.get_type_info(item)
            if result is not None:
                return result

        return result

    def get_resolved_value(self, item, recurse=0, allow_unresolved_envvars=False):
        num_unresolved = item.count("$") if item else 0
        recurse_limit = 10
        if (num_unresolved > 0 and recurse < recurse_limit ):
            for env_file in self._env_entryid_files:
                item = env_file.get_resolved_value(item,
                                                   allow_unresolved_envvars=allow_unresolved_envvars)
            if ("$" not in item):
                return item
            else:
                item = self.get_resolved_value(item, recurse=recurse+1,
                                               allow_unresolved_envvars=allow_unresolved_envvars)

        return item

    def set_value(self, item, value, subgroup=None, ignore_type=False, allow_undefined=False):
        """
        If a file has been defined, and the variable is in the file,
        then that value will be set in the file object and the file
        name is returned
        """
        if item == "CASEROOT":
            self._caseroot = value
        result = None

        for env_file in self._files:
            result = env_file.set_value(item, value, subgroup, ignore_type)
            if (result is not None):
                logger.debug("Will rewrite file {} {}".format(env_file.filename, item))
                return result

        if len(self._files) == 1:
            expect(allow_undefined or result is not None,
                   "No variable {} found in file {}".format(item, self._files[0].filename))
        else:
            expect(allow_undefined or result is not None,
                   "No variable {} found in case".format(item))

    def set_valid_values(self, item, valid_values):
        """
        Update or create a valid_values entry for item and populate it
        """
        result = None
        for env_file in self._env_entryid_files:
            result = env_file.set_valid_values(item, valid_values)
            if (result is not None):
                logger.debug("Will rewrite file {} {}".format(env_file.filename, item))
                return result

    def set_lookup_value(self, item, value):
        if item in self.lookups and self.lookups[item] is not None:
            logger.warning("Item {} already in lookups with value {}".format(item,self.lookups[item]))
        else:
            logger.debug("Setting in lookups: item {}, value {}".format(item,value))
            self.lookups[item] = value

    def clean_up_lookups(self, allow_undefined=False):
        # put anything in the lookups table into existing env objects
        for key,value in list(self.lookups.items()):
            logger.debug("lookup key {} value {}".format(key, value))
            result = self.set_value(key,value, allow_undefined=allow_undefined)
            if result is not None:
                del self.lookups[key]

    def _set_compset(self, compset_name, files):
        """
        Loop through all the compset files and find the compset
        specifation file that matches either the input 'compset_name'.
        Note that the input compset name (i.e. compset_name) can be
        either a longname or an alias. This will set various compset-related
        info.

        Returns a tuple: (compset_alias, science_support, component_defining_compset)
        (For a user-defined compset - i.e., a compset without an alias - these
        return values will be None, [], None.)
        """
        science_support = []
        compset_alias = None
        components = files.get_components("COMPSETS_SPEC_FILE")
        logger.debug(" Possible components for COMPSETS_SPEC_FILE are {}".format(components))

        # Loop through all of the files listed in COMPSETS_SPEC_FILE and find the file
        # that has a match for either the alias or the longname in that order
        for component in components:

            # Determine the compsets file for this component
            compsets_filename = files.get_value("COMPSETS_SPEC_FILE", {"component":component})

            # If the file exists, read it and see if there is a match for the compset alias or longname
            if (os.path.isfile(compsets_filename)):
                compsets = Compsets(compsets_filename)
                match, compset_alias, science_support = compsets.get_compset_match(name=compset_name)
                if match is not None:
                    self._compsetname = match
                    logger.info("Compset longname is {}".format(match))
                    logger.info("Compset specification file is {}".format(compsets_filename))
                    return compset_alias, science_support

        if compset_alias is None:
            logger.info("Did not find an alias or longname compset match for {} ".format(compset_name))
            self._compsetname = compset_name
            # if this is a valiid compset longname there will be at least 7 components.
            components = self.get_compset_components()
            expect(len(components) > 6, "No compset alias {} found and this does not appear to be a compset longname.".format(compset_name))

        return None, science_support

    def get_primary_component(self):
        if self._primary_component is None:
            self._primary_component = self._find_primary_component()
        return self._primary_component

    def _find_primary_component(self):
        """
        try to glean the primary component based on compset name
        """
        progcomps = {}
        spec = {}
        primary_component = None

        for comp in self._component_classes:

            if comp == "CPL":
                continue
            spec[comp] = self.get_value("COMP_{}".format(comp))
            notprogcomps = ("D{}".format(comp),"X{}".format(comp),"S{}".format(comp))
            if spec[comp].upper() in notprogcomps:
                progcomps[comp] = False
            else:
                progcomps[comp] = True
        expect("ATM" in progcomps and "LND" in progcomps and "OCN" in progcomps and \
               "ICE" in progcomps, " Not finding expected components in {}".format(self._component_classes))
        if progcomps["ATM"] and progcomps["LND"] and progcomps["OCN"] and \
           progcomps["ICE"]:
            primary_component = "allactive"
        elif progcomps["LND"] and progcomps["OCN"] and progcomps["ICE"]:
            # this is a "J" compset
            primary_component = "allactive"
        elif progcomps["ATM"]:
            if "DOCN%SOM" in self._compsetname and progcomps["LND"]:
                # This is an "E" compset
                primary_component = "allactive"
            else:
                # This is an "F" or "Q" compset
                primary_component = spec["ATM"]
        elif progcomps["LND"]:
            # This is an "I" compset
            primary_component = spec["LND"]
        elif progcomps["OCN"]:
            # This is a "C" or "G" compset
            primary_component = spec["OCN"]
        elif progcomps["ICE"]:
            # This is a "D" compset
            primary_component = spec["ICE"]
        elif "GLC" in progcomps and progcomps["GLC"]:
            # This is a "TG" compset
            primary_component = spec["GLC"]
        else:
            # This is "A", "X" or "S"
            primary_component = "drv"

        return primary_component


    def _set_info_from_primary_component(self, files, pesfile=None):
        """
        Sets file and directory paths that depend on the primary component of
        this compset.

        Assumes that self._primary_component has already been set.
        """

        component = self.get_primary_component()

        compset_spec_file = files.get_value("COMPSETS_SPEC_FILE",
                                            {"component":component}, resolved=False)

        self.set_lookup_value("COMPSETS_SPEC_FILE" ,compset_spec_file)
        if pesfile is None:
            self._pesfile = files.get_value("PES_SPEC_FILE", {"component":component})
            pesfile_unresolved = files.get_value("PES_SPEC_FILE", {"component":component}, resolved=False)
            logger.info("Pes     specification file is {}".format(self._pesfile))
        else:
            self._pesfile = pesfile
            pesfile_unresolved = pesfile
        expect(self._pesfile is not None,"No pesfile found for component {}".format(component))

        self.set_lookup_value("PES_SPEC_FILE", pesfile_unresolved)

        tests_filename = files.get_value("TESTS_SPEC_FILE", {"component":component}, resolved=False)
        tests_mods_dir = files.get_value("TESTS_MODS_DIR" , {"component":component}, resolved=False)
        user_mods_dir  = files.get_value("USER_MODS_DIR"  , {"component":component}, resolved=False)
        self.set_lookup_value("TESTS_SPEC_FILE", tests_filename)
        self.set_lookup_value("TESTS_MODS_DIR" , tests_mods_dir)
        self.set_lookup_value("USER_MODS_DIR"  , user_mods_dir)


    def get_compset_components(self):
        #If are doing a create_clone then, self._compsetname is not set yet
        components = []
        compset = self.get_value("COMPSET")
        if compset is None:
            compset = self._compsetname
        expect(compset is not None,
               "compset is not set")
        # the first element is always the date operator - skip it
        elements = compset.split('_')[1:] # pylint: disable=maybe-no-member
        for element in elements:
            # ignore the possible BGC or TEST modifier
            if element.startswith("BGC%") or element.startswith("TEST"):
                continue
            else:
                element_component = element.split('%')[0].lower()
                if "ww" not in element_component:
                    element_component = re.sub(r'[0-9]*',"",element_component)
                components.append(element_component)
        return components


    def __iter__(self):
        for entryid_file in self._env_entryid_files:
            for key, val in entryid_file:
                if isinstance(val, six.string_types) and '$' in val:
                    yield key, self.get_resolved_value(val)
                else:
                    yield key, val

    def set_comp_classes(self, comp_classes):
        self._component_classes = comp_classes
        for env_file in self._env_entryid_files:
            env_file.set_components(comp_classes)

    def _get_component_config_data(self, files):
        # attributes used for multi valued defaults
        # attlist is a dictionary used to determine the value element that has the most matches
        attlist = {"compset":self._compsetname, "grid":self._gridname, "cime_model":self._cime_model}

        # Determine list of component classes that this coupler/driver knows how
        # to deal with. This list follows the same order as compset longnames follow.

        # Add the group and elements for the config_files.xml
        for env_file in self._env_entryid_files:
            env_file.add_elements_by_group(files, attlist)

        drv_config_file = files.get_value("CONFIG_CPL_FILE")
        drv_comp = Component(drv_config_file, "CPL")
        for env_file in self._env_entryid_files:
            env_file.add_elements_by_group(drv_comp, attributes=attlist)

        drv_config_file_model_specific = files.get_value("CONFIG_CPL_FILE_MODEL_SPECIFIC")
        drv_comp_model_specific = Component(drv_config_file_model_specific, 'CPL')

        self._component_description["forcing"] = drv_comp_model_specific.get_forcing_description(self._compsetname)
        logger.info("Compset forcing is {}".format(self._component_description["forcing"]))
        self._component_description["CPL"] = drv_comp_model_specific.get_description(self._compsetname)
        if len(self._component_description["CPL"]) > 0:
            logger.info("Com forcing is {}".format(self._component_description["CPL"]))
        for env_file in self._env_entryid_files:
            env_file.add_elements_by_group(drv_comp_model_specific, attributes=attlist)

        self.clean_up_lookups(allow_undefined=True)
        # loop over all elements of both component_classes and components - and get config_component_file for
        # for each component
        self.set_comp_classes(drv_comp.get_valid_model_components())

        if len(self._component_classes) > len(self._components):
            self._components.append('sesp')

        # will need a change here for new cpl components
        root_dir_node_name = 'COMP_ROOT_DIR_CPL'
        comp_root_dir = files.get_value(root_dir_node_name,
                                        {"component":"drv"}, resolved=False)
        if comp_root_dir is not None:
            self.set_value(root_dir_node_name, comp_root_dir)


        for i in range(1,len(self._component_classes)):
            comp_class = self._component_classes[i]
            comp_name  = self._components[i-1]
            root_dir_node_name = 'COMP_ROOT_DIR_' + comp_class
            node_name = 'CONFIG_' + comp_class + '_FILE'
            comp_root_dir = files.get_value(root_dir_node_name, {"component":comp_name}, resolved=False)
            if comp_root_dir is not None:
                self.set_value(root_dir_node_name, comp_root_dir)

            compatt = {"component":comp_name}
            # Add the group and elements for the config_files.xml
            comp_config_file = files.get_value(node_name, compatt, resolved=False)
            expect(comp_config_file is not None,"No component {} found for class {}".format(comp_name, comp_class))
            self.set_value(node_name, comp_config_file)
            comp_config_file =  files.get_value(node_name, compatt)
            expect(comp_config_file is not None and os.path.isfile(comp_config_file),
                   "Config file {} for component {} not found.".format(comp_config_file, comp_name))
            compobj = Component(comp_config_file, comp_class)
            # For files following version 3 schema this also checks the compsetname validity

            self._component_description[comp_class] = compobj.get_description(self._compsetname)
            expect(self._component_description[comp_class] is not None,"No description found in file {} for component {} in comp_class {}".format(comp_config_file, comp_name, comp_class))
            logger.info("{} component is {}".format(comp_class, self._component_description[comp_class]))
            for env_file in self._env_entryid_files:
                env_file.add_elements_by_group(compobj, attributes=attlist)

        self.clean_up_lookups()

    def _setup_mach_pes(self, pecount, multi_driver, ninst, machine_name, mpilib):
        #--------------------------------------------
        # pe layout
        #--------------------------------------------
        mach_pes_obj = None
        # self._pesfile may already be env_mach_pes.xml if so we can just return
        gfile = GenericXML(infile=self._pesfile)
        ftype = gfile.get_id()
        expect(ftype == "env_mach_pes.xml" or ftype == "config_pes", " Do not recognize {} as a valid CIME pes file {}".format(self._pesfile, ftype))
        if ftype == "env_mach_pes.xml":
            new_mach_pes_obj = EnvMachPes(infile=self._pesfile, components=self._component_classes)
            self.update_env(new_mach_pes_obj, "mach_pes")
            return new_mach_pes_obj.get_value("TOTALPES")

        pesobj = Pes(self._pesfile)

        match1 = re.match('(.+)x([0-9]+)', "" if pecount is None else pecount)
        match2 = re.match('([0-9]+)', "" if pecount is None else pecount)

        pes_ntasks = {}
        pes_nthrds = {}
        pes_rootpe = {}
        pes_pstrid = {}
        other      = {}
        comment = None
        force_tasks = None
        force_thrds = None

        if match1:
            opti_tasks = match1.group(1)
            if opti_tasks.isdigit():
                force_tasks = int(opti_tasks)
            else:
                pes_ntasks = pesobj.find_pes_layout(self._gridname, self._compsetname, machine_name,
                                                    pesize_opts=opti_tasks, mpilib=mpilib)[0]
            force_thrds = int(match1.group(2))
        elif match2:
            force_tasks = int(match2.group(1))
            pes_nthrds = pesobj.find_pes_layout(self._gridname, self._compsetname, machine_name, mpilib=mpilib)[1]
        else:
            pes_ntasks, pes_nthrds, pes_rootpe, pes_pstrid, other, comment = pesobj.find_pes_layout(self._gridname, self._compsetname,
                                                                               machine_name, pesize_opts=pecount, mpilib=mpilib)

        if match1 or match2:
            for component_class in self._component_classes:
                if force_tasks is not None:
                    string_ = "NTASKS_" + component_class
                    pes_ntasks[string_] = force_tasks

                if force_thrds is not None:
                    string_ = "NTHRDS_" + component_class
                    pes_nthrds[string_] = force_thrds

                # Always default to zero rootpe if user forced procs and or threads
                string_ = "ROOTPE_" + component_class
                pes_rootpe[string_] = 0

        mach_pes_obj = self.get_env("mach_pes")
        mach_pes_obj.add_comment(comment)

        if other is not None:
            for key, value in other.items():
                self.set_value(key, value)

        totaltasks = []
        for comp_class in self._component_classes:
            ntasks_str = "NTASKS_{}".format(comp_class)
            nthrds_str = "NTHRDS_{}".format(comp_class)
            rootpe_str = "ROOTPE_{}".format(comp_class)
            pstrid_str = "PSTRID_{}".format(comp_class)

            ntasks = pes_ntasks[ntasks_str] if ntasks_str in pes_ntasks else 1
            nthrds = pes_nthrds[nthrds_str] if nthrds_str in pes_nthrds else 1
            rootpe = pes_rootpe[rootpe_str] if rootpe_str in pes_rootpe else 0
            pstrid = pes_pstrid[pstrid_str] if pstrid_str in pes_pstrid else 1

            totaltasks.append( (ntasks + rootpe) * nthrds )

            mach_pes_obj.set_value(ntasks_str, ntasks)
            mach_pes_obj.set_value(nthrds_str, nthrds)
            mach_pes_obj.set_value(rootpe_str, rootpe)
            mach_pes_obj.set_value(pstrid_str, pstrid)

        if multi_driver:
            mach_pes_obj.set_value("MULTI_DRIVER", True)

        # Make sure that every component has been accounted for
        # set, nthrds and ntasks to 1 otherwise. Also set the ninst values here.
        for compclass in self._component_classes:
            key = "NINST_{}".format(compclass)
            if compclass == "CPL":
                continue
            mach_pes_obj.set_value(key, ninst)

            key = "NTASKS_{}".format(compclass)
            if key not in pes_ntasks:
                mach_pes_obj.set_value(key,1)
            key = "NTHRDS_{}".format(compclass)
            if compclass not in pes_nthrds:
                mach_pes_obj.set_value(compclass,1)

    def configure(self, compset_name, grid_name, machine_name=None,
                  project=None, pecount=None, compiler=None, mpilib=None,
                  pesfile=None,user_grid=False, gridfile=None,
                  multi_driver=False, ninst=1, test=False,
                  walltime=None, queue=None, output_root=None,
                  run_unsupported=False, answer=None,
                  input_dir=None, driver=None):

        expect(check_name(compset_name, additional_chars='.'), "Invalid compset name {}".format(compset_name))

        if driver:
            self.set_lookup_value("COMP_INTERFACE", driver)

        #--------------------------------------------
        # compset, pesfile, and compset components
        #--------------------------------------------
        files = Files()
        compset_alias, science_support = self._set_compset(
            compset_name, files)

        self._components = self.get_compset_components()
        #--------------------------------------------
        # grid
        #--------------------------------------------
        if user_grid is True and gridfile is not None:
            self.set_value("GRIDS_SPEC_FILE", gridfile)
        grids = Grids(gridfile)

        gridinfo = grids.get_grid_info(name=grid_name, compset=self._compsetname)

        self._gridname = gridinfo["GRID"]
        for key,value in gridinfo.items():
            logger.debug("Set grid {} {}".format(key,value))
            self.set_lookup_value(key,value)

        #--------------------------------------------
        # component config data
        #--------------------------------------------
        self._get_component_config_data(files)

        # This needs to be called after self.set_comp_classes, which is called
        # from self._get_component_config_data
        self._primary_component = self.get_primary_component()

        self._set_info_from_primary_component(files, pesfile=pesfile)

        self.clean_up_lookups(allow_undefined=True)

        self.get_compset_var_settings()

        self.clean_up_lookups(allow_undefined=True)

        #--------------------------------------------
        # machine
        #--------------------------------------------
        # set machine values in env_xxx files
        machobj = Machines(machine=machine_name)
        probed_machine = machobj.probe_machine_name()
        machine_name = machobj.get_machine_name()
        self.set_value("MACH", machine_name)
        if probed_machine != machine_name and probed_machine is not None:
            logger.warning("WARNING: User-selected machine '{}' does not match probed machine '{}'".format(machine_name, probed_machine))
        else:
            logger.info("Machine is {}".format(machine_name))

        nodenames = machobj.get_node_names()
        nodenames =  [x for x in nodenames if
                      '_system' not in x and '_variables' not in x and 'mpirun' not in x and\
                      'COMPILER' not in x and 'MPILIB' not in x]

        for nodename in nodenames:
            value = machobj.get_value(nodename, resolved=False)
            type_str = self.get_type_info(nodename)
            if type_str is not None:
                logger.debug("machine nodname {} value {}".format(nodename, value))
                self.set_value(nodename, convert_to_type(value, type_str, nodename))

        if compiler is None:
            compiler = machobj.get_default_compiler()
        else:
            expect(machobj.is_valid_compiler(compiler),
                   "compiler {} is not supported on machine {}".format(compiler, machine_name))

        self.set_value("COMPILER",compiler)

        if mpilib is None:
            mpilib = machobj.get_default_MPIlib({"compiler":compiler})
        else:
            expect(machobj.is_valid_MPIlib(mpilib, {"compiler":compiler}),
                   "MPIlib {} is not supported on machine {}".format(mpilib, machine_name))
        self.set_value("MPILIB",mpilib)

        machdir = machobj.get_machines_dir()
        self.set_value("MACHDIR", machdir)

        # Create env_mach_specific settings from machine info.
        env_mach_specific_obj = self.get_env("mach_specific")
        env_mach_specific_obj.populate(machobj)

        self._setup_mach_pes(pecount, multi_driver, ninst, machine_name, mpilib)

        if multi_driver and ninst>1:
            logger.info(" Driver/Coupler has %s instances" % ninst)

        #--------------------------------------------
        # archiving system
        #--------------------------------------------
        env_archive = self.get_env("archive")
        infile_node = files.get_child("entry", {"id":"ARCHIVE_SPEC_FILE"})
        infile = files.get_default_value(infile_node)
        infile = self.get_resolved_value(infile)
        logger.debug("archive defaults located in {}".format(infile))
        archive = Archive(infile=infile, files=files)
        archive.setup(env_archive, self._components, files=files)

        self.set_value("COMPSET",self._compsetname)

        self._set_pio_xml()
        logger.info(" Compset is: {} ".format(self._compsetname))
        logger.info(" Grid is: {} ".format(self._gridname ))
        logger.info(" Components in compset are: {} ".format(self._components))

        if not test and not run_unsupported and self._cime_model == "cesm":
            if grid_name in science_support:
                logger.info("\nThis is a CESM scientifically supported compset at this resolution.\n")
            else:
                self._check_testlists(compset_alias, grid_name, files)

        self.set_value("REALUSER", os.environ["USER"])

        # Set project id
        if project is None:
            project = get_project(machobj)
        if project is not None:
            self.set_value("PROJECT", project)
        elif machobj.get_value("PROJECT_REQUIRED"):
            expect(project is not None, "PROJECT_REQUIRED is true but no project found")
        # Get charge_account id if it exists
        charge_account = get_charge_account(machobj)
        if charge_account is not None:
            self.set_value("CHARGE_ACCOUNT", charge_account)

        # Resolve the CIME_OUTPUT_ROOT variable, other than this
        # we don't want to resolve variables until we need them
        if output_root is None:
            output_root = self.get_value("CIME_OUTPUT_ROOT")
        self.set_value("CIME_OUTPUT_ROOT", output_root)

        # Overwriting an existing exeroot or rundir can cause problems
        exeroot = self.get_value("EXEROOT")
        rundir = self.get_value("RUNDIR")
        for wdir in (exeroot, rundir):
            logging.debug("wdir is {}".format(wdir))
            if os.path.exists(wdir):
                expect(not test, "Directory {} already exists, aborting test".format(wdir))
                if answer is None:
                    response = input("\nDirectory {} already exists, (r)eplace, (a)bort, or (u)se existing?".format(wdir))
                else:
                    response = answer

                if response.startswith("r"):
                    shutil.rmtree(wdir)
                else:
                    expect(response.startswith("u"), "Aborting by user request")

        # miscellaneous settings
        if self.get_value("RUN_TYPE") == 'hybrid':
            self.set_value("GET_REFCASE", True)

        # Turn on short term archiving as cesm default setting
        model = get_model()
        self.set_model_version(model)
        if model == "cesm" and not test:
            self.set_value("DOUT_S",True)
            self.set_value("TIMER_LEVEL", 4)

        if test:
            self.set_value("TEST",True)

        self.initialize_derived_attributes()

        #--------------------------------------------
        # batch system (must come after initialize_derived_attributes)
        #--------------------------------------------
        env_batch = self.get_env("batch")

        batch_system_type = machobj.get_value("BATCH_SYSTEM")
        logger.info("Batch_system_type is {}".format(batch_system_type))
        batch = Batch(batch_system=batch_system_type, machine=machine_name)
        bjobs = batch.get_batch_jobs()

        env_batch.set_batch_system(batch, batch_system_type=batch_system_type)
        env_batch.create_job_groups(bjobs, test)

        if walltime:
            self.set_value("USER_REQUESTED_WALLTIME", walltime, subgroup=self.get_primary_job())
        if queue:
            self.set_value("USER_REQUESTED_QUEUE", queue, subgroup=self.get_primary_job())

        env_batch.set_job_defaults(bjobs, self)

        # Make sure that parallel IO is not specified if total_tasks==1
        if self.total_tasks == 1:
            for compclass in self._component_classes:
                key = "PIO_TYPENAME_{}".format(compclass)
                pio_typename = self.get_value(key)
                if pio_typename in ("pnetcdf", "netcdf4p"):
                    self.set_value(key, "netcdf")

        if input_dir is not None:
            self.set_value("DIN_LOC_ROOT", os.path.abspath(input_dir))

    def get_compset_var_settings(self):
        compset_obj = Compsets(infile=self.get_value("COMPSETS_SPEC_FILE"))
        matches = compset_obj.get_compset_var_settings(self._compsetname, self._gridname)
        for name, value in matches:
            if len(value) > 0:
                logger.info("Compset specific settings: name is {} and value is {}".format(name, value))
                self.set_lookup_value(name, value)

    def set_initial_test_values(self):
        testobj = self.get_env("test")
        testobj.set_initial_values(self)

    def get_batch_jobs(self):
        batchobj = self.get_env("batch")
        return batchobj.get_jobs()

    def _set_pio_xml(self):
        pioobj = PIO()
        grid = self.get_value("GRID")
        compiler = self.get_value("COMPILER")
        mach = self.get_value("MACH")
        compset = self.get_value("COMPSET")
        mpilib = self.get_value("MPILIB")
        defaults = pioobj.get_defaults(grid=grid,compset=compset,mach=mach,compiler=compiler, mpilib=mpilib)

        for vid, value in defaults.items():
            self.set_value(vid,value)

    def _create_caseroot_tools(self):
        machines_dir = os.path.abspath(self.get_value("MACHDIR"))
        machine = self.get_value("MACH")
        toolsdir = os.path.join(self.get_value("CIMEROOT"),"scripts","Tools")
        casetools = os.path.join(self._caseroot, "Tools")
        # setup executable files in caseroot/
        exefiles = (os.path.join(toolsdir, "case.setup"),
                    os.path.join(toolsdir, "case.build"),
                    os.path.join(toolsdir, "case.submit"),
                    os.path.join(toolsdir, "case.qstatus"),
                    os.path.join(toolsdir, "case.cmpgen_namelists"),
                    os.path.join(toolsdir, "preview_namelists"),
                    os.path.join(toolsdir, "preview_run"),
                    os.path.join(toolsdir, "check_input_data"),
                    os.path.join(toolsdir, "check_case"),
                    os.path.join(toolsdir, "xmlchange"),
                    os.path.join(toolsdir, "xmlquery"),
                    os.path.join(toolsdir, "pelayout"))
        try:
            for exefile in exefiles:
                destfile = os.path.join(self._caseroot,os.path.basename(exefile))
                os.symlink(exefile, destfile)
        except Exception as e:
            logger.warning("FAILED to set up exefiles: {}".format(str(e)))

        # set up utility files in caseroot/Tools/
        toolfiles = [os.path.join(toolsdir, "check_lockedfiles"),
                     os.path.join(toolsdir, "getTiming"),
                     os.path.join(toolsdir, "save_provenance"),
                     os.path.join(toolsdir,"Makefile"),
                     os.path.join(toolsdir,"mkSrcfiles"),
                     os.path.join(toolsdir,"mkDepends")]

        # used on Titan
        if os.path.isfile( os.path.join(toolsdir,"mdiag_reduce.csh") ):
            toolfiles.append( os.path.join(toolsdir,"mdiag_reduce.csh") )
            toolfiles.append( os.path.join(toolsdir,"mdiag_reduce.pl") )

        for toolfile in toolfiles:
            destfile = os.path.join(casetools, os.path.basename(toolfile))
            expect(os.path.isfile(toolfile)," File {} does not exist".format(toolfile))
            try:
                os.symlink(toolfile, destfile)
            except Exception as e:
                logger.warning("FAILED to set up toolfiles: {} {} {}".format(str(e), toolfile, destfile))

        if get_model() == "e3sm":
            if os.path.exists(os.path.join(machines_dir, "syslog.{}".format(machine))):
                safe_copy(os.path.join(machines_dir, "syslog.{}".format(machine)), os.path.join(casetools, "mach_syslog"))
            else:
                safe_copy(os.path.join(machines_dir, "syslog.noop"), os.path.join(casetools, "mach_syslog"))

    def _create_caseroot_sourcemods(self):
        components = self.get_compset_components()
        components.extend(['share', 'drv'])
        readme_message = """Put source mods for the {component} library in this directory.

WARNING: SourceMods are not kept under version control, and can easily
become out of date if changes are made to the source code on which they
are based. We only recommend using SourceMods for small, short-term
changes that just apply to one or two cases. For larger or longer-term
changes, including gradual, incremental changes towards a final
solution, we highly recommend making changes in the main source tree,
leveraging version control (git or svn).
"""

        for component in components:
            directory = os.path.join(self._caseroot,"SourceMods","src.{}".format(component))
            if not os.path.exists(directory):
                os.makedirs(directory)
                # Besides giving some information on SourceMods, this
                # README file serves one other important purpose: By
                # putting a file inside each SourceMods subdirectory, we
                # prevent aggressive scrubbers from scrubbing these
                # directories due to being empty (which can cause builds
                # to fail).
                readme_file = os.path.join(directory, "README")
                with open(readme_file, "w") as fd:
                    fd.write(readme_message.format(component=component))

        if get_model() == "cesm":
        # Note: this is CESM specific, given that we are referencing cism explitly
            if "cism" in components:
                directory = os.path.join(self._caseroot, "SourceMods", "src.cism", "source_cism")
                if not os.path.exists(directory):
                    os.makedirs(directory)
                    readme_file = os.path.join(directory, "README")
                    str_to_write = """Put source mods for the source_cism library in this subdirectory.
This includes any files from $COMP_ROOT_DIR_GLC/source_cism. Anything
else (e.g., mods to source_glc or drivers) goes in the src.cism
directory, NOT in this subdirectory."""

                    with open(readme_file, "w") as fd:
                        fd.write(str_to_write)

    def create_caseroot(self, clone=False):
        if not os.path.exists(self._caseroot):
            # Make the case directory
            logger.info(" Creating Case directory {}".format(self._caseroot))
            os.makedirs(self._caseroot)
        os.chdir(self._caseroot)

        # Create relevant directories in $self._caseroot
        if clone:
            newdirs = (LOCKED_DIR, "Tools")
        else:
            newdirs = ("SourceMods", LOCKED_DIR, "Buildconf", "Tools")
        for newdir in newdirs:
            os.makedirs(newdir)

        # Open a new README.case file in $self._caseroot
        append_status(" ".join(sys.argv), "README.case", caseroot=self._caseroot)
        compset_info = "Compset longname is {}".format(self.get_value("COMPSET"))
        append_status(compset_info,
                      "README.case", caseroot=self._caseroot)
        append_status("Compset specification file is {}".format(self.get_value("COMPSETS_SPEC_FILE")),
                      "README.case", caseroot=self._caseroot)
        append_status("Pes     specification file is {}".format(self.get_value("PES_SPEC_FILE")),
                      "README.case", caseroot=self._caseroot)
        if "forcing" in self._component_description:
            append_status("Forcing is {}".format(self._component_description["forcing"])
                      ,"README.case", caseroot=self._caseroot)
        for component_class in self._component_classes:
            if component_class in self._component_description and \
               len(self._component_description[component_class])>0:
                append_status("Component {} is {}".format(component_class, self._component_description[component_class]),"README.case", caseroot=self._caseroot)
            if component_class == "CPL":
                append_status("Using %s coupler instances" %
                              (self.get_value("NINST_CPL")),
                              "README.case", caseroot=self._caseroot)
                continue
            comp_grid = "{}_GRID".format(component_class)

            append_status("{} is {}".format(comp_grid,self.get_value(comp_grid)),
                          "README.case", caseroot=self._caseroot)
            comp = str(self.get_value("COMP_{}".format(component_class)))
            user_mods = self._get_comp_user_mods(comp)
            if user_mods is not None:
                note = "This component includes user_mods {}".format(user_mods)
                append_status(note, "README.case", caseroot=self._caseroot)
                logger.info(note)
        if not clone:
            self._create_caseroot_sourcemods()
        self._create_caseroot_tools()

    def apply_user_mods(self, user_mods_dir=None):
        """
        User mods can be specified on the create_newcase command line (usually when called from create test)
        or they can be in the compset definition, or both.
        """
        all_user_mods = []
        for comp in self._component_classes:
            component = str(self.get_value("COMP_{}".format(comp)))
            if component == self._primary_component:
                continue
            comp_user_mods = self._get_comp_user_mods(component)
            if comp_user_mods is not None:
                all_user_mods.append(comp_user_mods)
        # get the primary last so that it takes precidence over other components
        comp_user_mods = self._get_comp_user_mods(self._primary_component)
        if comp_user_mods is not None:
            all_user_mods.append(comp_user_mods)
        if user_mods_dir is not None:
            all_user_mods.append(user_mods_dir)

        # This looping order will lead to the specified user_mods_dir taking
        # precedence over self._user_mods, if there are any conflicts.
        for user_mods in all_user_mods:
            if os.path.isabs(user_mods):
                user_mods_path = user_mods
            else:
                user_mods_path = self.get_value('USER_MODS_DIR')
                user_mods_path = os.path.join(user_mods_path, user_mods)
            apply_user_mods(self._caseroot, user_mods_path)

    def _get_comp_user_mods(self, component):
        """
        For a component 'foo', gets the value of FOO_USER_MODS.

        Returns None if no value was found, or if the value is an empty string.
        """
        comp_user_mods = self.get_value("{}_USER_MODS".format(component.upper()))
        #pylint: disable=no-member
        if comp_user_mods is None or comp_user_mods == "" or comp_user_mods.isspace():
            return None
        else:
            return comp_user_mods

    def submit_jobs(self, no_batch=False, job=None, skip_pnl=None, prereq=None, allow_fail=False,
                    resubmit_immediate=False, mail_user=None, mail_type=None, batch_args=None,
                    dry_run=False):
        env_batch = self.get_env('batch')
        result =  env_batch.submit_jobs(self, no_batch=no_batch, skip_pnl=skip_pnl,
                                        job=job, user_prereq=prereq, allow_fail=allow_fail,
                                        resubmit_immediate=resubmit_immediate,
                                        mail_user=mail_user, mail_type=mail_type,
                                        batch_args=batch_args, dry_run=dry_run)
        return result

    def get_job_info(self):
        """
        Get information on batch jobs associated with this case
        """
        xml_job_ids = self.get_value("JOB_IDS")
        if not xml_job_ids:
            return {}
        else:
            result = {}
            job_infos = xml_job_ids.split(", ") # pylint: disable=no-member
            for job_info in job_infos:
                jobname, jobid = job_info.split(":")
                result[jobname] = jobid

            return result

    def report_job_status(self):
        jobmap = self.get_job_info()
        if not jobmap:
            logger.info("No job ids associated with this case. Either case.submit was not run or was run with no-batch")
        else:
            for jobname, jobid in jobmap.items():
                status = self.get_env("batch").get_status(jobid)
                if status:
                    logger.info("{}: {}".format(jobname, status))
                else:
                    logger.info("{}: Unable to get status. Job may be complete already.".format(jobname))

    def cancel_batch_jobs(self, jobids):
        env_batch = self.get_env('batch')
        for jobid in jobids:
            success = env_batch.cancel_job(jobid)
            if not success:
                logger.warning("Failed to kill {}".format(jobid))

    def get_mpirun_cmd(self, job=None, allow_unresolved_envvars=True):
        if job is None:
            job = self.get_primary_job()

        env_mach_specific = self.get_env('mach_specific')
        run_exe = env_mach_specific.get_value("run_exe")
        run_misc_suffix = env_mach_specific.get_value("run_misc_suffix")
        run_misc_suffix = "" if run_misc_suffix is None else run_misc_suffix
        run_suffix = run_exe + run_misc_suffix

        mpirun_cmd_override = self.get_value("MPI_RUN_COMMAND")
        if mpirun_cmd_override not in ["", None, "UNSET"]:
            return mpirun_cmd_override + " " + run_exe + " " + run_misc_suffix

        # Things that will have to be matched against mpirun element attributes
        mpi_attribs = {
            "compiler" : self.get_value("COMPILER"),
            "mpilib"   : self.get_value("MPILIB"),
            "threaded" : self.get_build_threaded(),
            "queue" : self.get_value("JOB_QUEUE", subgroup=job),
            "unit_testing" : False
            }

        executable, mpi_arg_list = env_mach_specific.get_mpirun(self, mpi_attribs, job)

        # special case for aprun
        if executable is not None and "aprun" in executable and not "theta" in self.get_value("MACH"):
            aprun_args, num_nodes = get_aprun_cmd_for_case(self, run_exe)[0:2]
            expect( (num_nodes + self.spare_nodes) == self.num_nodes, "Not using optimized num nodes")
            return self.get_resolved_value(executable + aprun_args + " " + run_misc_suffix, allow_unresolved_envvars=allow_unresolved_envvars)

        else:
            mpi_arg_string = " ".join(mpi_arg_list)

        if self.get_value("BATCH_SYSTEM") == "cobalt":
            mpi_arg_string += " : "

        return self.get_resolved_value("{} {} {}".format(executable if executable is not None else "", mpi_arg_string, run_suffix), allow_unresolved_envvars=allow_unresolved_envvars)

    def set_model_version(self, model):
        version = "unknown"
        srcroot = self.get_value("SRCROOT")
        version = get_current_commit(True, srcroot, tag=(model=="cesm"))

        self.set_value("MODEL_VERSION", version)

        if version != "unknown":
            logger.info("{} model version found: {}".format(model, version))
        else:
            logger.warning("WARNING: No {} Model version found.".format(model))

    def load_env(self, reset=False, job=None, verbose=False):
        if not self._is_env_loaded or reset:
            if job is None:
                job = self.get_primary_job()
            os.environ["OMP_NUM_THREADS"] = str(self.thread_count)
            env_module = self.get_env("mach_specific")
            env_module.load_env(self, job=job, verbose=verbose)
            self._is_env_loaded = True

    def get_build_threaded(self):
        """
        Returns True if current settings require a threaded build/run.
        """
        force_threaded = self.get_value("FORCE_BUILD_SMP")
        smp_present = bool(force_threaded) or self.thread_count > 1
        return smp_present

    def _check_testlists(self, compset_alias, grid_name, files):
        """
        CESM only: check the testlist file for tests of this compset grid combination

        compset_alias should be None for a user-defined compset (i.e., a compset
        without an alias)
        """
        if "TESTS_SPEC_FILE" in self.lookups:
            tests_spec_file = self.get_resolved_value(self.lookups["TESTS_SPEC_FILE"])
        else:
            tests_spec_file = self.get_value("TESTS_SPEC_FILE")

        testcnt = 0
        if compset_alias is not None:
            # It's important that we not try to find matching tests if
            # compset_alias is None, since compset=None tells get_tests to find
            # tests of all compsets!
            # Only collect supported tests as this _check_testlists is only
            #   called if run_unsupported is False.
            tests = Testlist(tests_spec_file, files)
            testlist = tests.get_tests(compset=compset_alias, grid=grid_name, supported_only=True)
            for test in testlist:
                if test["category"] == "prealpha" or test["category"] == "prebeta" or "aux_" in test["category"]:
                    testcnt += 1
        if testcnt > 0:
            logger.warning("\n*********************************************************************************************************************************")
            logger.warning("This compset and grid combination is not scientifically supported, however it is used in {:d} tests.".format(testcnt))
            logger.warning("*********************************************************************************************************************************\n")
        else:
            expect(False, "\nThis compset and grid combination is untested in CESM.  "
                   "Override this warning with the --run-unsupported option to create_newcase.",
                   error_prefix="STOP: ")

    def set_file(self, xmlfile):
        """
        force the case object to consider only xmlfile
        """
        expect(os.path.isfile(xmlfile), "Could not find file {}".format(xmlfile))

        if not self._read_only_mode:
            self.flush(flushall=True)

        gfile = GenericXML(infile=xmlfile)
        ftype = gfile.get_id()

        logger.warning("setting case file to {}".format(xmlfile))
        components = self.get_value("COMP_CLASSES")
        new_env_file = None
        for env_file in self._env_entryid_files:
            if os.path.basename(env_file.filename) == ftype:
                if ftype == "env_run.xml":
                    new_env_file = EnvRun(infile=xmlfile, components=components)
                elif ftype == "env_build.xml":
                    new_env_file = EnvBuild(infile=xmlfile, components=components)
                elif ftype == "env_case.xml":
                    new_env_file = EnvCase(infile=xmlfile, components=components)
                elif ftype == "env_mach_pes.xml":
                    new_env_file = EnvMachPes(infile=xmlfile, components=components)
                elif ftype == "env_batch.xml":
                    new_env_file = EnvBatch(infile=xmlfile)
                elif ftype == "env_test.xml":
                    new_env_file = EnvTest(infile=xmlfile)
            if new_env_file is not None:
                self._env_entryid_files = []
                self._env_generic_files = []
                self._env_entryid_files.append(new_env_file)
                break
        if new_env_file is None:
            for env_file in self._env_generic_files:
                if os.path.basename(env_file.filename) == ftype:
                    if ftype == "env_archive.xml":
                        new_env_file = EnvArchive(infile=xmlfile)
                    elif ftype == "env_mach_specific.xml":
                        new_env_file = EnvMachSpecific(infile=xmlfile)
                    else:
                        expect(False, "No match found for file type {}".format(ftype))
                if new_env_file is not None:
                    self._env_entryid_files = []
                    self._env_generic_files = []
                    self._env_generic_files.append(new_env_file)
                    break

        self._files = self._env_entryid_files + self._env_generic_files

    def update_env(self, new_object, env_file):
        """
        Replace a case env object file
        """
        old_object = self.get_env(env_file)
        new_object.filename = old_object.filename
        if old_object in self._env_entryid_files:
            self._env_entryid_files.remove(old_object)
            self._env_entryid_files.append(new_object)
        elif old_object in self._env_generic_files:
            self._env_generic_files.remove(old_object)
            self._env_generic_files.append(new_object)
        self._files.remove(old_object)
        self._files.append(new_object)

    def get_latest_cpl_log(self, coupler_log_path=None):
        """
        find and return the latest cpl log file in the
        coupler_log_path directory
        """
        if coupler_log_path is None:
            coupler_log_path = self.get_value("RUNDIR")
        cpllog = None
        cpllogs = glob.glob(os.path.join(coupler_log_path, 'cpl.log.*'))
        if cpllogs:
            cpllog = max(cpllogs, key=os.path.getctime)
            return cpllog
        else:
            return None

    def create(self, casename, srcroot, compset_name, grid_name,
               user_mods_dir=None, machine_name=None,
               project=None, pecount=None, compiler=None, mpilib=None,
               pesfile=None,user_grid=False, gridfile=None,
               multi_driver=False, ninst=1, test=False,
               walltime=None, queue=None, output_root=None,
               run_unsupported=False, answer=None,
               input_dir=None, driver=None):
        try:
            # Set values for env_case.xml
            self.set_lookup_value("CASE", os.path.basename(casename))
            self.set_lookup_value("CASEROOT", self._caseroot)
            self.set_lookup_value("SRCROOT", srcroot)

            # Configure the Case
            self.configure(compset_name, grid_name, machine_name=machine_name,
                           project=project,
                           pecount=pecount, compiler=compiler, mpilib=mpilib,
                           pesfile=pesfile,user_grid=user_grid, gridfile=gridfile,
                           multi_driver=multi_driver, ninst=ninst, test=test,
                           walltime=walltime, queue=queue,
                           output_root=output_root,
                           run_unsupported=run_unsupported, answer=answer,
                           input_dir=input_dir, driver=driver)

            self.create_caseroot()

            # Write out the case files
            self.flush(flushall=True)
            self.apply_user_mods(user_mods_dir)

            # Lock env_case.xml
            lock_file("env_case.xml", self._caseroot)
        except:
            if os.path.exists(self._caseroot):
                if not logger.isEnabledFor(logging.DEBUG) and not test:
                    logger.warning("Failed to setup case, removing {}\nUse --debug to force me to keep caseroot".format(self._caseroot))
                    shutil.rmtree(self._caseroot)
                else:
                    logger.warning("Leaving broken case dir {}".format(self._caseroot))

            raise

    def is_save_timing_dir_project(self,project):
        """
        Check whether the project is permitted to archive performance data in the location
        specified for the current machine
        """
        save_timing_dir_projects = self.get_value("SAVE_TIMING_DIR_PROJECTS")
        if not save_timing_dir_projects:
            return False
        else:
            save_timing_dir_projects = save_timing_dir_projects.split(",") # pylint: disable=no-member
            for save_timing_dir_project in save_timing_dir_projects:
                regex = re.compile(save_timing_dir_project)
                if regex.match(project):
                    return True

            return False

    def get_primary_job(self):
        return "case.test" if self.get_value("TEST") else "case.run"<|MERGE_RESOLUTION|>--- conflicted
+++ resolved
@@ -13,11 +13,7 @@
 from CIME.utils                     import convert_to_type, get_model
 from CIME.utils                     import get_project, get_charge_account, check_name
 from CIME.utils                     import get_current_commit, safe_copy
-<<<<<<< HEAD
-from CIME.locked_files         import LOCKED_DIR, lock_file
-=======
 from CIME.locked_files              import LOCKED_DIR, lock_file
->>>>>>> 2e997e0a
 from CIME.XML.machines              import Machines
 from CIME.XML.pes                   import Pes
 from CIME.XML.files                 import Files
