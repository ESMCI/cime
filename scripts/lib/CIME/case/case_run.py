--- conflicted
+++ resolved
@@ -333,21 +333,14 @@
         self.set_value("CONTINUE_RUN",
                        self.get_value("RESUBMIT_SETS_CONTINUE_RUN"))
 
-<<<<<<< HEAD
-    logger.warning("check for resubmit")
-    if submit_resubmits:
-        _resubmit_check(self)
-
-    model_log("e3sm", logger, "{} CASE.RUN HAS FINISHED".format(time.strftime("%Y-%m-%d %H:%M:%S")))
-
-=======
     external_workflow = self.get_value("EXTERNAL_WORKFLOW")
     if not external_workflow:
         logger.warning("check for resubmit")
-    
+
         logger.debug("submit_resubmits is {}".format(submit_resubmits))
         if submit_resubmits:
             _resubmit_check(self)
-        
->>>>>>> c5bd8567
+
+
+    model_log("e3sm", logger, "{} CASE.RUN HAS FINISHED".format(time.strftime("%Y-%m-%d %H:%M:%S")))
     return True