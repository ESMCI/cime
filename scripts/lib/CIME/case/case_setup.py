"""
Library for case.setup.
case_setup is a member of class Case from file case.py
"""

from CIME.XML.standard_module_setup import *

from CIME.XML.machines      import Machines
from CIME.BuildTools.configure import configure
from CIME.utils             import get_cime_root, run_and_log_case_status, get_model, get_batch_script_for_job, safe_copy
from CIME.test_status       import *
from CIME.locked_files      import unlock_file, lock_file

logger = logging.getLogger(__name__)

###############################################################################
def _build_usernl_files(case, model, comp):
###############################################################################
    """
    Create user_nl_xxx files, expects cwd is caseroot
    """
    model = model.upper()
    if model == "DRV":
        model_file = case.get_value("CONFIG_CPL_FILE")
    else:
        model_file = case.get_value("CONFIG_{}_FILE".format(model))
    expect(model_file is not None,
           "Could not locate CONFIG_{}_FILE in config_files.xml".format(model))
    model_dir = os.path.dirname(model_file)

    expect(os.path.isdir(model_dir),
           "cannot find cime_config directory {} for component {}".format(model_dir, comp))
    comp_interface = case.get_value("COMP_INTERFACE")
    multi_driver = case.get_value("MULTI_DRIVER")
    ninst = 1

    if multi_driver:
        ninst_max = case.get_value("NINST_MAX")
        if comp_interface != "nuopc" and model not in ("DRV","CPL","ESP"):
            ninst_model = case.get_value("NINST_{}".format(model))
            expect(ninst_model==ninst_max,"MULTI_DRIVER mode, all components must have same NINST value.  NINST_{} != {}".format(model,ninst_max))
    if comp == "cpl":
        if not os.path.exists("user_nl_cpl"):
            safe_copy(os.path.join(model_dir, "user_nl_cpl"), ".")
    else:
        if comp_interface == "nuopc":
            ninst = case.get_value("NINST")
        elif ninst == 1:
            ninst = case.get_value("NINST_{}".format(model))
        nlfile = "user_nl_{}".format(comp)
        model_nl = os.path.join(model_dir, nlfile)
        if ninst > 1:
            for inst_counter in range(1, ninst+1):
                inst_nlfile = "{}_{:04d}".format(nlfile, inst_counter)
                if not os.path.exists(inst_nlfile):
                    # If there is a user_nl_foo in the case directory, copy it
                    # to user_nl_foo_INST; otherwise, copy the original
                    # user_nl_foo from model_dir
                    if os.path.exists(nlfile):
                        safe_copy(nlfile, inst_nlfile)
                    elif os.path.exists(model_nl):
                        safe_copy(model_nl, inst_nlfile)
        else:
            # ninst = 1
            if not os.path.exists(nlfile):
                if os.path.exists(model_nl):
                    safe_copy(model_nl, nlfile)

###############################################################################
def _case_setup_impl(case, caseroot, clean=False, test_mode=False, reset=False):
###############################################################################
    os.chdir(caseroot)

    non_local = case.get_value("NONLOCAL")

    # Check that $DIN_LOC_ROOT exists - and abort if not a namelist compare tests
<<<<<<< HEAD
    if not non_local:
        din_loc_root = case.get_value("DIN_LOC_ROOT")
        testcase     = case.get_value("TESTCASE")
        expect(not (not os.path.isdir(din_loc_root) and testcase != "SBN"),
               "inputdata root is not a directory: {}".format(din_loc_root))
=======
    din_loc_root = case.get_value("DIN_LOC_ROOT")
    testcase     = case.get_value("TESTCASE")
    expect(not (not os.path.isdir(din_loc_root) and testcase != "SBN"),
           "inputdata root is not a directory or is not readable: {}".format(din_loc_root))
>>>>>>> f62a0a60

    # Remove batch scripts
    if reset or clean:
        # clean batch script
        batch_script = get_batch_script_for_job(case.get_primary_job())
        if os.path.exists(batch_script):
            os.remove(batch_script)
            logger.info("Successfully cleaned batch script {}".format(batch_script))

        if not test_mode:
            # rebuild the models (even on restart)
            case.set_value("BUILD_COMPLETE", False)

    if not clean:
        if not non_local:
            case.load_env()

        models = case.get_values("COMP_CLASSES")
        mach = case.get_value("MACH")
        compiler = case.get_value("COMPILER")
        debug = case.get_value("DEBUG")
        mpilib = case.get_value("MPILIB")
        sysos = case.get_value("OS")
        comp_interface = case.get_value("COMP_INTERFACE")
        expect(mach is not None, "xml variable MACH is not set")

        # creates the Macros.make, Depends.compiler, Depends.machine, Depends.machine.compiler
        # and env_mach_specific.xml if they don't already exist.
        if not os.path.isfile("Macros.make") or not os.path.isfile("env_mach_specific.xml"):
            configure(Machines(machine=mach), caseroot, ["Makefile"], compiler, mpilib, debug, comp_interface, sysos)

        # Also write out Cmake macro file
        if not os.path.isfile("Macros.cmake"):
            configure(Machines(machine=mach), caseroot, ["CMake"], compiler, mpilib, debug, comp_interface, sysos)

        # Set tasks to 1 if mpi-serial library
        if mpilib == "mpi-serial":
            case.set_value("NTASKS", 1)

        # Check ninst.
        # In CIME there can be multiple instances of each component model (an ensemble) NINST is the instance of that component.
        comp_interface = case.get_value("COMP_INTERFACE")
        if comp_interface == "nuopc":
            ninst  = case.get_value("NINST")

        multi_driver = case.get_value("MULTI_DRIVER")

        for comp in models:
            ntasks = case.get_value("NTASKS_{}".format(comp))
            if comp == "CPL":
                continue
            if comp_interface != "nuopc":
                ninst  = case.get_value("NINST_{}".format(comp))
            if multi_driver:
                if comp_interface != "nuopc":
                    expect(case.get_value("NINST_LAYOUT_{}".format(comp)) == "concurrent",
                           "If multi_driver is TRUE, NINST_LAYOUT_{} must be concurrent".format(comp))
                case.set_value("NTASKS_PER_INST_{}".format(comp), ntasks)
            else:
                if ninst > ntasks:
                    if ntasks == 1:
                        case.set_value("NTASKS_{}".format(comp), ninst)
                        ntasks = ninst
                    else:
                        expect(False, "NINST_{comp} value {ninst} greater than NTASKS_{comp} {ntasks}".format(comp=comp, ninst=ninst, ntasks=ntasks))

                case.set_value("NTASKS_PER_INST_{}".format(comp), max(1,int(ntasks / ninst)))

        if os.path.exists(get_batch_script_for_job(case.get_primary_job())):
            logger.info("Machine/Decomp/Pes configuration has already been done ...skipping")

            case.initialize_derived_attributes()

            case.set_value("SMP_PRESENT", case.get_build_threaded())

        else:
            case.check_pelayouts_require_rebuild(models)

            unlock_file("env_build.xml")
            unlock_file("env_batch.xml")

            case.flush()
            case.check_lockedfiles()

            case.initialize_derived_attributes()

            cost_per_node = case.get_value("COSTPES_PER_NODE")
            case.set_value("COST_PES", case.num_nodes * cost_per_node)
            threaded = case.get_build_threaded()
            case.set_value("SMP_PRESENT", threaded)
            if threaded and case.total_tasks * case.thread_count > cost_per_node:
                smt_factor = max(1.0,int(case.get_value("MAX_TASKS_PER_NODE") / cost_per_node))
                case.set_value("TOTALPES", int(case.total_tasks * max(1.0,float(case.thread_count) / smt_factor)))
            else:
                case.set_value("TOTALPES", case.total_tasks*case.thread_count)

            # May need to select new batch settings if pelayout changed (e.g. problem is now too big for prev-selected queue)
            env_batch = case.get_env("batch")
            env_batch.set_job_defaults([(case.get_primary_job(), {})], case)

            # create batch files
            env_batch.make_all_batch_files(case)
            if get_model() == "e3sm" and not case.get_value("TEST"):
                input_batch_script = os.path.join(case.get_value("MACHDIR"), "template.case.run.sh")
                env_batch.make_batch_script(input_batch_script, "case.run", case, outfile=get_batch_script_for_job("case.run.sh"))

            # Make a copy of env_mach_pes.xml in order to be able
            # to check that it does not change once case.setup is invoked
            case.flush()
            logger.debug("at copy TOTALPES = {}".format(case.get_value("TOTALPES")))
            lock_file("env_mach_pes.xml")
            lock_file("env_batch.xml")

        # Create user_nl files for the required number of instances
        if not os.path.exists("user_nl_cpl"):
            logger.info("Creating user_nl_xxx files for components and cpl")

        # loop over models
        for model in models:
            comp = case.get_value("COMP_{}".format(model))
            logger.debug("Building {} usernl files".format(model))
            _build_usernl_files(case, model, comp)
            if comp == "cism":
                glcroot = case.get_value("COMP_ROOT_DIR_GLC")
                run_cmd_no_fail("{}/cime_config/cism.template {}".format(glcroot, caseroot))

        _build_usernl_files(case, "drv", "cpl")

        # Create needed directories for case
        case.create_dirs()

        logger.info("If an old case build already exists, might want to run \'case.build --clean\' before building")

        # Some tests need namelists created here (ERP) - so do this if we are in test mode
        if (test_mode or get_model() == "e3sm") and not non_local:
            logger.info("Generating component namelists as part of setup")
            case.create_namelists()

        # Record env information
        env_module = case.get_env("mach_specific")
        env_module.make_env_mach_specific_file("sh", case)
        env_module.make_env_mach_specific_file("csh", case)
        if not non_local:
            env_module.save_all_env_info("software_environment.txt")

        logger.info("You can now run './preview_run' to get more info on how your case will be run")

###############################################################################
def case_setup(self, clean=False, test_mode=False, reset=False):
###############################################################################
    caseroot, casebaseid = self.get_value("CASEROOT"), self.get_value("CASEBASEID")
    phase = "setup.clean" if clean else "case.setup"
    functor = lambda: _case_setup_impl(self, caseroot, clean, test_mode, reset)

    if self.get_value("TEST") and not test_mode:
        test_name = casebaseid if casebaseid is not None else self.get_value("CASE")
        with TestStatus(test_dir=caseroot, test_name=test_name) as ts:
            try:
                run_and_log_case_status(functor, phase, caseroot=caseroot)
            except BaseException: # Want to catch KeyboardInterrupt too
                ts.set_status(SETUP_PHASE, TEST_FAIL_STATUS)
                raise
            else:
                if clean:
                    ts.set_status(SETUP_PHASE, TEST_PEND_STATUS)
                else:
                    ts.set_status(SETUP_PHASE, TEST_PASS_STATUS)
    else:
        run_and_log_case_status(functor, phase, caseroot=caseroot)<|MERGE_RESOLUTION|>--- conflicted
+++ resolved
@@ -74,18 +74,11 @@
     non_local = case.get_value("NONLOCAL")
 
     # Check that $DIN_LOC_ROOT exists - and abort if not a namelist compare tests
-<<<<<<< HEAD
     if not non_local:
         din_loc_root = case.get_value("DIN_LOC_ROOT")
         testcase     = case.get_value("TESTCASE")
         expect(not (not os.path.isdir(din_loc_root) and testcase != "SBN"),
-               "inputdata root is not a directory: {}".format(din_loc_root))
-=======
-    din_loc_root = case.get_value("DIN_LOC_ROOT")
-    testcase     = case.get_value("TESTCASE")
-    expect(not (not os.path.isdir(din_loc_root) and testcase != "SBN"),
-           "inputdata root is not a directory or is not readable: {}".format(din_loc_root))
->>>>>>> f62a0a60
+               "inputdata root is not a directory or is not readable: {}".format(din_loc_root))
 
     # Remove batch scripts
     if reset or clean:
