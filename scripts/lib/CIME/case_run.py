--- conflicted
+++ resolved
@@ -107,13 +107,9 @@
     while loop:
         loop = False
 
-<<<<<<< HEAD
         save_prerun_provenance(case)
-        stat = run_cmd(cmd, from_dir=rundir)[0]
-=======
         run_func = lambda: run_cmd(cmd, from_dir=rundir)[0]
         stat = run_and_log_case_status(run_func, "model execution", caseroot=case.get_value("CASEROOT"))
->>>>>>> 757443b9
 
         model_logfile = os.path.join(rundir, model + ".log." + lid)
         # Determine if failure was due to a failed node, if so, try to restart
@@ -297,12 +293,8 @@
                         lid, prefix="prerun")
             case.read_xml()
 
-<<<<<<< HEAD
-        lid = run_model(case, lid, skip_pnl)
-
-=======
         lid = run_model(case, lid, skip_pnl, da_cycle=cycle)
->>>>>>> 757443b9
+
         save_logs(case, lid)       # Copy log files back to caseroot
         if case.get_value("CHECK_TIMING") or case.get_value("SAVE_TIMING"):
             get_timing(case, lid)     # Run the getTiming script
