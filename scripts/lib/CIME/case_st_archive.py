"""
short term archiving
"""

import shutil, glob, re, os

from CIME.XML.standard_module_setup import *
from CIME.case_submit               import submit
from CIME.utils                     import run_and_log_case_status, ls_sorted_by_mtime, symlink_force
from os.path                        import isdir, join
import datetime

logger = logging.getLogger(__name__)

###############################################################################
def _get_archive_file_fn(copy_only):
###############################################################################
    """
    Returns the function to use for archiving some files
    """
    return shutil.copyfile if copy_only else shutil.move


###############################################################################
def _get_datenames(case, last_date=None):
###############################################################################
    """
    Returns a list of datenames giving the dates of cpl restart files

    If there are no cpl restart files, this will return []
    """

    if last_date is not None:
        try:
            last = datetime.datetime.strptime(last_date, '%Y-%m-%d')
        except ValueError:
            expect(False, 'Could not parse the last date to archive')
    logger.debug('In get_datename...')
    rundir = case.get_value('RUNDIR')
    expect(isdir(rundir), 'Cannot open directory {} '.format(rundir))
    casename = case.get_value("CASE")
    files = sorted(glob.glob(os.path.join(rundir, casename + '.cpl*.r*.nc')))
    if not files:
        expect(False, 'Cannot find a {}.cpl*.r.*.nc file in directory {} '.format(casename, rundir))
    datenames = []
    for filename in files:
        names = filename.split('.')
        datename = names[-2]
        year, month, day, _ = [int(x) for x in datename.split('-')]
        if last_date is None or (year <= last.year and month <= last.month
                                 and day <= last.day):
            datenames.append(datename)
            logger.debug('cpl dateName: {}'.format(datename))
        else:
            logger.debug('Ignoring {}'.format(datename))
    return datenames


###############################################################################
def _get_ninst_info(case, compclass):
###############################################################################

    ninst = case.get_value('NINST_' + compclass.upper())
    ninst_strings = []
    if ninst is None:
        ninst = 1
    for i in range(1,ninst+1):
        if ninst > 1:
            ninst_strings.append('_' + '{:04d}'.format(i))

    logger.debug("ninst and ninst_strings are: {} and {} for {}".format(ninst, ninst_strings, compclass))
    return ninst, ninst_strings

###############################################################################
def _get_component_archive_entries(case, archive):
###############################################################################
    """
    Each time this generator function is called, it yields a tuple
    (archive_entry, compname, compclass) for one component in this
    case's compset components.
    """
    compset_comps = case.get_compset_components()
    compset_comps.append('cpl')
    compset_comps.append('dart')

    for compname in compset_comps:
        archive_entry = archive.get_entry(compname)
        if archive_entry is not None:
            yield(archive_entry, compname, archive_entry.get("compclass"))

###############################################################################
def _archive_rpointer_files(case, archive, archive_entry, archive_restdir,
                            datename, datename_is_last):
###############################################################################

    # archive the rpointer files associated with datename
    casename = case.get_value("CASE")
    compclass = archive.get_entry_info(archive_entry)[1]
    ninst_strings = _get_ninst_info(case, compclass)[1]

    if datename_is_last:
        # Copy of all rpointer files for latest restart date
        rundir = case.get_value("RUNDIR")
        rpointers = glob.glob(os.path.join(rundir, 'rpointer.*'))
        for rpointer in rpointers:
            shutil.copy(rpointer, os.path.join(archive_restdir, os.path.basename(rpointer)))
    else:
        # Generate rpointer file(s) for interim restarts for the one datename and each
        # possible value of ninst_strings
        if case.get_value('DOUT_S_SAVE_INTERIM_RESTART_FILES'):

            # parse env_archive.xml to determine the rpointer files
            # and contents for the given archive_entry tag
            rpointer_items = archive.get_rpointer_contents(archive_entry)

            # loop through the possible rpointer files and contents
            for rpointer_file, rpointer_content in rpointer_items:
                temp_rpointer_file = rpointer_file
                temp_rpointer_content = rpointer_content
                # put in a temporary setting for ninst_strings if they are empty
                # in order to have just one loop over ninst_strings below
                if rpointer_content != 'unset':
                    if not ninst_strings:
                        ninst_strings = ["empty"]
                    for ninst_string in ninst_strings:
                        rpointer_file = temp_rpointer_file
                        rpointer_content = temp_rpointer_content
                        if ninst_string == 'empty':
                            ninst_string = ""
                        for key, value in [('$CASE', casename),
                                           ('$DATENAME', datename),
                                           ('$NINST_STRING', ninst_string)]:
                            rpointer_file = rpointer_file.replace(key, value)
                            rpointer_content = rpointer_content.replace(key, value)

                        # write out the respective files with the correct contents
                        rpointer_file = os.path.join(archive_restdir, rpointer_file)
                        logger.debug("writing rpointer_file {}".format(rpointer_file))
                        f = open(rpointer_file, 'w')
                        for output in rpointer_content.split(','):
                            f.write("{} \n".format(output))
                        f.close()

###############################################################################
def _archive_log_files(case, archive_incomplete, archive_file_fn):
###############################################################################

    dout_s_root = case.get_value("DOUT_S_ROOT")
    rundir = case.get_value("RUNDIR")
    archive_logdir = os.path.join(dout_s_root, 'logs')
    if not os.path.exists(archive_logdir):
        os.makedirs(archive_logdir)
        logger.debug("created directory {} ".format(archive_logdir))

    if archive_incomplete == False:
        log_search = '*.log.*.gz'
    else:
        log_search = '*.log.*'

    logfiles = glob.glob(os.path.join(rundir, log_search))
    for logfile in logfiles:
        srcfile = join(rundir, os.path.basename(logfile))
        destfile = join(archive_logdir, os.path.basename(logfile))
        archive_file_fn(srcfile, destfile)
        logger.info("moving \n{} to \n{}".format(srcfile, destfile))

###############################################################################
def _archive_history_files(case, archive, archive_entry,
                           compclass, compname, histfiles_savein_rundir,
                           archive_file_fn):
###############################################################################
    """
    perform short term archiving on history files in rundir
    """

    # determine history archive directory (create if it does not exist)
    dout_s_root = case.get_value("DOUT_S_ROOT")
    casename = re.escape(case.get_value("CASE"))
    archive_histdir = os.path.join(dout_s_root, compclass, 'hist')
    if not os.path.exists(archive_histdir):
        os.makedirs(archive_histdir)
        logger.debug("created directory {}".format(archive_histdir))

    # determine ninst and ninst_string
    ninst, ninst_string = _get_ninst_info(case, compclass)

    # archive history files - the only history files that kept in the
    # run directory are those that are needed for restarts
    rundir = case.get_value("RUNDIR")
    for suffix in archive.get_hist_file_extensions(archive_entry):
        for i in range(ninst):
            if ninst_string:
                if compname.find('mpas') == 0:
                    # Not correct, but MPAS' multi-instance name format is unknown.
                    newsuffix = compname + '.*' + suffix
                else:
                    newsuffix = casename + '.' + compname + ".*" + ninst_string[i] + suffix
            else:
                if compname.find('mpas') == 0:
                    newsuffix = compname + '.*' + suffix
                else:
                    newsuffix = casename + '.' + compname + ".*" + suffix

            logger.debug("short term archiving suffix is {} ".format(newsuffix))
            pfile = re.compile(newsuffix)
            histfiles = [f for f in os.listdir(rundir) if pfile.search(f)]
            if histfiles:
                logger.debug("hist files are {} ".format(histfiles))
                for histfile in histfiles:
                    srcfile = join(rundir, histfile)
                    expect(os.path.isfile(srcfile),
                           "history file {} does not exist ".format(srcfile))
                    destfile = join(archive_histdir, histfile)
                    if histfile in histfiles_savein_rundir:
                        logger.info("copying \n{} to \n{} ".format(srcfile, destfile))
                        shutil.copy(srcfile, destfile)
                    else:
                        logger.info("moving \n{} to \n{} ".format(srcfile, destfile))
                        archive_file_fn(srcfile, destfile)

###############################################################################
def get_histfiles_for_restarts(case, archive, archive_entry, restfile):
###############################################################################

    # determine history files that are needed for restarts
    histfiles = []
    rest_hist_varname = archive.get_entry_value('rest_history_varname', archive_entry)
    if rest_hist_varname != 'unset':
        rundir = case.get_value("RUNDIR")
        cmd = "ncdump -v {} {} ".format(rest_hist_varname, os.path.join(rundir, restfile))
        rc, out, error = run_cmd(cmd)
        if rc != 0:
            logger.debug(" WARNING: {} failed rc={:d}\nout={}\nerr={}".format(cmd, rc, out, error))

        searchname = "{} =".format(rest_hist_varname)
        if searchname in out:
            offset = out.index(searchname)
            items = out[offset:].split(",")
            for item in items:
                # the following match has an option of having a './' at the beginning of
                # the history filename
                matchobj = re.search(r"\"(\.*\/*\w.*)\s?\"", item)
                if matchobj:
                    histfile = matchobj.group(1).strip()
                    histfile = os.path.basename(histfile)
                    # append histfile to the list ONLY if it exists in rundir before the archiving
                    if os.path.isfile(os.path.join(rundir,histfile)):
                        histfiles.append(histfile)
    return histfiles

###############################################################################
def _archive_restarts_date(case, archive,
                           datename, datename_is_last,
                           archive_restdir, archive_file_fn,
                           link_to_last_restart_files=False):
###############################################################################
    """
    Archive restart files for a single date

    Returns a dictionary of histfiles that need saving in the run
    directory, indexed by compname
    """
    logger.info('-------------------------------------------')
    logger.info('Archiving restarts for date {}'.format(datename))
    logger.info('-------------------------------------------')

    histfiles_savein_rundir_by_compname = {}

    for (archive_entry, compname, compclass) in _get_component_archive_entries(case, archive):
        logger.info('Archiving restarts for {} ({})'.format(compname, compclass))

        # archive restarts
        histfiles_savein_rundir = _archive_restarts_date_comp(case, archive, archive_entry,
                                                              compclass, compname,
                                                              datename, datename_is_last,
                                                              archive_restdir, archive_file_fn,
                                                              link_to_last_restart_files)
        histfiles_savein_rundir_by_compname[compname] = histfiles_savein_rundir

    return histfiles_savein_rundir_by_compname

###############################################################################
def _archive_restarts_date_comp(case, archive, archive_entry,
                                compclass, compname, datename, datename_is_last,
                                archive_restdir, archive_file_fn,
                                link_to_last_restart_files=False):
###############################################################################
    """
    Archive restart files for a single date and single component

    If link_to_last_restart_files is True, then make a symlink to the
    last set of restart files (i.e., the set with datename_is_last
    True); if False (the default), copy them. (This has no effect on the
    history files that are associated with these restart files.)
    """

    rundir = case.get_value("RUNDIR")
    casename = re.escape(case.get_value("CASE"))
    if datename_is_last or case.get_value('DOUT_S_SAVE_INTERIM_RESTART_FILES'):
        if not os.path.exists(archive_restdir):
            os.makedirs(archive_restdir)

    # archive the rpointer file(s) for this datename and all possible ninst_strings
    _archive_rpointer_files(case, archive, archive_entry, archive_restdir,
                            datename, datename_is_last)

    # determine ninst and ninst_string
    ninst, ninst_strings = _get_ninst_info(case, compclass)

    # move all but latest restart files into the archive restart directory
    # copy latest restart files to archive restart directory
    histfiles_savein_rundir = []

    # determine function to use for last set of restart files
    if link_to_last_restart_files:
        last_restart_file_fn = symlink_force
        last_restart_file_fn_msg = "linking"
    else:
        last_restart_file_fn = shutil.copy
        last_restart_file_fn_msg = "copying"

    # get file_extension suffixes
    for suffix in archive.get_rest_file_extensions(archive_entry):
        for i in range(ninst):
            restfiles = ""
            if compname.find("mpas") == 0:
                pattern = compname + suffix + '_'.join(datename.rsplit('-', 1))
                pfile = re.compile(pattern)
                restfiles = [f for f in os.listdir(rundir) if pfile.search(f)]
            else:
                pattern = r"{}\.{}\d*.*".format(casename, compname)
                pfile = re.compile(pattern)
                files = [f for f in os.listdir(rundir) if pfile.search(f)]
                if ninst_strings:
                    pattern = ninst_strings[i] + suffix + datename
                else:
                    pattern = suffix + datename
                pfile = re.compile(pattern)
                restfiles = [f for f in files if pfile.search(f)]

            for restfile in restfiles:
                restfile = os.path.basename(restfile)

                # obtain array of history files for restarts
                # need to do this before archiving restart files
                histfiles_for_restart = get_histfiles_for_restarts(case, archive,
                                                                   archive_entry, restfile)

                if datename_is_last and histfiles_for_restart:
                    for histfile in histfiles_for_restart:
                        if histfile not in histfiles_savein_rundir:
                            histfiles_savein_rundir.append(histfile)

                # archive restart files and all history files that are needed for restart
                # Note that the latest file should be copied and not moved
                if datename_is_last:
                    srcfile = os.path.join(rundir, restfile)
                    destfile = os.path.join(archive_restdir, restfile)
                    last_restart_file_fn(srcfile, destfile)
                    logger.info("{} {} \n{} to \n{}".format(
                        "datename_is_last", last_restart_file_fn_msg, srcfile, destfile))
                    for histfile in histfiles_for_restart:
                        srcfile = os.path.join(rundir, histfile)
                        destfile = os.path.join(archive_restdir, histfile)
                        expect(os.path.isfile(srcfile),
                               "restart file {} does not exist ".format(srcfile))
                        shutil.copy(srcfile, destfile)
                        logger.info("datename_is_last + histfiles_for_restart copying \n{} to \n{}".format(srcfile, destfile))
                else:
                    # Only archive intermediate restarts if requested - otherwise remove them
                    if case.get_value('DOUT_S_SAVE_INTERIM_RESTART_FILES'):
                        srcfile = os.path.join(rundir, restfile)
                        destfile = os.path.join(archive_restdir, restfile)
                        expect(os.path.isfile(srcfile),
                               "restart file {} does not exist ".format(srcfile))
                        archive_file_fn(srcfile, destfile)
                        logger.info("moving \n{} to \n{}".format(srcfile, destfile))

                        # need to copy the history files needed for interim restarts - since
                        # have not archived all of the history files yet
                        for histfile in histfiles_for_restart:
                            srcfile = os.path.join(rundir, histfile)
                            destfile = os.path.join(archive_restdir, histfile)
                            expect(os.path.isfile(srcfile),
                                   "hist file {} does not exist ".format(srcfile))
                            shutil.copy(srcfile, destfile)
                            logger.info("copying \n{} to \n{}".format(srcfile, destfile))
                    else:
                        srcfile = os.path.join(rundir, restfile)
                        logger.info("removing interim restart file {}".format(srcfile))
                        if (os.path.isfile(srcfile)):
                            try:
                                os.remove(srcfile)
                            except OSError:
                                logger.warn("unable to remove interim restart file {}".format(srcfile))
                        else:
                            logger.warn("interim restart file {} does not exist".format(srcfile))

    return histfiles_savein_rundir

###############################################################################
def _archive_process(case, archive, last_date, archive_incomplete_logs, copy_only):
###############################################################################
    """
    Parse config_archive.xml and perform short term archiving
    """

    logger.debug('In archive_process...')

    archive_file_fn = _get_archive_file_fn(copy_only)

    # archive log files
    _archive_log_files(case, archive_incomplete_logs, archive_file_fn)

    # archive restarts and all necessary associated files (e.g. rpointer files)
    histfiles_savein_rundir_by_compname = {}
    dout_s_root = case.get_value("DOUT_S_ROOT")
    datenames = _get_datenames(case, last_date)
    for datename in datenames:
        datename_is_last = False
        if datename == datenames[-1]:
            datename_is_last = True

        archive_restdir = join(dout_s_root, 'rest', datename)
        histfiles_savein_rundir_by_compname_this_date = _archive_restarts_date(
            case, archive, datename, datename_is_last, archive_restdir, archive_file_fn)
        if datename_is_last:
            histfiles_savein_rundir_by_compname = histfiles_savein_rundir_by_compname_this_date

    # archive history files
    for (archive_entry, compname, compclass) in _get_component_archive_entries(case, archive):
        logger.info('Archiving history files for {} ({})'.format(compname, compclass))
        histfiles_savein_rundir = histfiles_savein_rundir_by_compname.get(compname, [])
        logger.info("histfiles_savein_rundir {} ".format(histfiles_savein_rundir))
        _archive_history_files(case, archive, archive_entry,
                               compclass, compname, histfiles_savein_rundir,
                               archive_file_fn)

###############################################################################
def restore_from_archive(case, rest_dir=None):
###############################################################################
    """
    Take archived restart files and load them into current case.  Use rest_dir if provided otherwise use most recent
    """
    dout_sr = case.get_value("DOUT_S_ROOT")
    rundir = case.get_value("RUNDIR")
    if rest_dir is not None:
        if not os.path.isabs(rest_dir):
            rest_dir = os.path.join(dout_sr, "rest", rest_dir)
    else:
        rest_dir = ls_sorted_by_mtime(os.path.join(dout_sr, "rest"))[-1]

    logger.info("Restoring from {} to {}".format(rest_dir, rundir))
    for item in glob.glob("{}/*".format(rest_dir)):
        base = os.path.basename(item)
        dst = os.path.join(rundir, base)
        if os.path.exists(dst):
            os.remove(dst)

        shutil.copy(item, rundir)

###############################################################################
def archive_last_restarts(case, archive_restdir, link_to_restart_files=False):
###############################################################################
    """
    Convenience function for archiving just the last set of restart
    files to a given directory. This also saves files attached to the
    restart set, such as rpointer files and necessary history
    files. However, it does not save other files that are typically
    archived (e.g., history files, log files).

    Files are copied to the directory given by archive_restdir.

    If link_to_restart_files is True, then symlinks rather than copies
    are done for the restart files. (This has no effect on the history
    files that are associated with these restart files.)
    """
    archive = case.get_env('archive')
    datenames = _get_datenames(case)
    expect(len(datenames) >= 1, "No restart dates found")
    last_datename = datenames[-1]

    # Not currently used for anything if we're only archiving the last
    # set of restart files, but needed to satisfy the following interface
    archive_file_fn = _get_archive_file_fn(copy_only=False)

    _ = _archive_restarts_date(case=case,
                               archive=archive,
                               datename=last_datename,
                               datename_is_last=True,
                               archive_restdir=archive_restdir,
                               archive_file_fn=archive_file_fn,
                               link_to_last_restart_files=link_to_restart_files)

###############################################################################
def case_st_archive(case, last_date=None, archive_incomplete_logs=True, copy_only=False, no_resubmit=False):
###############################################################################
    import resource
    import sys
<<<<<<< HEAD
=======
    if "fram" in case.get_value("MACH"):
        resource.setrlimit(resource.RLIMIT_STACK, [-1, -1])
>>>>>>> 7aa00c61
    """
    Create archive object and perform short term archiving
    """
    
    caseroot = case.get_value("CASEROOT")

    dout_s_root = case.get_value('DOUT_S_ROOT')
    if dout_s_root is None or dout_s_root == 'UNSET':
        expect(False,
               'XML variable DOUT_S_ROOT is required for short-term achiver')
    if not isdir(dout_s_root):
        os.makedirs(dout_s_root)

    dout_s_save_interim = case.get_value('DOUT_S_SAVE_INTERIM_RESTART_FILES')
    if dout_s_save_interim == 'FALSE' or dout_s_save_interim == 'UNSET':
        rest_n = case.get_value('REST_N')
        stop_n = case.get_value('STOP_N')
        if rest_n < stop_n:
            logger.warn('Restart files from end of run will be saved'
                        'interim restart files will be deleted')

    logger.info("st_archive starting")

    archive = case.get_env('archive')
    functor = lambda: _archive_process(case, archive, last_date, archive_incomplete_logs, copy_only)
    run_and_log_case_status(functor, "st_archive", caseroot=caseroot)

    logger.info("st_archive completed")

    # resubmit case if appropriate
    if "fram" in case.get_value("MACH"):
        resource.setrlimit(resource.RLIMIT_STACK, [-1, -1])
    resubmit = case.get_value("RESUBMIT")
    if resubmit > 0 and not no_resubmit:
        logger.info("resubmitting from st_archive, resubmit={:d}".format(resubmit))
        if case.get_value("MACH") == "mira":
            expect(os.path.isfile(".original_host"), "ERROR alcf host file not found")
            with open(".original_host", "r") as fd:
                sshhost = fd.read()
            run_cmd("ssh cooleylogin1 ssh {} '{}/case.submit {} --resubmit' "\
                        .format(sshhost, caseroot, caseroot), verbose=True)
        else:
            submit(case, resubmit=True)

    return True<|MERGE_RESOLUTION|>--- conflicted
+++ resolved
@@ -497,11 +497,9 @@
 ###############################################################################
     import resource
     import sys
-<<<<<<< HEAD
-=======
+
     if "fram" in case.get_value("MACH"):
         resource.setrlimit(resource.RLIMIT_STACK, [-1, -1])
->>>>>>> 7aa00c61
     """
     Create archive object and perform short term archiving
     """
