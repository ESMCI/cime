"""
Functions for actions pertaining to history files.
"""

from CIME.XML.standard_module_setup import *
<<<<<<< HEAD
from CIME.test_status import TEST_NO_BASELINES_COMMENT
=======
from CIME.test_status import TEST_NO_BASELINES_COMMENT, TEST_STATUS_FILENAME
>>>>>>> e075cac8
from CIME.utils import get_current_commit, get_timestamp, get_model, safe_copy

import logging, os, re, stat, filecmp
logger = logging.getLogger(__name__)

BLESS_LOG_NAME = "bless_log"

NO_COMPARE     = "had no compare counterpart"
NO_ORIGINAL    = "had no original counterpart"
DIFF_COMMENT   = "did NOT match"
# COMPARISON_COMMENT_OPTIONS should include all of the above: these are any of the special
# comment strings that describe the reason for a comparison failure
COMPARISON_COMMENT_OPTIONS = set([NO_COMPARE,
                                  NO_ORIGINAL,
                                  DIFF_COMMENT])
# Comments that indicate a true baseline comparison problem - not simply a BFAIL
NON_BFAIL_COMMENT_OPTIONS = COMPARISON_COMMENT_OPTIONS - set([NO_COMPARE])

def _iter_model_file_substrs(case):
    models = case.get_compset_components()
    models.append('cpl')
    for model in models:
        yield model

def _get_all_hist_files(model, from_dir, file_extensions, suffix="", ref_case=None):
    suffix = (".{}".format(suffix) if suffix else "")

    test_hists = []
    # Match hist files produced by run
    for extension in file_extensions:
        if 'initial' in extension:
            continue
        if extension.endswith('$'):
            extension = extension[:-1]
        string = model+r'\d?_?(\d{4})?\.'+extension+suffix+'$'
        logger.debug ("Regex is {}".format(string))
        pfile = re.compile(string)
        test_hists.extend([os.path.join(from_dir,f) for f in os.listdir(from_dir) if pfile.search(f)])

    if ref_case:
<<<<<<< HEAD
        for test in test_hists:
            if ref_case in os.path.basename(test):
                test_hists.remove(test)
=======
        test_hists = [h for h in test_hists if not (ref_case in os.path.basename(h))]
>>>>>>> e075cac8

    test_hists = list(set(test_hists))
    test_hists.sort()
    logger.debug("_get_all_hist_files returns {} for model {}".format(test_hists, model))
    return test_hists

def _get_latest_hist_files(model, from_dir, file_extensions, suffix="", ref_case=None):
    test_hists = _get_all_hist_files(model, from_dir, file_extensions, suffix=suffix, ref_case=ref_case)
    latest_files = {}
    histlist = []
    for hist in test_hists:
        ext = get_extension(model, hist)
        latest_files[ext] = hist

    for key in latest_files.keys():
        histlist.append(latest_files[key])
    return histlist

def copy(case, suffix):
    """Copy the most recent batch of hist files in a case, adding the given suffix.

    This can allow you to temporarily "save" these files so they won't be blown
    away if you re-run the case.

    case - The case containing the files you want to save
    suffix - The string suffix you want to add to saved files, this can be used to find them later.
    """
    rundir   = case.get_value("RUNDIR")
    ref_case = case.get_value("RUN_REFCASE")
    # Loop over models
    archive = case.get_env("archive")
    comments = "Copying hist files to suffix '{}'\n".format(suffix)
    num_copied = 0
    for model in _iter_model_file_substrs(case):
        comments += "  Copying hist files for model '{}'\n".format(model)
        if model == 'cpl':
            file_extensions = archive.get_hist_file_extensions(archive.get_entry('drv'))
        else:
            file_extensions = archive.get_hist_file_extensions(archive.get_entry(model))
        test_hists = _get_latest_hist_files(model, rundir, file_extensions, ref_case=ref_case)
        num_copied += len(test_hists)
        for test_hist in test_hists:
            new_file = "{}.{}".format(test_hist, suffix)
            if os.path.exists(new_file):
                os.remove(new_file)

            comments += "    Copying '{}' to '{}'\n".format(test_hist, new_file)

            # Need to copy rather than move in case there are some history files
            # that will need to continue to be filled on the next phase; this
            # can be the case for a restart run.
            #
            # (If it weren't for that possibility, a move/rename would be more
            # robust here: The problem with a copy is that there can be
            # confusion after the second run as to which files were created by
            # the first run and which by the second. For example, if the second
            # run fails to output any history files, the test will still pass,
            # because the test system will think that run1's files were output
            # by run2. But we live with that downside for the sake of the reason
            # noted above.)
            safe_copy(test_hist, new_file)

    expect(num_copied > 0, "copy failed: no hist files found in rundir '{}'".format(rundir))

    return comments

def _hists_match(model, hists1, hists2, suffix1="", suffix2=""):
    """
    return (num in set 1 but not 2 , num in set 2 but not 1, matchups)

    >>> hists1 = ['FOO.G.cpl.h1.nc', 'FOO.G.cpl.h2.nc', 'FOO.G.cpl.h3.nc']
    >>> hists2 = ['cpl.h2.nc', 'cpl.h3.nc', 'cpl.h4.nc']
    >>> _hists_match('cpl', hists1, hists2)
    (['FOO.G.cpl.h1.nc'], ['cpl.h4.nc'], [('FOO.G.cpl.h2.nc', 'cpl.h2.nc'), ('FOO.G.cpl.h3.nc', 'cpl.h3.nc')])
    >>> hists1 = ['FOO.G.cpl.h1.nc.SUF1', 'FOO.G.cpl.h2.nc.SUF1', 'FOO.G.cpl.h3.nc.SUF1']
    >>> hists2 = ['cpl.h2.nc.SUF2', 'cpl.h3.nc.SUF2', 'cpl.h4.nc.SUF2']
    >>> _hists_match('cpl', hists1, hists2, 'SUF1', 'SUF2')
    (['FOO.G.cpl.h1.nc.SUF1'], ['cpl.h4.nc.SUF2'], [('FOO.G.cpl.h2.nc.SUF1', 'cpl.h2.nc.SUF2'), ('FOO.G.cpl.h3.nc.SUF1', 'cpl.h3.nc.SUF2')])
    >>> hists1 = ['cam.h0.1850-01-08-00000.nc']
    >>> hists2 = ['cam_0001.h0.1850-01-08-00000.nc','cam_0002.h0.1850-01-08-00000.nc']
    >>> _hists_match('cam', hists1, hists2, '', '')
    ([], [], [('cam.h0.1850-01-08-00000.nc', 'cam_0001.h0.1850-01-08-00000.nc'), ('cam.h0.1850-01-08-00000.nc', 'cam_0002.h0.1850-01-08-00000.nc')])
    >>> hists1 = ['cam_0001.h0.1850-01-08-00000.nc.base','cam_0002.h0.1850-01-08-00000.nc.base']
    >>> hists2 = ['cam_0001.h0.1850-01-08-00000.nc.rest','cam_0002.h0.1850-01-08-00000.nc.rest']
    >>> _hists_match('cam', hists1, hists2, 'base', 'rest')
    ([], [], [('cam_0001.h0.1850-01-08-00000.nc.base', 'cam_0001.h0.1850-01-08-00000.nc.rest'), ('cam_0002.h0.1850-01-08-00000.nc.base', 'cam_0002.h0.1850-01-08-00000.nc.rest')])
    """
    normalized1, normalized2 = [], []
    multi_normalized1, multi_normalized2 = [], []
    multiinst = False

    for hists, suffix, normalized, multi_normalized in [(hists1, suffix1, normalized1, multi_normalized1), (hists2, suffix2, normalized2, multi_normalized2)]:
        for hist in hists:
            normalized_name = hist[hist.rfind(model):]
            if suffix != "":
                expect(normalized_name.endswith(suffix), "How did '{}' not have suffix '{}'".format(hist, suffix))
                normalized_name = normalized_name[:len(normalized_name) - len(suffix) - 1]

            m = re.search("(.+)_[0-9]{4}(.+.nc)",normalized_name)
            if m is not None:
                multiinst = True
                multi_normalized.append(m.group(1)+m.group(2))

            normalized.append(normalized_name)

    set_of_1_not_2 = set(normalized1) - set(normalized2)
    set_of_2_not_1 = set(normalized2) - set(normalized1)

    one_not_two = sorted([hists1[normalized1.index(item)] for item in set_of_1_not_2])
    two_not_one = sorted([hists2[normalized2.index(item)] for item in set_of_2_not_1])

    both = set(normalized1) & set(normalized2)

    match_ups = sorted([ (hists1[normalized1.index(item)], hists2[normalized2.index(item)]) for item in both])

    # Special case - comparing multiinstance to single instance files

    if multi_normalized1 != multi_normalized2:
        # in this case hists1 contains multiinstance hists2 does not
        if set(multi_normalized1) == set(normalized2):
            for idx, norm_hist1 in enumerate(multi_normalized1):
                for idx1, hist2 in enumerate(hists2):
                    norm_hist2 = normalized2[idx1]
                    if norm_hist1 == norm_hist2:
                        match_ups.append((hists1[idx], hist2))
                        if hist2 in two_not_one:
                            two_not_one.remove(hist2)
                        if hists1[idx] in one_not_two:
                            one_not_two.remove(hists1[idx])
        # in this case hists2 contains multiinstance hists1 does not
        if set(multi_normalized2) == set(normalized1):
            for idx, norm_hist2 in enumerate(multi_normalized2):
                for idx1, hist1 in enumerate(hists1):
                    norm_hist1 = normalized1[idx1]
                    if norm_hist2 == norm_hist1:
                        match_ups.append((hist1, hists2[idx]))
                        if hist1 in one_not_two:
                            one_not_two.remove(hist1)
                        if hists2[idx] in two_not_one:
                            two_not_one.remove(hists2[idx])

    if not multiinst:
        expect(len(match_ups) + len(set_of_1_not_2) == len(hists1), "Programming error1")
        expect(len(match_ups) + len(set_of_2_not_1) == len(hists2), "Programming error2")

    return one_not_two, two_not_one, match_ups

def _compare_hists(case, from_dir1, from_dir2, suffix1="", suffix2="", outfile_suffix=""):
    if from_dir1 == from_dir2:
        expect(suffix1 != suffix2, "Comparing files to themselves?")

    testcase = case.get_value("CASE")
    casedir = case.get_value("CASEROOT")
    all_success = True
    num_compared = 0
    comments = "Comparing hists for case '{}' dir1='{}', suffix1='{}',  dir2='{}' suffix2='{}'\n".format(testcase, from_dir1, suffix1, from_dir2, suffix2)
    multiinst_driver_compare = False
    archive = case.get_env('archive')
    ref_case = case.get_value("RUN_REFCASE")
    for model in _iter_model_file_substrs(case):
        if model == 'cpl' and suffix2 == 'multiinst':
            multiinst_driver_compare = True
        comments += "  comparing model '{}'\n".format(model)
        if model == 'cpl':
            file_extensions = archive.get_hist_file_extensions(archive.get_entry('drv'))
        else:
            file_extensions = archive.get_hist_file_extensions(archive.get_entry(model))
        hists1 = _get_latest_hist_files(model, from_dir1, file_extensions, suffix1, ref_case)
        hists2 = _get_latest_hist_files(model, from_dir2, file_extensions, suffix2, ref_case)
        if len(hists1) == 0 and len(hists2) == 0:
            comments += "    no hist files found for model {}\n".format(model)
            continue

        one_not_two, two_not_one, match_ups = _hists_match(model, hists1, hists2, suffix1, suffix2)
        for item in one_not_two:
            comments += "    File '{}' {} in '{}' with suffix '{}'\n".format(item, NO_COMPARE, from_dir2, suffix2)
            all_success = False

        for item in two_not_one:
            comments += "    File '{}' {} in '{}' with suffix '{}'\n".format(item, NO_ORIGINAL, from_dir1, suffix1)
            all_success = False

        num_compared += len(match_ups)

        for hist1, hist2 in match_ups:
            success, cprnc_log_file = cprnc(model, hist1, hist2, case, from_dir1,
                                            multiinst_driver_compare=multiinst_driver_compare,
                                            outfile_suffix=outfile_suffix)
            if success:
                comments += "    {} matched {}\n".format(hist1, hist2)
            else:
                comments += "    {} {} {}\n".format(hist1, DIFF_COMMENT, hist2)
                comments += "    cat " + cprnc_log_file + "\n"
                expected_log_file = os.path.join(casedir, os.path.basename(cprnc_log_file))
                if not (os.path.exists(expected_log_file) and filecmp.cmp(cprnc_log_file, expected_log_file)):
                    try:
                        safe_copy(cprnc_log_file, casedir)
                    except (OSError, IOError) as _:
                        logger.warning("Could not copy {} to {}".format(cprnc_log_file, casedir))

                all_success = False

    if num_compared == 0:
        all_success = False
        comments += "Did not compare any hist files! Missing baselines?\n"

    comments += "PASS" if all_success else "FAIL"

    return all_success, comments

def compare_test(case, suffix1, suffix2):
    """
    Compares two sets of component history files in the testcase directory

    case - The case containing the hist files to compare
    suffix1 - The suffix that identifies the first batch of hist files
    suffix1 - The suffix that identifies the second batch of hist files

    returns (SUCCESS, comments)
    """
    rundir   = case.get_value("RUNDIR")

    return _compare_hists(case, rundir, rundir, suffix1, suffix2)

def cprnc(model, file1, file2, case, rundir, multiinst_driver_compare=False, outfile_suffix=""):
    """
    Run cprnc to compare two individual nc files

    file1 - the full or relative path of the first file
    file2 - the full or relative path of the second file
    case - the case containing the files
    rundir - the rundir for the case
    outfile_suffix - if non-blank, then the output file name ends with this
        suffix (with a '.' added before the given suffix).
        Use None to avoid permissions issues in the case dir.

    returns (True if the files matched, log_name)
    """
    cprnc_exe = case.get_value("CCSM_CPRNC")
    basename = os.path.basename(file1)
    multiinst_regex = re.compile(r'.*%s[^_]*(_[0-9]{4})[.]h.?[.][^.]+?[.]nc' % model)
    mstr = ''
    mstr1 = ''
    mstr2 = ''
    #  If one is a multiinstance file but the other is not add an instance string
    m1 = multiinst_regex.match(file1)
    m2 = multiinst_regex.match(file2)
    if m1 is not None:
        mstr1 = m1.group(1)
    if m2 is not None:
        mstr2 = m2.group(1)
    if mstr1 != mstr2:
        mstr = mstr1+mstr2

    output_filename = os.path.join(rundir, "{}{}.cprnc.out".format(basename, mstr))
    if outfile_suffix:
        output_filename += ".{}".format(outfile_suffix)

    if outfile_suffix is None:
        cpr_stat, out, _ = run_cmd("{} -m {} {}".format(cprnc_exe, file1, file2), combine_output=True)
    else:
        cpr_stat = run_cmd("{} -m {} {}".format(cprnc_exe, file1, file2), combine_output=True, arg_stdout=output_filename)[0]
        with open(output_filename, "r") as fd:
            out = fd.read()

    if multiinst_driver_compare:
        #  In a multiinstance test the cpl hist file will have a different number of
        # dimensions and so cprnc will indicate that the files seem to be DIFFERENT
        # in this case we only want to check that the fields we are able to compare
        # have no differences.
        return (cpr_stat == 0 and " 0 had non-zero differences" in out, output_filename)
    else:
        return (cpr_stat == 0 and "files seem to be IDENTICAL" in out, output_filename)

def compare_baseline(case, baseline_dir=None, outfile_suffix=""):
    """
    compare the current test output to a baseline result

    case - The case containing the hist files to be compared against baselines
    baseline_dir - Optionally, specify a specific baseline dir, otherwise it will be computed from case config
    outfile_suffix - if non-blank, then the cprnc output file name ends with
        this suffix (with a '.' added before the given suffix). if None, no output file saved.

    returns (SUCCESS, comments)
    SUCCESS means all hist files matched their corresponding baseline
    """
    rundir   = case.get_value("RUNDIR")
    if baseline_dir is None:
        baselineroot = case.get_value("BASELINE_ROOT")
        basecmp_dir = os.path.join(baselineroot, case.get_value("BASECMP_CASE"))
        dirs_to_check = (baselineroot, basecmp_dir)
    else:
        basecmp_dir = baseline_dir
        dirs_to_check = (basecmp_dir,)

    for bdir in dirs_to_check:
        if not os.path.isdir(bdir):
            return False, "ERROR {} baseline directory '{}' does not exist".format(TEST_NO_BASELINES_COMMENT,bdir)

    success, comments = _compare_hists(case, rundir, basecmp_dir, outfile_suffix=outfile_suffix)
    if get_model() == "e3sm":
        bless_log = os.path.join(basecmp_dir, BLESS_LOG_NAME)
        if os.path.exists(bless_log):
            last_line = open(bless_log, "r").readlines()[-1]
            comments += "\n  Most recent bless: {}".format(last_line)

    return success, comments

def get_extension(model, filepath):
    """
    For a hist file for the given model, return what we call the "extension"

    model - The component model
    filepath - The path of the hist file

    >>> get_extension("cpl", "cpl.hi.nc")
    'hi'
    >>> get_extension("cpl", "cpl.h.nc")
    'h'
    >>> get_extension("cpl", "cpl.h1.nc.base")
    'h1'
    >>> get_extension("cpl", "TESTRUNDIFF.cpl.hi.0.nc.base")
    'hi'
    >>> get_extension("cpl", "TESTRUNDIFF_Mmpi-serial.f19_g16_rx1.A.melvin_gnu.C.fake_testing_only_20160816_164150-20160816_164240.cpl.h.nc")
    'h'
    >>> get_extension("clm","clm2_0002.h0.1850-01-06-00000.nc")
    '0002.h0'
    >>> get_extension("pop","PFS.f09_g16.B1850.cheyenne_intel.allactive-default.GC.c2_0_b1f2_int.pop.h.ecosys.nday1.0001-01-02.nc")
    'h'
    >>> get_extension("mom", "ga0xnw.mom6.frc._0001_001.nc")
    'frc'
    >>> get_extension("mom", "ga0xnw.mom6.sfc.day._0001_001.nc")
    'sfc'
    """
    basename = os.path.basename(filepath)
    regex = model+r'\d?_?(\d{4})?\.(\w+)[-\w\.]*\.nc\.?'
    ext_regex = re.compile(regex)
    m = ext_regex.search(basename)

    expect(m is not None, "Failed to get extension for file '{}'".format(filepath))

    if m.group(1) is not None:
        result = m.group(1)+'.'+m.group(2)
    else:
        result = m.group(2)

    return result

def generate_teststatus(testdir, baseline_dir):
    """
    CESM stores it's TestStatus file in baselines. Do not let exceptions
    escape from this function.
    """
    if get_model() == "cesm":
        try:
            if not os.path.isdir(baseline_dir):
                os.makedirs(baseline_dir)

            safe_copy(os.path.join(testdir, TEST_STATUS_FILENAME), baseline_dir)
        except Exception as e:
            logger.warning("Could not copy {} to baselines, {}".format(os.path.join(testdir, TEST_STATUS_FILENAME), str(e)))

def generate_baseline(case, baseline_dir=None, allow_baseline_overwrite=False):
    """
    copy the current test output to baseline result

    case - The case containing the hist files to be copied into baselines
    baseline_dir - Optionally, specify a specific baseline dir, otherwise it will be computed from case config
    allow_baseline_overwrite must be true to generate baselines to an existing directory.

    returns (SUCCESS, comments)
    """
    rundir   = case.get_value("RUNDIR")
    ref_case = case.get_value("RUN_REFCASE")
    if baseline_dir is None:
        baselineroot = case.get_value("BASELINE_ROOT")
        basegen_dir = os.path.join(baselineroot, case.get_value("BASEGEN_CASE"))
    else:
        basegen_dir = baseline_dir
    testcase = case.get_value("CASE")
    archive = case.get_env('archive')

    if not os.path.isdir(basegen_dir):
        os.makedirs(basegen_dir)

    if (os.path.isdir(os.path.join(basegen_dir,testcase)) and
        not allow_baseline_overwrite):
        expect(False, " Cowardly refusing to overwrite existing baseline directory")

    comments = "Generating baselines into '{}'\n".format(basegen_dir)
    num_gen = 0
    for model in _iter_model_file_substrs(case):
        comments += "  generating for model '{}'\n".format(model)
        if model == 'cpl':
            file_extensions = archive.get_hist_file_extensions(archive.get_entry('drv'))
        else:
            file_extensions = archive.get_hist_file_extensions(archive.get_entry(model))
        hists =  _get_latest_hist_files(model, rundir, file_extensions, ref_case=ref_case)
        logger.debug("latest_files: {}".format(hists))
        num_gen += len(hists)
        for hist in hists:
            basename = hist[hist.rfind(model):]
            baseline = os.path.join(basegen_dir, basename)
            if os.path.exists(baseline):
                os.remove(baseline)

            safe_copy(hist, baseline)
            comments += "    generating baseline '{}' from file {}\n".format(baseline, hist)

    # copy latest cpl log to baseline
    # drop the date so that the name is generic
    newestcpllogfile = case.get_latest_cpl_log(coupler_log_path=case.get_value("RUNDIR"))
    if newestcpllogfile is None:
        logger.warning("No cpl.log file found in directory {}".format(case.get_value("RUNDIR")))
    else:
        safe_copy(newestcpllogfile, os.path.join(basegen_dir, "cpl.log.gz"))

    expect(num_gen > 0, "Could not generate any hist files for case '{}', something is seriously wrong".format(os.path.join(rundir, testcase)))
    #make sure permissions are open in baseline directory
    for root, _, files in os.walk(basegen_dir):
        for name in files:
            try:
                os.chmod(os.path.join(root,name), stat.S_IRUSR | stat.S_IWUSR | stat.S_IRGRP | stat.S_IWGRP | stat.S_IROTH)
            except OSError:
                # We tried. Not worth hard failure here.
                pass

    if get_model() == "e3sm":
        bless_log = os.path.join(basegen_dir, BLESS_LOG_NAME)
        with open(bless_log, "a") as fd:
            fd.write("sha:{} date:{}\n".format(get_current_commit(repo=case.get_value("CIMEROOT")),
                                               get_timestamp(timestamp_format="%Y-%m-%d_%H:%M:%S")))

    return True, comments

def get_ts_synopsis(comments):
    r"""
    Reduce case diff comments down to a single line synopsis so that we can put
    something in the TestStatus file. It's expected that the comments provided
    to this function came from compare_baseline, not compare_tests.

    >>> get_ts_synopsis('')
    ''
    >>> get_ts_synopsis('big error')
    'big error'
    >>> get_ts_synopsis('big error\n')
    'big error'
    >>> get_ts_synopsis('stuff\n    File foo had no compare counterpart in bar with suffix baz\nPass\n')
    'ERROR BFAIL some baseline files were missing'
    >>> get_ts_synopsis('stuff\n    File foo did NOT match bar with suffix baz\nPass\n')
    'DIFF'
    >>> get_ts_synopsis('stuff\n    File foo did NOT match bar with suffix baz\n    File foo had no compare counterpart in bar with suffix baz\nPass\n')
    'DIFF'
    >>> get_ts_synopsis('File foo had no compare counterpart in bar with suffix baz\n File foo had no original counterpart in bar with suffix baz\n')
    'DIFF'
    """
    if not comments:
        return ""
    elif "\n" not in comments.strip():
        return comments.strip()
    else:
        has_bfails = False
        has_real_fails = False
        for line in comments.splitlines():
            if NO_COMPARE in line:
                has_bfails = True
            for non_bfail_comment in NON_BFAIL_COMMENT_OPTIONS:
                if non_bfail_comment in line:
                    has_real_fails = True

        if has_real_fails:
            return "DIFF"
        elif has_bfails:
            return "ERROR {} some baseline files were missing".format(TEST_NO_BASELINES_COMMENT)
        else:
            return ""<|MERGE_RESOLUTION|>--- conflicted
+++ resolved
@@ -3,11 +3,7 @@
 """
 
 from CIME.XML.standard_module_setup import *
-<<<<<<< HEAD
-from CIME.test_status import TEST_NO_BASELINES_COMMENT
-=======
 from CIME.test_status import TEST_NO_BASELINES_COMMENT, TEST_STATUS_FILENAME
->>>>>>> e075cac8
 from CIME.utils import get_current_commit, get_timestamp, get_model, safe_copy
 
 import logging, os, re, stat, filecmp
@@ -48,13 +44,7 @@
         test_hists.extend([os.path.join(from_dir,f) for f in os.listdir(from_dir) if pfile.search(f)])
 
     if ref_case:
-<<<<<<< HEAD
-        for test in test_hists:
-            if ref_case in os.path.basename(test):
-                test_hists.remove(test)
-=======
         test_hists = [h for h in test_hists if not (ref_case in os.path.basename(h))]
->>>>>>> e075cac8
 
     test_hists = list(set(test_hists))
     test_hists.sort()
