--- conflicted
+++ resolved
@@ -124,11 +124,7 @@
     ###########################################################################
         self._cime_root       = get_cime_root()
         self._cime_model      = get_model()
-<<<<<<< HEAD
-        self._cime_driver     = "mct"
-=======
         self._cime_driver     = "nuopc"
->>>>>>> ee39e933
         self._save_timing     = save_timing
         self._queue           = queue
         self._test_data       = {} if test_data is None else test_data # Format:  {test_name -> {data_name -> data}}
@@ -440,10 +436,6 @@
 
         if test_mods is not None:
             files = Files(comp_interface=self._cime_driver)
-<<<<<<< HEAD
-
-=======
->>>>>>> ee39e933
             if test_mods.find('/') != -1:
                 (component, modspath) = test_mods.split('/', 1)
             else:
@@ -451,13 +443,9 @@
                 self._log_output(test, error)
                 return False, error
 
-<<<<<<< HEAD
-            comp_root_dir_cpl = files.get_value( "COMP_ROOT_DIR_CPL", resolved=False)
-=======
             # TODO: to get the right attributes of COMP_ROOT_DIR_CPL in evaluating definition_file - need
             # to do the following first - this needs to be changed so that the following two lines are not needed!
             comp_root_dir_cpl = files.get_value( "COMP_ROOT_DIR_CPL",{"component":"drv-nuopc"}, resolved=False)
->>>>>>> ee39e933
             files.set_value("COMP_ROOT_DIR_CPL", comp_root_dir_cpl)
 
             testmods_dir = files.get_value("TESTS_MODS_DIR", {"component": component})
