#!/usr/bin/env python3

import os
import shutil
import sys
import tempfile

import unittest
from unittest import mock
<<<<<<< HEAD
from CIME.utils import indent_string, _line_defines_python_function, file_contains_python_function, run_and_log_case_status
=======
from CIME.utils import indent_string, run_and_log_case_status, \
    import_from_file
>>>>>>> 5cb53660

from CIME.tests import utils

class TestIndentStr(unittest.TestCase):
    """Test the indent_string function.

    """

    def test_indent_string_singleline(self):
        """Test the indent_string function with a single-line string

        """
        mystr = 'foo'
        result = indent_string(mystr, 4)
        expected = '    foo'
        self.assertEqual(expected, result)

    def test_indent_string_multiline(self):
        """Test the indent_string function with a multi-line string

        """
        mystr = """hello
hi
goodbye
"""
        result = indent_string(mystr, 2)
        expected = """  hello
  hi
  goodbye
"""
        self.assertEqual(expected, result)

class TestLineDefinesPythonFunction(unittest.TestCase):
    """Tests of _line_defines_python_function"""

    # ------------------------------------------------------------------------
    # Tests of _line_defines_python_function that should return True
    # ------------------------------------------------------------------------

    def test_def_foo(self):
        """Test of a def of the function of interest"""
        line = "def foo():"
        self.assertTrue(_line_defines_python_function(line, "foo"))

    def test_def_foo_space(self):
        """Test of a def of the function of interest, with an extra space before the parentheses"""
        line = "def foo ():"
        self.assertTrue(_line_defines_python_function(line, "foo"))

    def test_import_foo(self):
        """Test of an import of the function of interest"""
        line = "from bar.baz import foo"
        self.assertTrue(_line_defines_python_function(line, "foo"))

    def test_import_foo_space(self):
        """Test of an import of the function of interest, with trailing spaces"""
        line = "from bar.baz import foo  "
        self.assertTrue(_line_defines_python_function(line, "foo"))

    def test_import_foo_then_others(self):
        """Test of an import of the function of interest, along with others"""
        line = "from bar.baz import foo, bar"
        self.assertTrue(_line_defines_python_function(line, "foo"))

    def test_import_others_then_foo(self):
        """Test of an import of the function of interest, after others"""
        line = "from bar.baz import bar, foo"
        self.assertTrue(_line_defines_python_function(line, "foo"))

    # ------------------------------------------------------------------------
    # Tests of _line_defines_python_function that should return False
    # ------------------------------------------------------------------------

    def test_def_barfoo(self):
        """Test of a def of a different function"""
        line = "def barfoo():"
        self.assertFalse(_line_defines_python_function(line, "foo"))

    def test_def_foobar(self):
        """Test of a def of a different function"""
        line = "def foobar():"
        self.assertFalse(_line_defines_python_function(line, "foo"))

    def test_def_foo_indented(self):
        """Test of a def of the function of interest, but indented"""
        line = "    def foo():"
        self.assertFalse(_line_defines_python_function(line, "foo"))

    def test_def_foo_no_parens(self):
        """Test of a def of the function of interest, but without parentheses"""
        line = "def foo:"
        self.assertFalse(_line_defines_python_function(line, "foo"))

    def test_import_foo_indented(self):
        """Test of an import of the function of interest, but indented"""
        line = "    from bar.baz import foo"
        self.assertFalse(_line_defines_python_function(line, "foo"))

    def test_import_barfoo(self):
        """Test of an import of a different function"""
        line = "from bar.baz import barfoo"
        self.assertFalse(_line_defines_python_function(line, "foo"))

    def test_import_foobar(self):
        """Test of an import of a different function"""
        line = "from bar.baz import foobar"
        self.assertFalse(_line_defines_python_function(line, "foo"))

class TestFileContainsPythonFunction(unittest.TestCase):
    """Tests of file_contains_python_function"""

    def setUp(self):
        self._workdir = tempfile.mkdtemp()

    def tearDown(self):
        shutil.rmtree(self._workdir, ignore_errors=True)

    def create_test_file(self, contents):
        """Creates a test file with the given contents, and returns the path to that file"""

        filepath = os.path.join(self._workdir, "testfile")
        with open(filepath, 'w') as fd:
            fd.write(contents)

        return filepath

    def test_contains_correct_def_and_others(self):
        """Test file_contains_python_function with a correct def mixed with other defs"""
        contents = """
def bar():
def foo():
def baz():
"""
        filepath = self.create_test_file(contents)
        self.assertTrue(file_contains_python_function(filepath, "foo"))

    def test_does_not_contain_correct_def(self):
        """Test file_contains_python_function without the correct def"""
        contents = """
def bar():
def notfoo():
def baz():
"""
        filepath = self.create_test_file(contents)
        self.assertFalse(file_contains_python_function(filepath, "foo"))

class MockTime(object):
    def __init__(self):
        self._old = None

    def __enter__(self):
        self._old = getattr(sys.modules["time"], "strftime")
        setattr(sys.modules["time"], "strftime", lambda *args: "00:00:00 ")

    def __exit__(self, *args, **kwargs):
        setattr(sys.modules["time"], "strftime", self._old)

def match_all_lines(data, lines):
    for line in data:
        for i, x in enumerate(lines):
            if x == line:
                lines.pop(i)

                continue

        if len(lines) == 0:
            return True, []

    return False, lines

class TestUtils(unittest.TestCase):
    def setUp(self):
        self.base_func = lambda *args: None

        #pylint: disable=unused-argument
        def _error_func(*args):
            raise Exception("Something went wrong")

        self.error_func = _error_func

    def assertMatchAllLines(self, tempdir, test_lines):
        with open(os.path.join(tempdir, "CaseStatus")) as fd:
            data = fd.readlines()

        result, missing = match_all_lines(data, test_lines)

        error = []

        if len(missing) != 0:
            error.extend(["Missing Lines", ""])
            error.extend([x.rstrip("\n") for x in missing])
            error.extend(["", "Tempfile contents", ""])
            error.extend([x.rstrip("\n") for x in data])

        self.assertTrue(result, msg="\n".join(error))

    def test_import_from_file(self):
        with tempfile.NamedTemporaryFile() as fd:
            fd.writelines([
                b"def test():\n",
                b"  return 'value'",
            ])

            fd.flush()

            module = import_from_file("test.py", fd.name)

            assert module.test() == "value"

    def test_run_and_log_case_status(self):
        test_lines = [
            "00:00:00 default starting \n",
            "00:00:00 default success \n",
        ]

        with utils.TemporaryDirectory() as tempdir, MockTime():
            run_and_log_case_status(self.base_func, "default",
                                    caseroot=tempdir)

            self.assertMatchAllLines(tempdir, test_lines)

    def test_run_and_log_case_status_case_submit_on_batch(self):
        test_lines = [
            "00:00:00 case.submit starting \n",
            "00:00:00 case.submit success \n",
        ]

        with utils.TemporaryDirectory() as tempdir, MockTime():
            run_and_log_case_status(self.base_func, "case.submit",
                                    caseroot=tempdir, is_batch=True)

            self.assertMatchAllLines(tempdir, test_lines)

    def test_run_and_log_case_status_case_submit_no_batch(self):
        test_lines = [
            "00:00:00 case.submit starting \n",
            "00:00:00 case.submit success \n",
        ]

        with utils.TemporaryDirectory() as tempdir, MockTime():
            run_and_log_case_status(self.base_func, "case.submit",
                                    caseroot=tempdir, is_batch=False)

            self.assertMatchAllLines(tempdir, test_lines)

    def test_run_and_log_case_status_case_submit_error_on_batch(self):
        test_lines = [
            "00:00:00 case.submit starting \n",
            "00:00:00 case.submit error \n",
            "Something went wrong\n",
        ]

        with utils.TemporaryDirectory() as tempdir, MockTime():
            with self.assertRaises(Exception):
                run_and_log_case_status(self.error_func, "case.submit",
                                        caseroot=tempdir, is_batch=True)

            self.assertMatchAllLines(tempdir, test_lines)

    def test_run_and_log_case_status_custom_msg(self):
        test_lines = [
            "00:00:00 default starting starting extra\n",
            "00:00:00 default success success extra\n",
        ]

        starting_func = mock.MagicMock(return_value="starting extra")
        success_func = mock.MagicMock(return_value="success extra")

        def normal_func():
            return "data"

        with utils.TemporaryDirectory() as tempdir, MockTime():
            run_and_log_case_status(normal_func, "default",
                                    custom_starting_msg_functor=starting_func,
                                    custom_success_msg_functor=success_func,
                                    caseroot=tempdir)

            self.assertMatchAllLines(tempdir, test_lines)

        starting_func.assert_called_with()
        success_func.assert_called_with("data")

    def test_run_and_log_case_status_custom_msg_error_on_batch(self):
        test_lines = [
            "00:00:00 default starting starting extra\n",
            "00:00:00 default success success extra\n",
        ]

        starting_func = mock.MagicMock(return_value="starting extra")
        success_func = mock.MagicMock(return_value="success extra")

        def error_func():
            raise Exception("Error")

        with utils.TemporaryDirectory() as tempdir, MockTime(), \
                self.assertRaises(Exception):
            run_and_log_case_status(error_func, "default",
                                    custom_starting_msg_functor=starting_func,
                                    custom_success_msg_functor=success_func,
                                    caseroot=tempdir)

            self.assertMatchAllLines(tempdir, test_lines)

        starting_func.assert_called_with()
        success_func.assert_not_called()

    def test_run_and_log_case_status_error(self):
        test_lines = [
            "00:00:00 default starting \n",
            "00:00:00 default error \n",
            "Something went wrong\n",
        ]

        with utils.TemporaryDirectory() as tempdir, MockTime():
            with self.assertRaises(Exception):
                run_and_log_case_status(self.error_func, "default",
                                        caseroot=tempdir)

            self.assertMatchAllLines(tempdir, test_lines)

if __name__ == '__main__':
    unittest.main()
<|MERGE_RESOLUTION|>--- conflicted
+++ resolved
@@ -7,12 +7,9 @@
 
 import unittest
 from unittest import mock
-<<<<<<< HEAD
-from CIME.utils import indent_string, _line_defines_python_function, file_contains_python_function, run_and_log_case_status
-=======
 from CIME.utils import indent_string, run_and_log_case_status, \
-    import_from_file
->>>>>>> 5cb53660
+    import_from_file, \
+    _line_defines_python_function, file_contains_python_function
 
 from CIME.tests import utils
 
@@ -334,4 +331,4 @@
             self.assertMatchAllLines(tempdir, test_lines)
 
 if __name__ == '__main__':
-    unittest.main()
+    unittest.main()