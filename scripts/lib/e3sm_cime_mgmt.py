--- conflicted
+++ resolved
@@ -132,11 +132,7 @@
             run_cmd_no_fail("git checkout {}".format(pr_branch), verbose=True)
         except:
             # If unexpected failure happens, delete new split tag
-<<<<<<< HEAD
-            logging.info("Abandoning merge due to unexpected failure")
-=======
             logging.info("Abandoning split due to unexpected failure")
->>>>>>> 19675f93
             delete_tag(new_split_tag)
             raise
 
