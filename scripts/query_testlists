--- conflicted
+++ resolved
@@ -12,259 +12,7 @@
 sys.path.insert(0, cimeroot)
 sys.path.insert(1, tools_path)
 
-<<<<<<< HEAD
 from CIME.scripts.query_testlists import _main_func
-=======
-from Tools.standard_script_setup import *
-from CIME.test_utils import get_tests_from_xml, test_to_string
-from CIME.XML.tests import Tests
-from CIME.utils import expect
-
-logger = logging.getLogger(__name__)
-
-###############################################################################
-def parse_command_line(args, description):
-    ###############################################################################
-    parser = argparse.ArgumentParser(
-        description=description, formatter_class=argparse.RawTextHelpFormatter
-    )
-
-    CIME.utils.setup_standard_logging_options(parser)
-
-    parser.add_argument(
-        "--count",
-        action="store_true",
-        help="Rather than listing tests, just give counts by category/machine/compiler.",
-    )
-
-    parser.add_argument(
-        "--list",
-        dest="list_type",
-        choices=[
-            "category",
-            "categories",
-            "machine",
-            "machines",
-            "compiler",
-            "compilers",
-        ],
-        help="Rather than listing tests, list the available options for\n"
-        "--xml-category, --xml-machine, or --xml-compiler.\n"
-        "(The singular and plural forms are equivalent - so '--list category'\n"
-        "is equivalent to '--list categories', etc.)",
-    )
-
-    parser.add_argument(
-        "--show-options",
-        action="store_true",
-        help="For each test, also show options for that test\n"
-        "(wallclock time, memory leak tolerance, etc.).\n"
-        "(Has no effect with --list or --count options.)",
-    )
-
-    parser.add_argument(
-        "--define-testtypes",
-        action="store_true",
-        help="At the top of the list of tests, define all of the possible test types.\n"
-        "(Has no effect with --list or --count options.)",
-    )
-
-    parser.add_argument(
-        "--xml-category",
-        help="Only include tests in this category; default is all categories.",
-    )
-
-    parser.add_argument(
-        "--xml-machine",
-        help="Only include tests for this machine; default is all machines.",
-    )
-
-    parser.add_argument(
-        "--xml-compiler",
-        help="Only include tests for this compiler; default is all compilers.",
-    )
-
-    parser.add_argument(
-        "--xml-testlist",
-        help="Path to testlist file from which tests are gathered;\n"
-        "default is all files specified in config_files.xml.",
-    )
-
-    args = CIME.utils.parse_args_and_handle_standard_logging_options(args, parser)
-
-    _check_argument_compatibility(args)
-
-    if args.list_type:
-        _process_list_type(args)
-
-    return args
-
-
-###############################################################################
-def _check_argument_compatibility(args):
-    ###############################################################################
-    """Ensures there are no incompatible arguments
-
-    If incompatible arguments are found, aborts with a helpful error
-    message.
-    """
-
-    expect(
-        not (args.count and args.list_type),
-        "Cannot specify both --count and --list arguments.",
-    )
-
-    if args.count:
-        expect(not args.show_options, "--show-options is incompatible with --count")
-        expect(
-            not args.define_testtypes, "--define-testtypes is incompatible with --count"
-        )
-
-    if args.list_type:
-        expect(not args.show_options, "--show-options is incompatible with --list")
-        expect(
-            not args.define_testtypes, "--define-testtypes is incompatible with --list"
-        )
-
-
-###############################################################################
-def _process_list_type(args):
-    ###############################################################################
-    """Convert args.list_type into a name that matches one of the keys of the
-    test data dictionaries
-
-    Args:
-        args: object containing list_type string attribute
-    """
-
-    if args.list_type == "categories":
-        args.list_type = "category"
-    elif args.list_type == "machines":
-        args.list_type = "machine"
-    elif args.list_type == "compilers":
-        args.list_type = "compiler"
-
-
-###############################################################################
-def print_test_data(test_data, show_options, define_testtypes):
-    ###############################################################################
-    """
-    Args:
-        test_data (dict): dictionary of test data, containing at least these keys:
-            - name: full test name
-            - category: test category
-    """
-
-    if define_testtypes:
-        print("#" * 72)
-        print("Test types")
-        print("----------")
-        test_definitions = Tests()
-        test_definitions.print_values(skip_infrastructure_tests=True)
-        print("#" * 72)
-
-    categories = sorted(set([item["category"] for item in test_data]))
-    max_category_len = max([len(category) for category in categories])
-    max_test_len = max([len(item["name"]) for item in test_data])
-    for category in categories:
-        test_subset = [
-            one_test for one_test in test_data if one_test["category"] == category
-        ]
-        for one_test in test_subset:
-            print(
-                test_to_string(
-                    test=one_test,
-                    category_field_width=max_category_len,
-                    test_field_width=max_test_len,
-                    show_options=show_options,
-                )
-            )
-
-
-###############################################################################
-def count_test_data(test_data):
-    ###############################################################################
-    """
-    Args:
-        test_data (dict): dictionary of test data, containing at least these keys:
-            - name: full test name
-            - category: test category
-            - machine
-            - compiler
-    """
-
-    tab_stop = " " * 4
-
-    categories = sorted(set([item["category"] for item in test_data]))
-    for category in categories:
-        tests_this_category = [
-            one_test for one_test in test_data if one_test["category"] == category
-        ]
-        print("%s: %d" % (category, len(tests_this_category)))
-
-        machines = sorted(set([item["machine"] for item in tests_this_category]))
-        for machine in machines:
-            tests_this_machine = [
-                one_test
-                for one_test in tests_this_category
-                if one_test["machine"] == machine
-            ]
-            print("%s%s: %d" % (tab_stop, machine, len(tests_this_machine)))
-
-            compilers = sorted(set([item["compiler"] for item in tests_this_machine]))
-            for compiler in compilers:
-                tests_this_compiler = [
-                    one_test
-                    for one_test in tests_this_machine
-                    if one_test["compiler"] == compiler
-                ]
-                print("%s%s: %d" % (tab_stop * 2, compiler, len(tests_this_compiler)))
-
-
-###############################################################################
-def list_test_data(test_data, list_type):
-    ###############################################################################
-    """List categories, machines or compilers
-
-    Args:
-        test_data (dict): dictionary of test data, containing at least these keys:
-            - category
-            - machine
-            - compiler
-        list_type (str): one of 'category', 'machine' or 'compiler'
-    """
-
-    items = sorted(set([one_test[list_type] for one_test in test_data]))
-    for item in items:
-        print(item)
-
-
-###############################################################################
-def _main_func(description):
-    ###############################################################################
-    args = parse_command_line(sys.argv, description)
-
-    test_data = get_tests_from_xml(
-        xml_machine=args.xml_machine,
-        xml_category=args.xml_category,
-        xml_compiler=args.xml_compiler,
-        xml_testlist=args.xml_testlist,
-    )
-
-    expect(
-        test_data,
-        "No tests found with the following options (where 'None' means no subsetting on that attribute):\n"
-        "\tMachine = %s\n\tCategory = %s\n\tCompiler = %s\n\tTestlist = %s"
-        % (args.xml_machine, args.xml_category, args.xml_compiler, args.xml_testlist),
-    )
-
-    if args.count:
-        count_test_data(test_data)
-    elif args.list_type:
-        list_test_data(test_data, args.list_type)
-    else:
-        print_test_data(test_data, args.show_options, args.define_testtypes)
->>>>>>> 83cc09df
 
 
 if __name__ == "__main__":
