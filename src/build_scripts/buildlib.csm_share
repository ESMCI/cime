#!/usr/bin/env python
from standard_script_setup import *
from CIME.utils import copyifnewer, run_bld_cmd_ensure_logging
from CIME.case import Case
import glob

logger = logging.getLogger(__name__)

def parse_command_line(args, description):
###############################################################################
    parser = argparse.ArgumentParser(
        usage="""\n{0} [--debug]
OR
{0} --verbose
OR
{0} --help
OR
{0} --test

\033[1mEXAMPLES:\033[0m
    \033[1;32m# Run \033[0m
    > {0}
""" .format (os.path.basename(args[0])),

description=description,

formatter_class=argparse.ArgumentDefaultsHelpFormatter
)

    CIME.utils.setup_standard_logging_options(parser)

    parser.add_argument("buildroot",
                        help="build path root")

    parser.add_argument("installpath",
                        help="install path ")

    parser.add_argument("caseroot", nargs="?", default=os.getcwd(),
                        help="Case directory to build")

    args = CIME.utils.parse_args_and_handle_standard_logging_options(args, parser)

    return args.buildroot, args.installpath, args.caseroot


def buildlib(bldroot, installpath, caseroot):
###############################################################################
    with Case(caseroot, read_only=False) as case:
        cimeroot = case.get_value("CIMEROOT")
        filepath = [os.path.join(caseroot,"SourceMods","src.share"),
                    os.path.join(cimeroot,"src","drivers","mct","shr"),
                    os.path.join(cimeroot,"src","components","xcpl_comps","xshare"),
                    os.path.join(cimeroot,"src","share","streams"),
                    os.path.join(cimeroot,"src","share","util"),
                    os.path.join(cimeroot,"src","share","RandNum","src"),
                    os.path.join(cimeroot,"src","share","RandNum","src","dsfmt_f03"),
                    os.path.join(cimeroot,"src","share","RandNum","src","kissvec"),
                    os.path.join(cimeroot,"src","share","RandNum","src","mt19937")]
        if case.get_value("USE_ESMF_LIB"):
            use_esmf = "esmf"
        else:
            use_esmf = "noesmf"
            filepath.append(os.path.join(cimeroot, "src", "share", "esmf_wrf_timemgr"))

        comp_interface = case.get_value("COMP_INTERFACE")
        ninst_value = case.get_value("NINST_VALUE")

        libdir = os.path.join(bldroot,comp_interface,use_esmf, ninst_value,"csm_share")
        if not os.path.isdir(libdir):
            os.makedirs(libdir)

        filepathfile = os.path.join(libdir, "Filepath")
        # if the filepathfile has a different number of lines than filepath, replace it
        file_len = 0
        if os.path.isfile(filepathfile):
            file_len = len(open(filepathfile).readlines())

        if len(filepath) != file_len:
            with open(filepathfile, "w") as fd:
                for path in filepath:
                    fd.write("{}\n".format(path))

        components = case.get_values("COMP_CLASSES")
        multiinst_cppdefs = ""
        multi_driver = case.get_value("MULTI_DRIVER")
        for comp in components:
            if comp == "CPL":
                continue
            if multi_driver:
                ninst_comp = 1
            else:
                ninst_comp = case.get_value("NINST_{}".format(comp))
            multiinst_cppdefs += " -DNUM_COMP_INST_{}={}".format(comp, ninst_comp)

        installdir = os.path.join(installpath, comp_interface,
                                  use_esmf, ninst_value)
        for ndir in ("lib", "include"):
            if not os.path.isdir(os.path.join(installdir,ndir)):
                os.makedirs(os.path.join(installdir,ndir))
        # copy some header files
        for _file in glob.iglob(os.path.join(cimeroot,"src","share","include","*")):
            copyifnewer(_file, os.path.join(installdir, "include", os.path.basename(_file)))
        for _file in glob.iglob(os.path.join(cimeroot,"src","share","RandNum","include","*")):
            copyifnewer(_file, os.path.join(installdir, "include", os.path.basename(_file)))
<<<<<<< HEAD
 
        # This runs the gptl make command
=======

        # This runs the make command
>>>>>>> 9d352467
        gmake_opts = "-f {}/Makefile complib MODEL=csm_share ".format(os.path.join(caseroot,"Tools"))
        gmake_opts += "-j {} ".format(case.get_value("GMAKE_J"))
        gmake_opts += " COMPLIB=libcsm_share.a"
        gmake_opts += " USER_CPPDEFS=\"{}\" ".format(multiinst_cppdefs)
        gmake_opts += " CASEROOT={} ".format(caseroot)
        gmake_opts += " CIMEROOT={} ".format(cimeroot)
        gmake_opts += "INCLUDE_DIR={} ".format(os.path.join(installdir, "include"))
        gmake_opts += " -C {}".format(libdir)

        gmake_cmd = case.get_value("GMAKE")
        cmd = "{} {}".format(gmake_cmd, gmake_opts)
        run_bld_cmd_ensure_logging(cmd, logger)

def _main(argv, documentation):
    bldroot, installpath, caseroot = parse_command_line(argv, documentation)
    buildlib(bldroot, installpath, caseroot)

if (__name__ == "__main__"):
    if ("--test" in sys.argv):
        test_results = doctest.testmod(verbose=True)
        sys.exit(1 if test_results.failed > 0 else 0)
    _main(sys.argv, __doc__)<|MERGE_RESOLUTION|>--- conflicted
+++ resolved
@@ -14,8 +14,6 @@
 {0} --verbose
 OR
 {0} --help
-OR
-{0} --test
 
 \033[1mEXAMPLES:\033[0m
     \033[1;32m# Run \033[0m
@@ -49,7 +47,6 @@
         cimeroot = case.get_value("CIMEROOT")
         filepath = [os.path.join(caseroot,"SourceMods","src.share"),
                     os.path.join(cimeroot,"src","drivers","mct","shr"),
-                    os.path.join(cimeroot,"src","components","xcpl_comps","xshare"),
                     os.path.join(cimeroot,"src","share","streams"),
                     os.path.join(cimeroot,"src","share","util"),
                     os.path.join(cimeroot,"src","share","RandNum","src"),
@@ -102,13 +99,8 @@
             copyifnewer(_file, os.path.join(installdir, "include", os.path.basename(_file)))
         for _file in glob.iglob(os.path.join(cimeroot,"src","share","RandNum","include","*")):
             copyifnewer(_file, os.path.join(installdir, "include", os.path.basename(_file)))
-<<<<<<< HEAD
- 
-        # This runs the gptl make command
-=======
 
         # This runs the make command
->>>>>>> 9d352467
         gmake_opts = "-f {}/Makefile complib MODEL=csm_share ".format(os.path.join(caseroot,"Tools"))
         gmake_opts += "-j {} ".format(case.get_value("GMAKE_J"))
         gmake_opts += " COMPLIB=libcsm_share.a"
@@ -119,6 +111,7 @@
         gmake_opts += " -C {}".format(libdir)
 
         gmake_cmd = case.get_value("GMAKE")
+
         cmd = "{} {}".format(gmake_cmd, gmake_opts)
         run_bld_cmd_ensure_logging(cmd, logger)
 
@@ -127,7 +120,4 @@
     buildlib(bldroot, installpath, caseroot)
 
 if (__name__ == "__main__"):
-    if ("--test" in sys.argv):
-        test_results = doctest.testmod(verbose=True)
-        sys.exit(1 if test_results.failed > 0 else 0)
     _main(sys.argv, __doc__)