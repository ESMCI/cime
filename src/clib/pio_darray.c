/** @file
 *
 * Public functions that read and write distributed arrays in PIO.
 *
 * When arrays are distributed, each processor holds some of the
 * array. Only by combining the distributed arrays from all processor
 * can the full array be obtained.
 *
 * @author Jim Edwards
 */
#include <config.h>
#include <pio.h>
#include <pio_internal.h>

/* 10MB default limit. */
PIO_Offset pio_buffer_size_limit = 10485760;

/* Global buffer pool pointer. */
void *CN_bpool = NULL;

/* Maximum buffer usage. */
PIO_Offset maxusage = 0;

/**
 * Set the PIO IO node data buffer size limit.
 *
 * The pio_buffer_size_limit will only apply to files opened after
 * the setting is changed.
 *
 * @param limit the size of the buffer on the IO nodes
 * @return The previous limit setting.
 */
PIO_Offset PIOc_set_buffer_size_limit(PIO_Offset limit)
{
    PIO_Offset oldsize = pio_buffer_size_limit;

    /* If the user passed a valid size, use it. */
    if (limit > 0)
        pio_buffer_size_limit = limit;

    return oldsize;
}

/**
 * Write one or more arrays with the same IO decomposition to the
 * file.
 *
 * This funciton is similar to PIOc_write_darray(), but allows the
 * caller to use their own data buffering (instead of using the
 * buffering implemented in PIOc_write_darray()).
 *
 * @param ncid identifies the netCDF file.
 * @param varids an array of length nvars containing the variable ids to
 * be written.
 * @param ioid the I/O description ID as passed back by
 * PIOc_InitDecomp().
 * @param nvars the number of variables to be written with this
 * call.
 * @param arraylen the length of the array to be written. This is the
 * length of the distrubited array. That is, the length of the portion
 * of the data that is on the processor. The same arraylen is used for
 * all variables in the call.
 * @param array pointer to the data to be written. This is a pointer
 * to an array of arrays with the distributed portion of the array
 * that is on this processor. There are nvars arrays of data, and each
 * array of data contains one record worth of data for that variable.
 * @param frame an array of length nvars with the frame or record
 * dimension for each of the nvars variables in IOBUF. NULL if this
 * iodesc contains non-record vars.
 * @param fillvalue pointer an array (of length nvars) of pointers to
 * the fill value to be used for missing data.
 * @param flushtodisk non-zero to cause buffers to be flushed to disk.
 * @return 0 for success, error code otherwise.
 * @ingroup PIO_write_darray
 */
int PIOc_write_darray_multi(int ncid, const int *varids, int ioid, int nvars,
                            PIO_Offset arraylen, void *array, const int *frame,
                            void **fillvalue, bool flushtodisk)
{
    iosystem_desc_t *ios;  /* Pointer to io system information. */
    file_desc_t *file;     /* Pointer to file information. */
    io_desc_t *iodesc;     /* Pointer to IO description information. */
    int vsize;             /* size in bytes of the given data. */
    int rlen;              /* total data buffer size. */
    var_desc_t *vdesc0;    /* pointer to var_desc structure for each var. */
    int mpierr;            /* Return code from MPI functions. */
    int ierr;              /* Return code. */

    /* Get the file info. */
    if ((ierr = pio_get_file(ncid, &file)))
        return pio_err(NULL, NULL, PIO_EBADID, __FILE__, __LINE__);
    ios = file->iosystem;

    /* Check inputs. */
    if (nvars <= 0 || !varids)
        return pio_err(ios, file, PIO_EINVAL, __FILE__, __LINE__);
    for (int v = 0; v < nvars; v++)
        if (varids[v] < 0 || varids[v] > PIO_MAX_VARS)
            return pio_err(ios, file, PIO_EINVAL, __FILE__, __LINE__);

    LOG((1, "PIOc_write_darray_multi ncid = %d ioid = %d nvars = %d arraylen = %ld "
         "flushtodisk = %d",
         ncid, ioid, nvars, arraylen, flushtodisk));

    /* Check that we can write to this file. */
    if (!(file->mode & PIO_WRITE))
        return pio_err(ios, file, PIO_EPERM, __FILE__, __LINE__);

    /* Get iodesc. */
    if (!(iodesc = pio_get_iodesc_from_id(ioid)))
        return pio_err(ios, file, PIO_EBADID, __FILE__, __LINE__);
    pioassert(iodesc->rearranger == PIO_REARR_BOX || iodesc->rearranger == PIO_REARR_SUBSET,
              "unknown rearranger", __FILE__, __LINE__);

    /* For netcdf serial writes we collect the data on io nodes and
     * then move that data one node at a time to the io master node
     * and write (or read). The buffer size on io task 0 must be as
     * large as the largest used to accommodate this serial io
     * method.  */
    vdesc0 = file->varlist + varids[0];

    /* if the buffer is already in use in pnetcdf we need to flush first */
    if (file->iotype == PIO_IOTYPE_PNETCDF && vdesc0->iobuf)
	flush_output_buffer(file, 1, 0);

    pioassert(!vdesc0->iobuf, "buffer overwrite",__FILE__, __LINE__);

    /* Determine total size of aggregated data (all vars/records). */
    rlen = 0;
    if (iodesc->llen > 0)
        rlen = iodesc->maxiobuflen * nvars;

    /* Currently there are two rearrangers box=1 and subset=2. */
    LOG((2, "iodesc->rearranger = %d iodesc->needsfill = %d\n", iodesc->rearranger,
         iodesc->needsfill));
    if (rlen > 0)
    {
        /* Get the size of the MPI type. */
        if ((mpierr = MPI_Type_size(iodesc->basetype, &vsize)))
            return check_mpi(file, mpierr, __FILE__, __LINE__);
        LOG((3, "rlen = %d vsize = %d", rlen, vsize));

        /* Allocate memory for the buffer for all vars/records. */
        if (!(vdesc0->iobuf = bget((size_t)vsize * (size_t)rlen)))
            return pio_err(ios, file, PIO_ENOMEM, __FILE__, __LINE__);
        LOG((3, "allocated %lld bytes for variable buffer", (size_t)rlen * (size_t)vsize));

        /* If fill values are desired, and we're using the BOX
         * rearranger, insert fill values. */
        if (iodesc->needsfill && iodesc->rearranger == PIO_REARR_BOX)
            for (int nv = 0; nv < nvars; nv++)
                for (int i = 0; i < iodesc->maxiobuflen; i++)
                    memcpy(&((char *)vdesc0->iobuf)[vsize * (i + nv * iodesc->maxiobuflen)],
                           &((char *)fillvalue)[nv * vsize], vsize);
    }else if(file->iotype == PIO_IOTYPE_PNETCDF && ios->ioproc){
	/* this assures that iobuf is allocated on all iotasks thus assuring that the flush_output_buffer call
	 above is called collectively (from all iotasks) */
        if (!(vdesc0->iobuf = bget(1)))
            return pio_err(ios, file, PIO_ENOMEM, __FILE__, __LINE__);
        LOG((3, "allocated token for variable buffer"));
    }

    /* Move data from compute to IO tasks. */
    if ((ierr = rearrange_comp2io(ios, iodesc, array, vdesc0->iobuf, nvars)))
        return pio_err(ios, file, ierr, __FILE__, __LINE__);

    /* Write the darray based on the iotype. */
    LOG((2, "about to write darray for iotype = %d", file->iotype));
    switch (file->iotype)
    {
    case PIO_IOTYPE_NETCDF4P:
    case PIO_IOTYPE_PNETCDF:
        if ((ierr = pio_write_darray_multi_nc(file, nvars, varids, iodesc->ndims, iodesc->basetype,
                                              iodesc->maxregions, iodesc->firstregion, iodesc->llen,
                                              iodesc->num_aiotasks, vdesc0->iobuf, frame)))
            return pio_err(ios, file, ierr, __FILE__, __LINE__);
        break;
    case PIO_IOTYPE_NETCDF4C:
    case PIO_IOTYPE_NETCDF:
        if ((ierr = pio_write_darray_multi_nc_serial(file, nvars, varids, iodesc->ndims, iodesc->basetype,
                                                     iodesc->maxregions, iodesc->firstregion, iodesc->llen,
                                                     iodesc->num_aiotasks, vdesc0->iobuf, frame)))
            return pio_err(ios, file, ierr, __FILE__, __LINE__);

        break;
    default:
        return pio_err(NULL, NULL, PIO_EBADIOTYPE, __FILE__, __LINE__);
    }

    /* For PNETCDF the iobuf is freed in flush_output_buffer() */
    if (file->iotype != PIO_IOTYPE_PNETCDF)
    {
        /* Release resources. */
        if (vdesc0->iobuf)
        {
	    LOG((3,"freeing variable buffer in pio_darray"));
            brel(vdesc0->iobuf);
            vdesc0->iobuf = NULL;
        }
    }

    /* The box rearranger will always have data (it could be fill
     * data) to fill the entire array - that is the aggregate start
     * and count values will completely describe one unlimited
     * dimension unit of the array. For the subset method this is not
     * necessarily the case, areas of missing data may never be
     * written. In order to make sure that these areas are given the
     * missing value a 'holegrid' is used to describe the missing
     * points. This is generally faster than the netcdf method of
     * filling the entire array with missing values before overwriting
     * those values later. */
    if (iodesc->rearranger == PIO_REARR_SUBSET && iodesc->needsfill)
    {
        LOG((2, "nvars = %d holegridsize = %ld iodesc->needsfill = %d\n", nvars,
             iodesc->holegridsize, iodesc->needsfill));

	pioassert(!vdesc0->fillbuf, "buffer overwrite",__FILE__, __LINE__);

        /* Get a buffer. */
	if (ios->io_rank == 0)
	    vdesc0->fillbuf = bget(iodesc->maxholegridsize * vsize * nvars);
	else if (iodesc->holegridsize > 0)
	    vdesc0->fillbuf = bget(iodesc->holegridsize * vsize * nvars);

        /* copying the fill value into the data buffer for the box
         * rearranger. This will be overwritten with data where
         * provided. */
        for (int nv = 0; nv < nvars; nv++)
            for (int i = 0; i < iodesc->holegridsize; i++)
                memcpy(&((char *)vdesc0->fillbuf)[vsize * (i + nv * iodesc->holegridsize)],
                       &((char *)fillvalue)[vsize * nv], vsize);

        /* Write the darray based on the iotype. */
        switch (file->iotype)
        {
        case PIO_IOTYPE_PNETCDF:
        case PIO_IOTYPE_NETCDF4P:
            if ((ierr = pio_write_darray_multi_nc(file, nvars, varids,
                                                  iodesc->ndims, iodesc->basetype, iodesc->maxfillregions,
                                                  iodesc->fillregion, iodesc->holegridsize,
                                                  iodesc->num_aiotasks, vdesc0->fillbuf, frame)))
                return pio_err(ios, file, ierr, __FILE__, __LINE__);
            break;
        case PIO_IOTYPE_NETCDF4C:
        case PIO_IOTYPE_NETCDF:
            if ((ierr = pio_write_darray_multi_nc_serial(file, nvars, varids, iodesc->ndims, iodesc->basetype,
                                                         iodesc->maxfillregions, iodesc->fillregion,
                                                         iodesc->holegridsize,
                                                         iodesc->num_aiotasks, vdesc0->fillbuf, frame)))
                return pio_err(ios, file, ierr, __FILE__, __LINE__);
            break;
        default:
            return pio_err(ios, file, PIO_EBADIOTYPE, __FILE__, __LINE__);
        }

        /* For PNETCDF fillbuf is freed in flush_output_buffer() */
        if (file->iotype != PIO_IOTYPE_PNETCDF)
        {
            /* Free resources. */
            if (vdesc0->fillbuf)
            {
                brel(vdesc0->fillbuf);
                vdesc0->fillbuf = NULL;
            }
        }
    }

    /* Flush data to disk. */
    if (ios->ioproc && file->iotype == PIO_IOTYPE_PNETCDF)
        if ((ierr = flush_output_buffer(file, flushtodisk, 0)))
            return pio_err(ios, file, ierr, __FILE__, __LINE__);

    return PIO_NOERR;
}

/**
 * Write a distributed array to the output file.
 *
 * This routine aggregates output on the compute nodes and only sends
 * it to the IO nodes when the compute buffer is full or when a flush
 * is triggered.
 *
 * @param ncid the ncid of the open netCDF file.
 * @param varid the ID of the variable that these data will be written
 * to.
 * @param ioid the I/O description ID as passed back by
 * PIOc_InitDecomp().
 * @param arraylen the length of the array to be written.  This should
 * be at least the length of the local component of the distrubited
 * array. (Any values beyond length of the local component will be
 * ignored.)
 * @param array pointer to an array of length arraylen with the data
 * to be written. This is a pointer to the distributed portion of the
 * array that is on this task.
 * @param fillvalue pointer to the fill value to be used for
 * missing data.
 * @returns 0 for success, non-zero error code for failure.
 * @ingroup PIO_write_darray
 */
int PIOc_write_darray(int ncid, int varid, int ioid, PIO_Offset arraylen, void *array,
                      void *fillvalue)
{
    iosystem_desc_t *ios;  /* Pointer to io system information. */
    file_desc_t *file;     /* Info about file we are writing to. */
    io_desc_t *iodesc;     /* The IO description. */
    var_desc_t *vdesc;     /* Info about the var being written. */
    void *bufptr;          /* A data buffer. */
    MPI_Datatype vtype;    /* The MPI type of the variable. */
    wmulti_buffer *wmb;    /* The write multi buffer for one or more vars. */
    int tsize;             /* Size of MPI type. */
    bool recordvar;        /* True if this is a record variable. */
    int needsflush = 0;    /* True if we need to flush buffer. */
    bufsize totfree;       /* Amount of free space in the buffer. */
    bufsize maxfree;       /* Max amount of free space in buffer. */
    int mpierr = MPI_SUCCESS;  /* Return code from MPI functions. */
    int ierr = PIO_NOERR;  /* Return code. */

    LOG((1, "PIOc_write_darray ncid = %d varid = %d ioid = %d arraylen = %d",
         ncid, varid, ioid, arraylen));

    /* Get the file info. */
    if ((ierr = pio_get_file(ncid, &file)))
        return pio_err(NULL, NULL, PIO_EBADID, __FILE__, __LINE__);
    ios = file->iosystem;

    /* Can we write to this file? */
    if (!(file->mode & PIO_WRITE))
        return pio_err(ios, file, PIO_EPERM, __FILE__, __LINE__);

    /* Get decomposition information. */
    if (!(iodesc = pio_get_iodesc_from_id(ioid)))
        return pio_err(ios, file, PIO_EBADID, __FILE__, __LINE__);

<<<<<<< HEAD
    /* Get var description. */
    vdesc = file->varlist + varid;
    LOG((2, "vdesc record %d ndims %d nreqs %d", vdesc->record, vdesc->ndims, vdesc->nreqs));

    /* If we don't know the fill value for this var, get it. */
    if (!vdesc->fillvalue)
    {
        int no_fill;
        LOG((3, "getting fill value"));
        
        /* Find out PIO data type of var. */
        if ((ierr = PIOc_inq_vartype(file->pio_ncid, varid, &vdesc->pio_type)))
            return pio_err(ios, file, ierr, __FILE__, __LINE__);

        /* Find out length of type. */
        if ((ierr = PIOc_inq_type(ncid, vdesc->pio_type, NULL, &vdesc->type_size)))
            return pio_err(ios, file, ierr, __FILE__, __LINE__);
        LOG((3, "getting fill value for varid = %d pio_type = %d type_size = %d",
             varid, vdesc->pio_type, vdesc->type_size));

        /* Allocate storage for the fill value. */
        if (!(vdesc->fillvalue = malloc(vdesc->type_size)))
            return pio_err(ios, file, PIO_ENOMEM, __FILE__, __LINE__);

        /* Get the fill value. */
        if ((ierr = PIOc_inq_var_fill(file->pio_ncid, varid, &no_fill, vdesc->fillvalue)))
            return pio_err(ios, file, ierr, __FILE__, __LINE__);
        vdesc->use_fill = no_fill ? 0 : 1;
        LOG((3, "vdesc->use_fill = %d", vdesc->use_fill));
    }

    /* Is this a record variable? */
    recordvar = vdesc->record >= 0 ? true : false;
    LOG((3, "recordvar = %d", recordvar));

=======
>>>>>>> 217e10c7
    /* Check that the local size of the variable passed in matches the
     * size expected by the io descriptor. */
    if (arraylen < iodesc->ndof)
        return pio_err(ios, file, PIO_EINVAL, __FILE__, __LINE__);

    LOG((2, "%s arraylen = %d iodesc->ndof = %d",
         (iodesc->ndof != arraylen) ? "WARNING: iodesc->ndof != arraylen" : "",
         arraylen, iodesc->ndof));

    /* Get var description. */
    vdesc = &(file->varlist[varid]);
    LOG((2, "vdesc record %d ndims %d nreqs %d", vdesc->record, vdesc->ndims,
         vdesc->nreqs));

    /* Is this a record variable? */
    recordvar = vdesc->record >= 0 ? true : false;
    LOG((3, "recordvar = %d", recordvar));

    /* Get the size of the MPI type. */
    if ((mpierr = MPI_Type_size(iodesc->basetype, &tsize)))
        return check_mpi(file, mpierr, __FILE__, __LINE__);

    /* The write multi buffer wmulti_buffer is the cache on compute
       nodes that will collect and store multiple variables before
       sending them to the io nodes. Aggregating variables in this way
       leads to a considerable savings in communication
       expense. Variables in the wmb array must have the same
       decomposition and base data size and we also need to keep track
       of whether each is a recordvar (has an unlimited dimension) or
       not. */

    /* Move to end of list or the entry that matches this ioid. */
    for (wmb = &file->buffer; wmb->next && wmb->ioid != ioid; wmb = wmb->next)
        ;

    /* If this is a new wmb entry, initialize it. */
    if (wmb->ioid != ioid)
    {
        /* Allocate a buffer. */
        if (!(wmb->next = bget((bufsize)sizeof(wmulti_buffer))))
            return pio_err(ios, file, PIO_ENOMEM, __FILE__, __LINE__);
        LOG((3, "allocated multi-buffer"));

        /* Set pointer to newly allocated buffer and initialize.*/
        wmb = wmb->next;
        wmb->next = NULL;
        wmb->ioid = ioid;
        wmb->validvars = 0;
        wmb->arraylen = arraylen;
        wmb->vid = NULL;
        wmb->data = NULL;
        wmb->frame = NULL;
        wmb->fillvalue = NULL;
    }

    /* At this point wmb should be pointing to a new or existing buffer
       so we can add the data. */
    LOG((2, "wmb->validvars = %d arraylen = %d tsize = %d\n", wmb->validvars,
         arraylen, tsize));

    /* Find out how much free, contiguous space is available. */
    bfreespace(&totfree, &maxfree);

    /* maxfree is the available memory. If that is < 10% greater than
     * the size of the current request needsflush is true. */
    if (needsflush == 0)
        needsflush = (maxfree <= 1.1 * (1 + wmb->validvars) * arraylen * tsize);

    /* Tell all tasks on the computation communicator whether we need
     * to flush data. */
    if ((mpierr = MPI_Allreduce(MPI_IN_PLACE, &needsflush, 1,  MPI_INT,  MPI_MAX,
                                ios->comp_comm)))
        return check_mpi(file, mpierr, __FILE__, __LINE__);
    LOG((2, "needsflush = %d", needsflush));

    /* Flush data if needed. */
    if (needsflush > 0)
    {
        LOG((2, "maxfree = %ld wmb->validvars = %d (1 + wmb->validvars) * arraylen * tsize = %ld "
             "totfree = %ld\n", maxfree, wmb->validvars, (1 + wmb->validvars) * arraylen * tsize,
             totfree));

#ifdef PIO_ENABLE_LOGGING
        /* Collect a debug report about buffer. */
        cn_buffer_report(ios, true);
#endif /* PIO_ENABLE_LOGGING */

        /* If needsflush == 2 flush to disk otherwise just flush to io node. */
        if ((ierr = flush_buffer(ncid, wmb, needsflush == 2)))
            return pio_err(ios, file, ierr, __FILE__, __LINE__);
    }

    /* Get memory for data. */
    if (arraylen > 0)
    {
        if (!(wmb->data = bgetr(wmb->data, (1 + wmb->validvars) * arraylen * tsize)))
            return pio_err(ios, file, PIO_ENOMEM, __FILE__, __LINE__);
        LOG((2, "got %ld bytes for data", (1 + wmb->validvars) * arraylen * tsize));
    }

    /* vid is an array of variable ids in the wmb list, grow the list
     * and add the new entry. */
    if (!(wmb->vid = bgetr(wmb->vid, sizeof(int) * (1 + wmb->validvars))))
        return pio_err(ios, file, PIO_ENOMEM, __FILE__, __LINE__);

    /* wmb->frame is the record number, we assume that the variables
     * in the wmb list may not all have the same unlimited dimension
     * value although they usually do. */
    if (vdesc->record >= 0)
        if (!(wmb->frame = bgetr(wmb->frame, sizeof(int) * (1 + wmb->validvars))))
            return pio_err(ios, file, PIO_ENOMEM, __FILE__, __LINE__);

    /* If we need a fill value, get it. If we are using the subset
     * rearranger and not using the netcdf fill mode then we need to
     * do an extra write to fill in the holes with the fill value. */
    if (iodesc->needsfill)
    {
        /* Get memory to hold fill value. */
        if (!(wmb->fillvalue = bgetr(wmb->fillvalue, tsize * (1 + wmb->validvars))))
            return pio_err(ios, file, PIO_ENOMEM, __FILE__, __LINE__);

        /* If the user passed a fill value, use that, otherwise use
         * the default fill value of the netCDF type. Copy the fill
         * value to the buffer. */
        if (fillvalue)
        {
            memcpy((char *)wmb->fillvalue + tsize * wmb->validvars, fillvalue, tsize);
            LOG((3, "copied user-provided fill value tsize = %d", tsize));
        }
        else
        {
            void *fill;
            signed char byte_fill = PIO_FILL_BYTE;
            char char_fill = PIO_FILL_CHAR;
            short short_fill = PIO_FILL_SHORT;
            int int_fill = PIO_FILL_INT;
            float float_fill = PIO_FILL_FLOAT;
            double double_fill = PIO_FILL_DOUBLE;
#ifdef _NETCDF4
            unsigned char ubyte_fill = PIO_FILL_UBYTE;
            unsigned short ushort_fill = PIO_FILL_USHORT;
            unsigned int uint_fill = PIO_FILL_UINT;
            long long int64_fill = PIO_FILL_INT64;
            long long uint64_fill = PIO_FILL_UINT64;
#endif /* _NETCDF4 */
            vtype = (MPI_Datatype)iodesc->basetype;
            LOG((3, "caller did not provide fill value vtype = %d", vtype));

            /* This must be done with an if statement, not a case, or
             * openmpi will not build. */
            if (vtype == MPI_BYTE)
                fill = &byte_fill;
            else if (vtype == MPI_CHAR)
                fill = &char_fill;
            else if (vtype == MPI_SHORT)
                fill = &short_fill;
            else if (vtype == MPI_INT)
                fill = &int_fill;
            else if (vtype == MPI_FLOAT)
                fill = &float_fill;
            else if (vtype == MPI_DOUBLE)
                fill = &double_fill;
#ifdef _NETCDF4
            else if (vtype == MPI_UNSIGNED_CHAR)
                fill = &ubyte_fill;
            else if (vtype == MPI_UNSIGNED_SHORT)
                fill = &ushort_fill;
            else if (vtype == MPI_UNSIGNED)
                fill = &uint_fill;
            else if (vtype == MPI_LONG_LONG)
                fill = &int64_fill;
            else if (vtype == MPI_UNSIGNED_LONG_LONG)
                fill = &uint64_fill;
#endif /* _NETCDF4 */
            else
                return pio_err(ios, file, PIO_EBADTYPE, __FILE__, __LINE__);

            memcpy((char *)wmb->fillvalue + tsize * wmb->validvars, fill, tsize);
            LOG((3, "copied fill value"));
        }
    }

    LOG((3, "here we are"));
    /* Tell the buffer about the data it is getting. */
    wmb->arraylen = arraylen;
    wmb->vid[wmb->validvars] = varid;
    LOG((3, "wmb->validvars = %d wmb->vid[wmb->validvars] = %d", wmb->validvars,
         wmb->vid[wmb->validvars]));

    /* Copy the user-provided data to the buffer. */
    bufptr = (void *)((char *)wmb->data + arraylen * tsize * wmb->validvars);
    if (arraylen > 0)
    {
        memcpy(bufptr, array, arraylen * tsize);
        LOG((3, "copied %ld bytes of user data", arraylen * tsize));
    }

    /* Add the unlimited dimension value of this variable to the frame
     * array in wmb. */
    if (wmb->frame)
        wmb->frame[wmb->validvars] = vdesc->record;
    wmb->validvars++;

    LOG((2, "wmb->validvars = %d iodesc->maxbytes / tsize = %d iodesc->ndof = %d iodesc->llen = %d",
         wmb->validvars, iodesc->maxbytes / tsize, iodesc->ndof, iodesc->llen));

    /* Call the sync when ??? */
    if (wmb->validvars >= iodesc->maxbytes / tsize)
        PIOc_sync(ncid);

    return PIO_NOERR;
}

/**
 * Read a field from a file to the IO library.
 *
 * @param ncid identifies the netCDF file
 * @param varid the variable ID to be read
 * @param ioid: the I/O description ID as passed back by
 * PIOc_InitDecomp().
 * @param arraylen: the length of the array to be read. This
 * is the length of the distrubited array. That is, the length of
 * the portion of the data that is on the processor.
 * @param array: pointer to the data to be read. This is a
 * pointer to the distributed portion of the array that is on this
 * processor.
 * @return 0 for success, error code otherwise.
 * @ingroup PIO_read_darray
 */
int PIOc_read_darray(int ncid, int varid, int ioid, PIO_Offset arraylen,
                     void *array)
{
    iosystem_desc_t *ios;  /* Pointer to io system information. */
    file_desc_t *file;     /* Pointer to file information. */
    io_desc_t *iodesc;     /* Pointer to IO description information. */
    void *iobuf = NULL;    /* holds the data as read on the io node. */
    size_t rlen = 0;       /* the length of data in iobuf. */
    int tsize;          /* Total size. */
    int mpierr;         /* Return code from MPI functions. */
    int ierr;           /* Return code. */

    /* Get the file info. */
    if ((ierr = pio_get_file(ncid, &file)))
        return pio_err(NULL, NULL, PIO_EBADID, __FILE__, __LINE__);
    ios = file->iosystem;

    /* Get the iodesc. */
    if (!(iodesc = pio_get_iodesc_from_id(ioid)))
        return pio_err(ios, file, PIO_EBADID, __FILE__, __LINE__);
    pioassert(iodesc->rearranger == PIO_REARR_BOX || iodesc->rearranger == PIO_REARR_SUBSET,
              "unknown rearranger", __FILE__, __LINE__);

    /* ??? */
    if (ios->iomaster == MPI_ROOT)
        rlen = iodesc->maxiobuflen;
    else
        rlen = iodesc->llen;

    if (ios->ioproc && rlen > 0)
    {
        /* Get the MPI type size. */
        if ((mpierr = MPI_Type_size(iodesc->basetype, &tsize)))
            return check_mpi(file, mpierr, __FILE__, __LINE__);

        /* Allocate a buffer for one record. */
        if (!(iobuf = bget((size_t)tsize * rlen)))
            return pio_err(ios, file, PIO_ENOMEM, __FILE__, __LINE__);
    }

    /* Call the correct darray read function based on iotype. */
    switch (file->iotype)
    {
    case PIO_IOTYPE_NETCDF:
    case PIO_IOTYPE_NETCDF4C:
        if ((ierr = pio_read_darray_nc_serial(file, iodesc, varid, iobuf)))
                return pio_err(ios, file, ierr, __FILE__, __LINE__);
        break;
    case PIO_IOTYPE_PNETCDF:
    case PIO_IOTYPE_NETCDF4P:
        if ((ierr = pio_read_darray_nc(file, iodesc, varid, iobuf)))
            return pio_err(ios, file, ierr, __FILE__, __LINE__);
        break;
    default:
        return pio_err(NULL, NULL, PIO_EBADIOTYPE, __FILE__, __LINE__);
    }

    /* Rearrange the data. */
    if ((ierr = rearrange_io2comp(ios, iodesc, iobuf, array)))
        return pio_err(ios, file, ierr, __FILE__, __LINE__);

    /* Free the buffer. */
    if (rlen > 0)
        brel(iobuf);

    return PIO_NOERR;
}<|MERGE_RESOLUTION|>--- conflicted
+++ resolved
@@ -331,7 +331,6 @@
     if (!(iodesc = pio_get_iodesc_from_id(ioid)))
         return pio_err(ios, file, PIO_EBADID, __FILE__, __LINE__);
 
-<<<<<<< HEAD
     /* Get var description. */
     vdesc = file->varlist + varid;
     LOG((2, "vdesc record %d ndims %d nreqs %d", vdesc->record, vdesc->ndims, vdesc->nreqs));
@@ -367,8 +366,6 @@
     recordvar = vdesc->record >= 0 ? true : false;
     LOG((3, "recordvar = %d", recordvar));
 
-=======
->>>>>>> 217e10c7
     /* Check that the local size of the variable passed in matches the
      * size expected by the io descriptor. */
     if (arraylen < iodesc->ndof)
