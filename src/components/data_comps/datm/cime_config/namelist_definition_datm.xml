--- conflicted
+++ resolved
@@ -197,11 +197,7 @@
       <value datm_mode="CLMNLDAS2">CLMNLDAS2.Solar,CLMNLDAS2.Precip,CLMNLDAS2.TPQW</value>
       <value datm_mode="CORE2_NYF" >CORE2_NYF.GISS,CORE2_NYF.GXGXS,CORE2_NYF.NCEP</value>
       <value datm_mode="CORE2_IAF" >CORE2_IAF.GCGCS.PREC,CORE2_IAF.GISS.LWDN,CORE2_IAF.GISS.SWDN,CORE2_IAF.GISS.SWUP,CORE2_IAF.NCEP.DN10,CORE2_IAF.NCEP.Q_10,CORE2_IAF.NCEP.SLP_,CORE2_IAF.NCEP.T_10,CORE2_IAF.NCEP.U_10,CORE2_IAF.NCEP.V_10,CORE2_IAF.CORE2.ArcFactor</value>
-<<<<<<< HEAD
-      <value datm_mode="CORE_IAF_JRA" >CORE_IAF_JRA.PREC,CORE_IAF_JRA.LWDN,CORE_IAF_JRA.SWDN,CORE_IAF_JRA.Q_10,CORE_IAF_JRA.SLP_,CORE_IAF_JRA.T_10,CORE_IAF_JRA.U_10,CORE_IAF_JRA.V_10,CORE_IAF_JRA.CORE2.ArcFactor</value>
-=======
       <value datm_mode="CORE_IAF_JRA" >CORE_IAF_JRA.GCGCS.PREC,CORE_IAF_JRA.GISS.LWDN,CORE_IAF_JRA.GISS.SWDN,CORE_IAF_JRA.NCEP.Q_10,CORE_IAF_JRA.NCEP.SLP_,CORE_IAF_JRA.NCEP.T_10,CORE_IAF_JRA.NCEP.U_10,CORE_IAF_JRA.NCEP.V_10</value>
->>>>>>> f62a0a60
       <value datm_mode="CORE2_IAF" atm_grid="01col" >CORE2_IAF.NCEP.DENS.SOFS,CORE2_IAF.NCEP.PSLV.SOFS,CORE2_IAF.PREC.SOFS.DAILY,CORE2_IAF.LWDN.SOFS.DAILY,CORE2_IAF.SWDN.SOFS.DAILY,CORE2_IAF.SWUP.SOFS.DAILY,CORE2_IAF.SHUM.SOFS.6HOUR,CORE2_IAF.TBOT.SOFS.6HOUR,CORE2_IAF.U.SOFS.6HOUR,CORE2_IAF.V.SOFS.6HOUR,CORE2_IAF.CORE2.ArcFactor</value>
       <value datm_mode="CPLHIST">CPLHISTForcing.Solar,CPLHISTForcing.nonSolarFlux,CPLHISTForcing.State3hr,CPLHISTForcing.State1hr</value>
     </values>
@@ -247,17 +243,6 @@
       <value stream="CORE2_IAF.NCEP.T_10">$DIN_LOC_ROOT/atm/datm7</value>
       <value stream="CORE2_IAF.NCEP.U_10">$DIN_LOC_ROOT/atm/datm7</value>
       <value stream="CORE2_IAF.NCEP.V_10">$DIN_LOC_ROOT/atm/datm7</value>
-<<<<<<< HEAD
-      <value stream="CORE_IAF_JRA.PREC">$DIN_LOC_ROOT/atm/datm7/JRA55</value>
-      <value stream="CORE_IAF_JRA.LWDN">$DIN_LOC_ROOT/atm/datm7/JRA55</value>
-      <value stream="CORE_IAF_JRA.SWDN">$DIN_LOC_ROOT/atm/datm7/JRA55</value>
-      <value stream="CORE_IAF_JRA.Q_10">$DIN_LOC_ROOT/atm/datm7/JRA55</value>
-      <value stream="CORE_IAF_JRA.SLP_">$DIN_LOC_ROOT/atm/datm7/JRA55</value>
-      <value stream="CORE_IAF_JRA.T_10">$DIN_LOC_ROOT/atm/datm7/JRA55</value>
-      <value stream="CORE_IAF_JRA.U_10">$DIN_LOC_ROOT/atm/datm7/JRA55</value>
-      <value stream="CORE_IAF_JRA.V_10">$DIN_LOC_ROOT/atm/datm7/JRA55</value>
-      <value stream="CORE_IAF_JRA.CORE2.ArcFactor">$DIN_LOC_ROOT/atm/datm7/CORE2</value>
-=======
       <value stream="CORE_IAF_JRA.GCGCS.PREC">$DIN_LOC_ROOT/atm/datm7/JRA55</value>
       <value stream="CORE_IAF_JRA.GISS.LWDN">$DIN_LOC_ROOT/atm/datm7/JRA55</value>
       <value stream="CORE_IAF_JRA.GISS.SWDN">$DIN_LOC_ROOT/atm/datm7/JRA55</value>
@@ -266,7 +251,6 @@
       <value stream="CORE_IAF_JRA.NCEP.T_10">$DIN_LOC_ROOT/atm/datm7/JRA55</value>
       <value stream="CORE_IAF_JRA.NCEP.U_10">$DIN_LOC_ROOT/atm/datm7/JRA55</value>
       <value stream="CORE_IAF_JRA.NCEP.V_10">$DIN_LOC_ROOT/atm/datm7/JRA55</value>
->>>>>>> f62a0a60
       <value stream="co2tseries">$DIN_LOC_ROOT/atm/datm7/CO2 </value>
       <value stream="BC.QIAN.Precip">$DIN_LOC_ROOT/atm/datm7/bias_correction/precip/gpcp/qian</value>
       <value stream="BC.CRUNCEP.GPCP.Precip">$DIN_LOC_ROOT/atm/datm7/clm_output/cruncep_precip_1deg/gpcp_1deg_bias_correction</value>
@@ -328,20 +312,6 @@
       <value stream="CORE2_IAF.NCEP.U_10">domain.T62.050609.nc</value>
       <value stream="CORE2_IAF.NCEP.V_10">domain.T62.050609.nc</value>
       <value stream="CORE2_IAF.CORE2.ArcFactor">CORE2.t_10.ArcFactor.T62.1997-2004.nc</value>
-<<<<<<< HEAD
-      <value stream="CORE_IAF_JRA.PREC">domain.atm.TL319.151007.nc</value>
-      <value stream="CORE_IAF_JRA.LWDN">domain.atm.TL319.151007.nc</value>
-      <value stream="CORE_IAF_JRA.SWDN">domain.atm.TL319.151007.nc</value>
-      <value stream="CORE_IAF_JRA.Q_10">domain.atm.TL319.151007.nc</value>
-      <value stream="CORE_IAF_JRA.SLP_">domain.atm.TL319.151007.nc</value>
-      <value stream="CORE_IAF_JRA.T_10">domain.atm.TL319.151007.nc</value>
-      <value stream="CORE_IAF_JRA.U_10">domain.atm.TL319.151007.nc</value>
-      <value stream="CORE_IAF_JRA.V_10">domain.atm.TL319.151007.nc</value>
-      <value stream="CORE_IAF_JRA.CORE2.ArcFactor">CORE2.t_10.ArcFactor.T62.1997-2004.nc</value>
-      <value stream="co2tseries.20tr" cime_model="e3sm">fco2_datm_1765-2007_c100614.nc</value>
-      <value stream="co2tseries.20tr" cime_model="cesm">fco2_datm_global_simyr_1750-2014_CMIP6_c180929.nc</value>
-      <value stream="co2tseries.20tr.latbnd">fco2_datm_lat-bands_simyr_1750-2015_CMIP6_c180929.nc</value>
-=======
       <value stream="CORE_IAF_JRA.GCGCS.PREC">domain.atm.TL319.151007.nc</value>
       <value stream="CORE_IAF_JRA.GISS.LWDN">domain.atm.TL319.151007.nc</value>
       <value stream="CORE_IAF_JRA.GISS.SWDN">domain.atm.TL319.151007.nc</value>
@@ -353,7 +323,6 @@
       <value stream="co2tseries.20tr.latbnd">fco2_datm_lat-bands_simyr_1750-2015_CMIP6_c180929.nc</value>
       <value stream="co2tseries.20tr">fco2_datm_global_simyr_1750-2014_CMIP6_c180929.nc</value>
       <value stream="co2tseries.omip">fco2_datm_global_ssp585_simyr_1750-2020_CMIP6_c190522.nc</value>
->>>>>>> f62a0a60
       <value stream="co2tseries.SSP1-1.9.latbnd">fco2_datm_lat-bandsSSP1-1.9_simyr_2014-2500_CMIP6_c190514.nc</value>
       <value stream="co2tseries.SSP1-2.6.latbnd">fco2_datm_lat-bandsSSP1-2.6__simyr_2014-2500_CMIP6_c190506.nc</value>
       <value stream="co2tseries.SSP2-4.5.latbnd">fco2_datm_lat-bandsSSP2-4.5__simyr_2014-2500_CMIP6_c190506.nc</value>
@@ -492,17 +461,6 @@
       <value stream="CORE2_NYF">$DIN_LOC_ROOT/atm/datm7/NYF</value>
       <value stream="CORE2_IAF.CORE2.ArcFactor">$DIN_LOC_ROOT/atm/datm7/CORE2</value>
       <value stream="CORE2_IAF">$DIN_LOC_ROOT/ocn/iaf</value>
-<<<<<<< HEAD
-      <value stream="CORE_IAF_JRA.PREC">$DIN_LOC_ROOT/ocn/jra55/v1.3_noleap</value>
-      <value stream="CORE_IAF_JRA.LWDN">$DIN_LOC_ROOT/ocn/jra55/v1.3_noleap</value>
-      <value stream="CORE_IAF_JRA.SWDN">$DIN_LOC_ROOT/ocn/jra55/v1.3_noleap</value>
-      <value stream="CORE_IAF_JRA.Q_10">$DIN_LOC_ROOT/ocn/jra55/v1.3_noleap</value>
-      <value stream="CORE_IAF_JRA.SLP_">$DIN_LOC_ROOT/ocn/jra55/v1.3_noleap</value>
-      <value stream="CORE_IAF_JRA.T_10">$DIN_LOC_ROOT/ocn/jra55/v1.3_noleap</value>
-      <value stream="CORE_IAF_JRA.U_10">$DIN_LOC_ROOT/ocn/jra55/v1.3_noleap</value>
-      <value stream="CORE_IAF_JRA.V_10">$DIN_LOC_ROOT/ocn/jra55/v1.3_noleap</value>
-      <value stream="CORE_IAF_JRA.CORE2.ArcFactor">$DIN_LOC_ROOT/atm/datm7/CORE2</value>
-=======
       <value stream="CORE_IAF_JRA.GCGCS.PREC">$DIN_LOC_ROOT/ocn/jra55/v1.3_noleap</value>
       <value stream="CORE_IAF_JRA.GISS.LWDN">$DIN_LOC_ROOT/ocn/jra55/v1.3_noleap</value>
       <value stream="CORE_IAF_JRA.GISS.SWDN">$DIN_LOC_ROOT/ocn/jra55/v1.3_noleap</value>
@@ -511,7 +469,6 @@
       <value stream="CORE_IAF_JRA.NCEP.T_10">$DIN_LOC_ROOT/ocn/jra55/v1.3_noleap</value>
       <value stream="CORE_IAF_JRA.NCEP.U_10">$DIN_LOC_ROOT/ocn/jra55/v1.3_noleap</value>
       <value stream="CORE_IAF_JRA.NCEP.V_10">$DIN_LOC_ROOT/ocn/jra55/v1.3_noleap</value>
->>>>>>> f62a0a60
       <value stream="co2tseries">$DIN_LOC_ROOT/atm/datm7/CO2</value>
       <value stream="BC.QIAN.Precip">$DIN_LOC_ROOT/atm/datm7/bias_correction/precip/gpcp/qian</value>
       <value stream="BC.CRUNCEP.GPCP.Precip">$DIN_LOC_ROOT/atm/datm7/clm_output/cruncep_precip_1deg/gpcp_1deg_bias_correction</value>
@@ -1233,500 +1190,6 @@
         ncep.v_10.T62.2009.20120412.nc
       </value>
       <value stream="CORE2_IAF.CORE2.ArcFactor">CORE2.t_10.ArcFactor.T62.1997-2004.nc</value>
-<<<<<<< HEAD
-      <value  stream="CORE_IAF_JRA.PREC">
-        JRA.v1.3.prec.TL319.1958.171019.nc
-        JRA.v1.3.prec.TL319.1959.171019.nc
-        JRA.v1.3.prec.TL319.1960.171019.nc
-        JRA.v1.3.prec.TL319.1961.171019.nc
-        JRA.v1.3.prec.TL319.1962.171019.nc
-        JRA.v1.3.prec.TL319.1963.171019.nc
-        JRA.v1.3.prec.TL319.1964.171019.nc
-        JRA.v1.3.prec.TL319.1965.171019.nc
-        JRA.v1.3.prec.TL319.1966.171019.nc
-        JRA.v1.3.prec.TL319.1967.171019.nc
-        JRA.v1.3.prec.TL319.1968.171019.nc
-        JRA.v1.3.prec.TL319.1969.171019.nc
-        JRA.v1.3.prec.TL319.1970.171019.nc
-        JRA.v1.3.prec.TL319.1971.171019.nc
-        JRA.v1.3.prec.TL319.1972.171019.nc
-        JRA.v1.3.prec.TL319.1973.171019.nc
-        JRA.v1.3.prec.TL319.1974.171019.nc
-        JRA.v1.3.prec.TL319.1975.171019.nc
-        JRA.v1.3.prec.TL319.1976.171019.nc
-        JRA.v1.3.prec.TL319.1977.171019.nc
-        JRA.v1.3.prec.TL319.1978.171019.nc
-        JRA.v1.3.prec.TL319.1979.171019.nc
-        JRA.v1.3.prec.TL319.1980.171019.nc
-        JRA.v1.3.prec.TL319.1981.171019.nc
-        JRA.v1.3.prec.TL319.1982.171019.nc
-        JRA.v1.3.prec.TL319.1983.171019.nc
-        JRA.v1.3.prec.TL319.1984.171019.nc
-        JRA.v1.3.prec.TL319.1985.171019.nc
-        JRA.v1.3.prec.TL319.1986.171019.nc
-        JRA.v1.3.prec.TL319.1987.171019.nc
-        JRA.v1.3.prec.TL319.1988.171019.nc
-        JRA.v1.3.prec.TL319.1989.171019.nc
-        JRA.v1.3.prec.TL319.1990.171019.nc
-        JRA.v1.3.prec.TL319.1991.171019.nc
-        JRA.v1.3.prec.TL319.1992.171019.nc
-        JRA.v1.3.prec.TL319.1993.171019.nc
-        JRA.v1.3.prec.TL319.1994.171019.nc
-        JRA.v1.3.prec.TL319.1995.171019.nc
-        JRA.v1.3.prec.TL319.1996.171019.nc
-        JRA.v1.3.prec.TL319.1997.171019.nc
-        JRA.v1.3.prec.TL319.1998.171019.nc
-        JRA.v1.3.prec.TL319.1999.171019.nc
-        JRA.v1.3.prec.TL319.2000.171019.nc
-        JRA.v1.3.prec.TL319.2001.171019.nc
-        JRA.v1.3.prec.TL319.2002.171019.nc
-        JRA.v1.3.prec.TL319.2003.171019.nc
-        JRA.v1.3.prec.TL319.2004.171019.nc
-        JRA.v1.3.prec.TL319.2005.171019.nc
-        JRA.v1.3.prec.TL319.2006.171019.nc
-        JRA.v1.3.prec.TL319.2007.171019.nc
-        JRA.v1.3.prec.TL319.2008.171019.nc
-        JRA.v1.3.prec.TL319.2009.171019.nc
-        JRA.v1.3.prec.TL319.2010.171019.nc
-        JRA.v1.3.prec.TL319.2011.171019.nc
-        JRA.v1.3.prec.TL319.2012.171019.nc
-        JRA.v1.3.prec.TL319.2013.171019.nc
-        JRA.v1.3.prec.TL319.2014.171019.nc
-        JRA.v1.3.prec.TL319.2015.171019.nc
-        JRA.v1.3.prec.TL319.2016.171019.nc
-      </value>
-      <value  stream="CORE_IAF_JRA.LWDN">
-        JRA.v1.3.lwdn.TL319.1958.171019.nc
-        JRA.v1.3.lwdn.TL319.1959.171019.nc
-        JRA.v1.3.lwdn.TL319.1960.171019.nc
-        JRA.v1.3.lwdn.TL319.1961.171019.nc
-        JRA.v1.3.lwdn.TL319.1962.171019.nc
-        JRA.v1.3.lwdn.TL319.1963.171019.nc
-        JRA.v1.3.lwdn.TL319.1964.171019.nc
-        JRA.v1.3.lwdn.TL319.1965.171019.nc
-        JRA.v1.3.lwdn.TL319.1966.171019.nc
-        JRA.v1.3.lwdn.TL319.1967.171019.nc
-        JRA.v1.3.lwdn.TL319.1968.171019.nc
-        JRA.v1.3.lwdn.TL319.1969.171019.nc
-        JRA.v1.3.lwdn.TL319.1970.171019.nc
-        JRA.v1.3.lwdn.TL319.1971.171019.nc
-        JRA.v1.3.lwdn.TL319.1972.171019.nc
-        JRA.v1.3.lwdn.TL319.1973.171019.nc
-        JRA.v1.3.lwdn.TL319.1974.171019.nc
-        JRA.v1.3.lwdn.TL319.1975.171019.nc
-        JRA.v1.3.lwdn.TL319.1976.171019.nc
-        JRA.v1.3.lwdn.TL319.1977.171019.nc
-        JRA.v1.3.lwdn.TL319.1978.171019.nc
-        JRA.v1.3.lwdn.TL319.1979.171019.nc
-        JRA.v1.3.lwdn.TL319.1980.171019.nc
-        JRA.v1.3.lwdn.TL319.1981.171019.nc
-        JRA.v1.3.lwdn.TL319.1982.171019.nc
-        JRA.v1.3.lwdn.TL319.1983.171019.nc
-        JRA.v1.3.lwdn.TL319.1984.171019.nc
-        JRA.v1.3.lwdn.TL319.1985.171019.nc
-        JRA.v1.3.lwdn.TL319.1986.171019.nc
-        JRA.v1.3.lwdn.TL319.1987.171019.nc
-        JRA.v1.3.lwdn.TL319.1988.171019.nc
-        JRA.v1.3.lwdn.TL319.1989.171019.nc
-        JRA.v1.3.lwdn.TL319.1990.171019.nc
-        JRA.v1.3.lwdn.TL319.1991.171019.nc
-        JRA.v1.3.lwdn.TL319.1992.171019.nc
-        JRA.v1.3.lwdn.TL319.1993.171019.nc
-        JRA.v1.3.lwdn.TL319.1994.171019.nc
-        JRA.v1.3.lwdn.TL319.1995.171019.nc
-        JRA.v1.3.lwdn.TL319.1996.171019.nc
-        JRA.v1.3.lwdn.TL319.1997.171019.nc
-        JRA.v1.3.lwdn.TL319.1998.171019.nc
-        JRA.v1.3.lwdn.TL319.1999.171019.nc
-        JRA.v1.3.lwdn.TL319.2000.171019.nc
-        JRA.v1.3.lwdn.TL319.2001.171019.nc
-        JRA.v1.3.lwdn.TL319.2002.171019.nc
-        JRA.v1.3.lwdn.TL319.2003.171019.nc
-        JRA.v1.3.lwdn.TL319.2004.171019.nc
-        JRA.v1.3.lwdn.TL319.2005.171019.nc
-        JRA.v1.3.lwdn.TL319.2006.171019.nc
-        JRA.v1.3.lwdn.TL319.2007.171019.nc
-        JRA.v1.3.lwdn.TL319.2008.171019.nc
-        JRA.v1.3.lwdn.TL319.2009.171019.nc
-        JRA.v1.3.lwdn.TL319.2010.171019.nc
-        JRA.v1.3.lwdn.TL319.2011.171019.nc
-        JRA.v1.3.lwdn.TL319.2012.171019.nc
-        JRA.v1.3.lwdn.TL319.2013.171019.nc
-        JRA.v1.3.lwdn.TL319.2014.171019.nc
-        JRA.v1.3.lwdn.TL319.2015.171019.nc
-        JRA.v1.3.lwdn.TL319.2016.171019.nc
-      </value>
-      <value  stream="CORE_IAF_JRA.SWDN">
-        JRA.v1.3.swdn.TL319.1958.171019.nc
-        JRA.v1.3.swdn.TL319.1959.171019.nc
-        JRA.v1.3.swdn.TL319.1960.171019.nc
-        JRA.v1.3.swdn.TL319.1961.171019.nc
-        JRA.v1.3.swdn.TL319.1962.171019.nc
-        JRA.v1.3.swdn.TL319.1963.171019.nc
-        JRA.v1.3.swdn.TL319.1964.171019.nc
-        JRA.v1.3.swdn.TL319.1965.171019.nc
-        JRA.v1.3.swdn.TL319.1966.171019.nc
-        JRA.v1.3.swdn.TL319.1967.171019.nc
-        JRA.v1.3.swdn.TL319.1968.171019.nc
-        JRA.v1.3.swdn.TL319.1969.171019.nc
-        JRA.v1.3.swdn.TL319.1970.171019.nc
-        JRA.v1.3.swdn.TL319.1971.171019.nc
-        JRA.v1.3.swdn.TL319.1972.171019.nc
-        JRA.v1.3.swdn.TL319.1973.171019.nc
-        JRA.v1.3.swdn.TL319.1974.171019.nc
-        JRA.v1.3.swdn.TL319.1975.171019.nc
-        JRA.v1.3.swdn.TL319.1976.171019.nc
-        JRA.v1.3.swdn.TL319.1977.171019.nc
-        JRA.v1.3.swdn.TL319.1978.171019.nc
-        JRA.v1.3.swdn.TL319.1979.171019.nc
-        JRA.v1.3.swdn.TL319.1980.171019.nc
-        JRA.v1.3.swdn.TL319.1981.171019.nc
-        JRA.v1.3.swdn.TL319.1982.171019.nc
-        JRA.v1.3.swdn.TL319.1983.171019.nc
-        JRA.v1.3.swdn.TL319.1984.171019.nc
-        JRA.v1.3.swdn.TL319.1985.171019.nc
-        JRA.v1.3.swdn.TL319.1986.171019.nc
-        JRA.v1.3.swdn.TL319.1987.171019.nc
-        JRA.v1.3.swdn.TL319.1988.171019.nc
-        JRA.v1.3.swdn.TL319.1989.171019.nc
-        JRA.v1.3.swdn.TL319.1990.171019.nc
-        JRA.v1.3.swdn.TL319.1991.171019.nc
-        JRA.v1.3.swdn.TL319.1992.171019.nc
-        JRA.v1.3.swdn.TL319.1993.171019.nc
-        JRA.v1.3.swdn.TL319.1994.171019.nc
-        JRA.v1.3.swdn.TL319.1995.171019.nc
-        JRA.v1.3.swdn.TL319.1996.171019.nc
-        JRA.v1.3.swdn.TL319.1997.171019.nc
-        JRA.v1.3.swdn.TL319.1998.171019.nc
-        JRA.v1.3.swdn.TL319.1999.171019.nc
-        JRA.v1.3.swdn.TL319.2000.171019.nc
-        JRA.v1.3.swdn.TL319.2001.171019.nc
-        JRA.v1.3.swdn.TL319.2002.171019.nc
-        JRA.v1.3.swdn.TL319.2003.171019.nc
-        JRA.v1.3.swdn.TL319.2004.171019.nc
-        JRA.v1.3.swdn.TL319.2005.171019.nc
-        JRA.v1.3.swdn.TL319.2006.171019.nc
-        JRA.v1.3.swdn.TL319.2007.171019.nc
-        JRA.v1.3.swdn.TL319.2008.171019.nc
-        JRA.v1.3.swdn.TL319.2009.171019.nc
-        JRA.v1.3.swdn.TL319.2010.171019.nc
-        JRA.v1.3.swdn.TL319.2011.171019.nc
-        JRA.v1.3.swdn.TL319.2012.171019.nc
-        JRA.v1.3.swdn.TL319.2013.171019.nc
-        JRA.v1.3.swdn.TL319.2014.171019.nc
-        JRA.v1.3.swdn.TL319.2015.171019.nc
-        JRA.v1.3.swdn.TL319.2016.171019.nc
-      </value>
-      <value  stream="CORE_IAF_JRA.Q_10">
-        JRA.v1.3.q_10.TL319.1958.171019.nc
-        JRA.v1.3.q_10.TL319.1959.171019.nc
-        JRA.v1.3.q_10.TL319.1960.171019.nc
-        JRA.v1.3.q_10.TL319.1961.171019.nc
-        JRA.v1.3.q_10.TL319.1962.171019.nc
-        JRA.v1.3.q_10.TL319.1963.171019.nc
-        JRA.v1.3.q_10.TL319.1964.171019.nc
-        JRA.v1.3.q_10.TL319.1965.171019.nc
-        JRA.v1.3.q_10.TL319.1966.171019.nc
-        JRA.v1.3.q_10.TL319.1967.171019.nc
-        JRA.v1.3.q_10.TL319.1968.171019.nc
-        JRA.v1.3.q_10.TL319.1969.171019.nc
-        JRA.v1.3.q_10.TL319.1970.171019.nc
-        JRA.v1.3.q_10.TL319.1971.171019.nc
-        JRA.v1.3.q_10.TL319.1972.171019.nc
-        JRA.v1.3.q_10.TL319.1973.171019.nc
-        JRA.v1.3.q_10.TL319.1974.171019.nc
-        JRA.v1.3.q_10.TL319.1975.171019.nc
-        JRA.v1.3.q_10.TL319.1976.171019.nc
-        JRA.v1.3.q_10.TL319.1977.171019.nc
-        JRA.v1.3.q_10.TL319.1978.171019.nc
-        JRA.v1.3.q_10.TL319.1979.171019.nc
-        JRA.v1.3.q_10.TL319.1980.171019.nc
-        JRA.v1.3.q_10.TL319.1981.171019.nc
-        JRA.v1.3.q_10.TL319.1982.171019.nc
-        JRA.v1.3.q_10.TL319.1983.171019.nc
-        JRA.v1.3.q_10.TL319.1984.171019.nc
-        JRA.v1.3.q_10.TL319.1985.171019.nc
-        JRA.v1.3.q_10.TL319.1986.171019.nc
-        JRA.v1.3.q_10.TL319.1987.171019.nc
-        JRA.v1.3.q_10.TL319.1988.171019.nc
-        JRA.v1.3.q_10.TL319.1989.171019.nc
-        JRA.v1.3.q_10.TL319.1990.171019.nc
-        JRA.v1.3.q_10.TL319.1991.171019.nc
-        JRA.v1.3.q_10.TL319.1992.171019.nc
-        JRA.v1.3.q_10.TL319.1993.171019.nc
-        JRA.v1.3.q_10.TL319.1994.171019.nc
-        JRA.v1.3.q_10.TL319.1995.171019.nc
-        JRA.v1.3.q_10.TL319.1996.171019.nc
-        JRA.v1.3.q_10.TL319.1997.171019.nc
-        JRA.v1.3.q_10.TL319.1998.171019.nc
-        JRA.v1.3.q_10.TL319.1999.171019.nc
-        JRA.v1.3.q_10.TL319.2000.171019.nc
-        JRA.v1.3.q_10.TL319.2001.171019.nc
-        JRA.v1.3.q_10.TL319.2002.171019.nc
-        JRA.v1.3.q_10.TL319.2003.171019.nc
-        JRA.v1.3.q_10.TL319.2004.171019.nc
-        JRA.v1.3.q_10.TL319.2005.171019.nc
-        JRA.v1.3.q_10.TL319.2006.171019.nc
-        JRA.v1.3.q_10.TL319.2007.171019.nc
-        JRA.v1.3.q_10.TL319.2008.171019.nc
-        JRA.v1.3.q_10.TL319.2009.171019.nc
-        JRA.v1.3.q_10.TL319.2010.171019.nc
-        JRA.v1.3.q_10.TL319.2011.171019.nc
-        JRA.v1.3.q_10.TL319.2012.171019.nc
-        JRA.v1.3.q_10.TL319.2013.171019.nc
-        JRA.v1.3.q_10.TL319.2014.171019.nc
-        JRA.v1.3.q_10.TL319.2015.171019.nc
-        JRA.v1.3.q_10.TL319.2016.171019.nc
-      </value>
-      <value  stream="CORE_IAF_JRA.SLP_">
-        JRA.v1.3.slp.TL319.1958.171019.nc
-        JRA.v1.3.slp.TL319.1959.171019.nc
-        JRA.v1.3.slp.TL319.1960.171019.nc
-        JRA.v1.3.slp.TL319.1961.171019.nc
-        JRA.v1.3.slp.TL319.1962.171019.nc
-        JRA.v1.3.slp.TL319.1963.171019.nc
-        JRA.v1.3.slp.TL319.1964.171019.nc
-        JRA.v1.3.slp.TL319.1965.171019.nc
-        JRA.v1.3.slp.TL319.1966.171019.nc
-        JRA.v1.3.slp.TL319.1967.171019.nc
-        JRA.v1.3.slp.TL319.1968.171019.nc
-        JRA.v1.3.slp.TL319.1969.171019.nc
-        JRA.v1.3.slp.TL319.1970.171019.nc
-        JRA.v1.3.slp.TL319.1971.171019.nc
-        JRA.v1.3.slp.TL319.1972.171019.nc
-        JRA.v1.3.slp.TL319.1973.171019.nc
-        JRA.v1.3.slp.TL319.1974.171019.nc
-        JRA.v1.3.slp.TL319.1975.171019.nc
-        JRA.v1.3.slp.TL319.1976.171019.nc
-        JRA.v1.3.slp.TL319.1977.171019.nc
-        JRA.v1.3.slp.TL319.1978.171019.nc
-        JRA.v1.3.slp.TL319.1979.171019.nc
-        JRA.v1.3.slp.TL319.1980.171019.nc
-        JRA.v1.3.slp.TL319.1981.171019.nc
-        JRA.v1.3.slp.TL319.1982.171019.nc
-        JRA.v1.3.slp.TL319.1983.171019.nc
-        JRA.v1.3.slp.TL319.1984.171019.nc
-        JRA.v1.3.slp.TL319.1985.171019.nc
-        JRA.v1.3.slp.TL319.1986.171019.nc
-        JRA.v1.3.slp.TL319.1987.171019.nc
-        JRA.v1.3.slp.TL319.1988.171019.nc
-        JRA.v1.3.slp.TL319.1989.171019.nc
-        JRA.v1.3.slp.TL319.1990.171019.nc
-        JRA.v1.3.slp.TL319.1991.171019.nc
-        JRA.v1.3.slp.TL319.1992.171019.nc
-        JRA.v1.3.slp.TL319.1993.171019.nc
-        JRA.v1.3.slp.TL319.1994.171019.nc
-        JRA.v1.3.slp.TL319.1995.171019.nc
-        JRA.v1.3.slp.TL319.1996.171019.nc
-        JRA.v1.3.slp.TL319.1997.171019.nc
-        JRA.v1.3.slp.TL319.1998.171019.nc
-        JRA.v1.3.slp.TL319.1999.171019.nc
-        JRA.v1.3.slp.TL319.2000.171019.nc
-        JRA.v1.3.slp.TL319.2001.171019.nc
-        JRA.v1.3.slp.TL319.2002.171019.nc
-        JRA.v1.3.slp.TL319.2003.171019.nc
-        JRA.v1.3.slp.TL319.2004.171019.nc
-        JRA.v1.3.slp.TL319.2005.171019.nc
-        JRA.v1.3.slp.TL319.2006.171019.nc
-        JRA.v1.3.slp.TL319.2007.171019.nc
-        JRA.v1.3.slp.TL319.2008.171019.nc
-        JRA.v1.3.slp.TL319.2009.171019.nc
-        JRA.v1.3.slp.TL319.2010.171019.nc
-        JRA.v1.3.slp.TL319.2011.171019.nc
-        JRA.v1.3.slp.TL319.2012.171019.nc
-        JRA.v1.3.slp.TL319.2013.171019.nc
-        JRA.v1.3.slp.TL319.2014.171019.nc
-        JRA.v1.3.slp.TL319.2015.171019.nc
-        JRA.v1.3.slp.TL319.2016.171019.nc
-      </value>
-      <value  stream="CORE_IAF_JRA.T_10">
-        JRA.v1.3.t_10.TL319.1958.171019.nc
-        JRA.v1.3.t_10.TL319.1959.171019.nc
-        JRA.v1.3.t_10.TL319.1960.171019.nc
-        JRA.v1.3.t_10.TL319.1961.171019.nc
-        JRA.v1.3.t_10.TL319.1962.171019.nc
-        JRA.v1.3.t_10.TL319.1963.171019.nc
-        JRA.v1.3.t_10.TL319.1964.171019.nc
-        JRA.v1.3.t_10.TL319.1965.171019.nc
-        JRA.v1.3.t_10.TL319.1966.171019.nc
-        JRA.v1.3.t_10.TL319.1967.171019.nc
-        JRA.v1.3.t_10.TL319.1968.171019.nc
-        JRA.v1.3.t_10.TL319.1969.171019.nc
-        JRA.v1.3.t_10.TL319.1970.171019.nc
-        JRA.v1.3.t_10.TL319.1971.171019.nc
-        JRA.v1.3.t_10.TL319.1972.171019.nc
-        JRA.v1.3.t_10.TL319.1973.171019.nc
-        JRA.v1.3.t_10.TL319.1974.171019.nc
-        JRA.v1.3.t_10.TL319.1975.171019.nc
-        JRA.v1.3.t_10.TL319.1976.171019.nc
-        JRA.v1.3.t_10.TL319.1977.171019.nc
-        JRA.v1.3.t_10.TL319.1978.171019.nc
-        JRA.v1.3.t_10.TL319.1979.171019.nc
-        JRA.v1.3.t_10.TL319.1980.171019.nc
-        JRA.v1.3.t_10.TL319.1981.171019.nc
-        JRA.v1.3.t_10.TL319.1982.171019.nc
-        JRA.v1.3.t_10.TL319.1983.171019.nc
-        JRA.v1.3.t_10.TL319.1984.171019.nc
-        JRA.v1.3.t_10.TL319.1985.171019.nc
-        JRA.v1.3.t_10.TL319.1986.171019.nc
-        JRA.v1.3.t_10.TL319.1987.171019.nc
-        JRA.v1.3.t_10.TL319.1988.171019.nc
-        JRA.v1.3.t_10.TL319.1989.171019.nc
-        JRA.v1.3.t_10.TL319.1990.171019.nc
-        JRA.v1.3.t_10.TL319.1991.171019.nc
-        JRA.v1.3.t_10.TL319.1992.171019.nc
-        JRA.v1.3.t_10.TL319.1993.171019.nc
-        JRA.v1.3.t_10.TL319.1994.171019.nc
-        JRA.v1.3.t_10.TL319.1995.171019.nc
-        JRA.v1.3.t_10.TL319.1996.171019.nc
-        JRA.v1.3.t_10.TL319.1997.171019.nc
-        JRA.v1.3.t_10.TL319.1998.171019.nc
-        JRA.v1.3.t_10.TL319.1999.171019.nc
-        JRA.v1.3.t_10.TL319.2000.171019.nc
-        JRA.v1.3.t_10.TL319.2001.171019.nc
-        JRA.v1.3.t_10.TL319.2002.171019.nc
-        JRA.v1.3.t_10.TL319.2003.171019.nc
-        JRA.v1.3.t_10.TL319.2004.171019.nc
-        JRA.v1.3.t_10.TL319.2005.171019.nc
-        JRA.v1.3.t_10.TL319.2006.171019.nc
-        JRA.v1.3.t_10.TL319.2007.171019.nc
-        JRA.v1.3.t_10.TL319.2008.171019.nc
-        JRA.v1.3.t_10.TL319.2009.171019.nc
-        JRA.v1.3.t_10.TL319.2010.171019.nc
-        JRA.v1.3.t_10.TL319.2011.171019.nc
-        JRA.v1.3.t_10.TL319.2012.171019.nc
-        JRA.v1.3.t_10.TL319.2013.171019.nc
-        JRA.v1.3.t_10.TL319.2014.171019.nc
-        JRA.v1.3.t_10.TL319.2015.171019.nc
-        JRA.v1.3.t_10.TL319.2016.171019.nc
-      </value>
-      <value  stream="CORE_IAF_JRA.U_10">
-        JRA.v1.3.u_10.TL319.1958.171019.nc
-        JRA.v1.3.u_10.TL319.1959.171019.nc
-        JRA.v1.3.u_10.TL319.1960.171019.nc
-        JRA.v1.3.u_10.TL319.1961.171019.nc
-        JRA.v1.3.u_10.TL319.1962.171019.nc
-        JRA.v1.3.u_10.TL319.1963.171019.nc
-        JRA.v1.3.u_10.TL319.1964.171019.nc
-        JRA.v1.3.u_10.TL319.1965.171019.nc
-        JRA.v1.3.u_10.TL319.1966.171019.nc
-        JRA.v1.3.u_10.TL319.1967.171019.nc
-        JRA.v1.3.u_10.TL319.1968.171019.nc
-        JRA.v1.3.u_10.TL319.1969.171019.nc
-        JRA.v1.3.u_10.TL319.1970.171019.nc
-        JRA.v1.3.u_10.TL319.1971.171019.nc
-        JRA.v1.3.u_10.TL319.1972.171019.nc
-        JRA.v1.3.u_10.TL319.1973.171019.nc
-        JRA.v1.3.u_10.TL319.1974.171019.nc
-        JRA.v1.3.u_10.TL319.1975.171019.nc
-        JRA.v1.3.u_10.TL319.1976.171019.nc
-        JRA.v1.3.u_10.TL319.1977.171019.nc
-        JRA.v1.3.u_10.TL319.1978.171019.nc
-        JRA.v1.3.u_10.TL319.1979.171019.nc
-        JRA.v1.3.u_10.TL319.1980.171019.nc
-        JRA.v1.3.u_10.TL319.1981.171019.nc
-        JRA.v1.3.u_10.TL319.1982.171019.nc
-        JRA.v1.3.u_10.TL319.1983.171019.nc
-        JRA.v1.3.u_10.TL319.1984.171019.nc
-        JRA.v1.3.u_10.TL319.1985.171019.nc
-        JRA.v1.3.u_10.TL319.1986.171019.nc
-        JRA.v1.3.u_10.TL319.1987.171019.nc
-        JRA.v1.3.u_10.TL319.1988.171019.nc
-        JRA.v1.3.u_10.TL319.1989.171019.nc
-        JRA.v1.3.u_10.TL319.1990.171019.nc
-        JRA.v1.3.u_10.TL319.1991.171019.nc
-        JRA.v1.3.u_10.TL319.1992.171019.nc
-        JRA.v1.3.u_10.TL319.1993.171019.nc
-        JRA.v1.3.u_10.TL319.1994.171019.nc
-        JRA.v1.3.u_10.TL319.1995.171019.nc
-        JRA.v1.3.u_10.TL319.1996.171019.nc
-        JRA.v1.3.u_10.TL319.1997.171019.nc
-        JRA.v1.3.u_10.TL319.1998.171019.nc
-        JRA.v1.3.u_10.TL319.1999.171019.nc
-        JRA.v1.3.u_10.TL319.2000.171019.nc
-        JRA.v1.3.u_10.TL319.2001.171019.nc
-        JRA.v1.3.u_10.TL319.2002.171019.nc
-        JRA.v1.3.u_10.TL319.2003.171019.nc
-        JRA.v1.3.u_10.TL319.2004.171019.nc
-        JRA.v1.3.u_10.TL319.2005.171019.nc
-        JRA.v1.3.u_10.TL319.2006.171019.nc
-        JRA.v1.3.u_10.TL319.2007.171019.nc
-        JRA.v1.3.u_10.TL319.2008.171019.nc
-        JRA.v1.3.u_10.TL319.2009.171019.nc
-        JRA.v1.3.u_10.TL319.2010.171019.nc
-        JRA.v1.3.u_10.TL319.2011.171019.nc
-        JRA.v1.3.u_10.TL319.2012.171019.nc
-        JRA.v1.3.u_10.TL319.2013.171019.nc
-        JRA.v1.3.u_10.TL319.2014.171019.nc
-        JRA.v1.3.u_10.TL319.2015.171019.nc
-        JRA.v1.3.u_10.TL319.2016.171019.nc
-      </value>
-      <value  stream="CORE_IAF_JRA.V_10">
-        JRA.v1.3.v_10.TL319.1958.171019.nc
-        JRA.v1.3.v_10.TL319.1959.171019.nc
-        JRA.v1.3.v_10.TL319.1960.171019.nc
-        JRA.v1.3.v_10.TL319.1961.171019.nc
-        JRA.v1.3.v_10.TL319.1962.171019.nc
-        JRA.v1.3.v_10.TL319.1963.171019.nc
-        JRA.v1.3.v_10.TL319.1964.171019.nc
-        JRA.v1.3.v_10.TL319.1965.171019.nc
-        JRA.v1.3.v_10.TL319.1966.171019.nc
-        JRA.v1.3.v_10.TL319.1967.171019.nc
-        JRA.v1.3.v_10.TL319.1968.171019.nc
-        JRA.v1.3.v_10.TL319.1969.171019.nc
-        JRA.v1.3.v_10.TL319.1970.171019.nc
-        JRA.v1.3.v_10.TL319.1971.171019.nc
-        JRA.v1.3.v_10.TL319.1972.171019.nc
-        JRA.v1.3.v_10.TL319.1973.171019.nc
-        JRA.v1.3.v_10.TL319.1974.171019.nc
-        JRA.v1.3.v_10.TL319.1975.171019.nc
-        JRA.v1.3.v_10.TL319.1976.171019.nc
-        JRA.v1.3.v_10.TL319.1977.171019.nc
-        JRA.v1.3.v_10.TL319.1978.171019.nc
-        JRA.v1.3.v_10.TL319.1979.171019.nc
-        JRA.v1.3.v_10.TL319.1980.171019.nc
-        JRA.v1.3.v_10.TL319.1981.171019.nc
-        JRA.v1.3.v_10.TL319.1982.171019.nc
-        JRA.v1.3.v_10.TL319.1983.171019.nc
-        JRA.v1.3.v_10.TL319.1984.171019.nc
-        JRA.v1.3.v_10.TL319.1985.171019.nc
-        JRA.v1.3.v_10.TL319.1986.171019.nc
-        JRA.v1.3.v_10.TL319.1987.171019.nc
-        JRA.v1.3.v_10.TL319.1988.171019.nc
-        JRA.v1.3.v_10.TL319.1989.171019.nc
-        JRA.v1.3.v_10.TL319.1990.171019.nc
-        JRA.v1.3.v_10.TL319.1991.171019.nc
-        JRA.v1.3.v_10.TL319.1992.171019.nc
-        JRA.v1.3.v_10.TL319.1993.171019.nc
-        JRA.v1.3.v_10.TL319.1994.171019.nc
-        JRA.v1.3.v_10.TL319.1995.171019.nc
-        JRA.v1.3.v_10.TL319.1996.171019.nc
-        JRA.v1.3.v_10.TL319.1997.171019.nc
-        JRA.v1.3.v_10.TL319.1998.171019.nc
-        JRA.v1.3.v_10.TL319.1999.171019.nc
-        JRA.v1.3.v_10.TL319.2000.171019.nc
-        JRA.v1.3.v_10.TL319.2001.171019.nc
-        JRA.v1.3.v_10.TL319.2002.171019.nc
-        JRA.v1.3.v_10.TL319.2003.171019.nc
-        JRA.v1.3.v_10.TL319.2004.171019.nc
-        JRA.v1.3.v_10.TL319.2005.171019.nc
-        JRA.v1.3.v_10.TL319.2006.171019.nc
-        JRA.v1.3.v_10.TL319.2007.171019.nc
-        JRA.v1.3.v_10.TL319.2008.171019.nc
-        JRA.v1.3.v_10.TL319.2009.171019.nc
-        JRA.v1.3.v_10.TL319.2010.171019.nc
-        JRA.v1.3.v_10.TL319.2011.171019.nc
-        JRA.v1.3.v_10.TL319.2012.171019.nc
-        JRA.v1.3.v_10.TL319.2013.171019.nc
-        JRA.v1.3.v_10.TL319.2014.171019.nc
-        JRA.v1.3.v_10.TL319.2015.171019.nc
-        JRA.v1.3.v_10.TL319.2016.171019.nc
-      </value>
-      <value stream="CORE_IAF_JRA.CORE2.ArcFactor">CORE2.t_10.ArcFactor.T62.1997-2004.nc</value>
-      <value stream="co2tseries.20tr.latbnd">fco2_datm_lat-bands_simyr_1750-2015_CMIP6_c180929.nc</value>
-      <value stream="co2tseries.20tr" cime_model="cesm">fco2_datm_global_simyr_1750-2014_CMIP6_c180929.nc</value>
-      <value stream="co2tseries.20tr" cime_model="e3sm">fco2_datm_1765-2007_c100614.nc</value>
-=======
       <value  stream="CORE_IAF_JRA.GCGCS.PREC">
         JRA.v1.3.prec.TL319.1958.190528.nc
         JRA.v1.3.prec.TL319.1959.190528.nc
@@ -2234,7 +1697,6 @@
       <value stream="co2tseries.20tr.latbnd">fco2_datm_lat-bands_simyr_1750-2015_CMIP6_c180929.nc</value>
       <value stream="co2tseries.20tr">fco2_datm_global_simyr_1750-2014_CMIP6_c180929.nc</value>
       <value stream="co2tseries.omip">fco2_datm_global_ssp585_simyr_1750-2020_CMIP6_c190522.nc</value>
->>>>>>> f62a0a60
       <value stream="co2tseries.SSP1-1.9.latbnd">fco2_datm_lat-bandsSSP1-1.9_simyr_2014-2500_CMIP6_c190514.nc</value>
       <value stream="co2tseries.SSP1-2.6.latbnd">fco2_datm_lat-bandsSSP1-2.6__simyr_2014-2500_CMIP6_c190506.nc</value>
       <value stream="co2tseries.SSP2-4.5.latbnd">fco2_datm_lat-bandsSSP2-4.5__simyr_2014-2500_CMIP6_c190506.nc</value>
@@ -2720,17 +2182,6 @@
       <value stream="CORE2_IAF.NCEP.U_10">1948</value>
       <value stream="CORE2_IAF.NCEP.V_10">1948</value>
       <value stream="CORE2_IAF.CORE2.ArcFactor">1948</value>
-<<<<<<< HEAD
-      <value stream="CORE_IAF_JRA.PREC">1958</value>
-      <value stream="CORE_IAF_JRA.LWDN">1958</value>
-      <value stream="CORE_IAF_JRA.SWDN">1958</value>
-      <value stream="CORE_IAF_JRA.Q_10">1958</value>
-      <value stream="CORE_IAF_JRA.SLP_">1958</value>
-      <value stream="CORE_IAF_JRA.T_10">1958</value>
-      <value stream="CORE_IAF_JRA.U_10">1958</value>
-      <value stream="CORE_IAF_JRA.V_10">1958</value>
-      <value stream="CORE_IAF_JRA.CORE2.ArcFactor">1958</value>
-=======
       <value stream="CORE_IAF_JRA.GCGCS.PREC">1958</value>
       <value stream="CORE_IAF_JRA.GISS.LWDN">1958</value>
       <value stream="CORE_IAF_JRA.GISS.SWDN">1958</value>
@@ -2739,7 +2190,6 @@
       <value stream="CORE_IAF_JRA.NCEP.T_10">1958</value>
       <value stream="CORE_IAF_JRA.NCEP.U_10">1958</value>
       <value stream="CORE_IAF_JRA.NCEP.V_10">1958</value>
->>>>>>> f62a0a60
       <value stream="co2tseries.20tr">1850</value>
       <value stream="co2tseries.omip">1850</value>
       <value stream="co2tseries.SSP">2015</value>
@@ -2802,19 +2252,6 @@
       <value stream="CORE2_IAF.NCEP.U_10">2009</value>
       <value stream="CORE2_IAF.NCEP.V_10">2009</value>
       <value stream="CORE2_IAF.CORE2.ArcFactor">2009</value>
-<<<<<<< HEAD
-      <value stream="CORE_IAF_JRA.PREC">2016</value>
-      <value stream="CORE_IAF_JRA.LWDN">2016</value>
-      <value stream="CORE_IAF_JRA.SWDN">2016</value>
-      <value stream="CORE_IAF_JRA.Q_10">2016</value>
-      <value stream="CORE_IAF_JRA.SLP_">2016</value>
-      <value stream="CORE_IAF_JRA.T_10">2016</value>
-      <value stream="CORE_IAF_JRA.U_10">2016</value>
-      <value stream="CORE_IAF_JRA.V_10">2016</value>
-      <value stream="CORE_IAF_JRA.CORE2.ArcFactor">2016</value>
-      <value stream="co2tseries.20tr" cime_model="e3sm">2007</value>
-      <value stream="co2tseries.20tr" cime_model="cesm">2014</value>
-=======
       <value stream="CORE_IAF_JRA.GCGCS.PREC">2018</value>
       <value stream="CORE_IAF_JRA.GISS.LWDN">2018</value>
       <value stream="CORE_IAF_JRA.GISS.SWDN">2018</value>
@@ -2825,7 +2262,6 @@
       <value stream="CORE_IAF_JRA.NCEP.V_10">2018</value>
       <value stream="co2tseries.20tr">2014</value>
       <value stream="co2tseries.omip">2019</value>
->>>>>>> f62a0a60
       <value stream="co2tseries.SSP">2500</value>
       <value stream="BC.QIAN.Precip">2004</value>
       <value stream="BC.CRUNCEP.GPCP.Precip">2012</value>
@@ -3133,13 +2569,8 @@
            steps, which is undesirable unless we truly want linear interpolation
            between multiple input values -->
       <value stream="topo.observed">lower</value>
-<<<<<<< HEAD
-      <value stream="CORE2_IAF.GISS.SWDN" cime_model="e3sm">coszen</value>
-      <value stream="CORE_IAF_JRA.SWDN">coszen</value>
-=======
       <value stream="CORE2_IAF.GISS.SWDN">coszen</value>
       <value stream="CORE_IAF_JRA.GISS.SWDN">coszen</value>
->>>>>>> f62a0a60
     </values>
   </entry>
 
