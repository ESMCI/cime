--- conflicted
+++ resolved
@@ -196,12 +196,8 @@
       <value datm_mode="CLMNLDAS2">CLMNLDAS2.Solar,CLMNLDAS2.Precip,CLMNLDAS2.TPQW</value>
       <value datm_mode="CORE2_NYF" >CORE2_NYF.GISS,CORE2_NYF.GXGXS,CORE2_NYF.NCEP</value>
       <value datm_mode="CORE2_IAF" >CORE2_IAF.GCGCS.PREC,CORE2_IAF.GISS.LWDN,CORE2_IAF.GISS.SWDN,CORE2_IAF.GISS.SWUP,CORE2_IAF.NCEP.DN10,CORE2_IAF.NCEP.Q_10,CORE2_IAF.NCEP.SLP_,CORE2_IAF.NCEP.T_10,CORE2_IAF.NCEP.U_10,CORE2_IAF.NCEP.V_10,CORE2_IAF.CORE2.ArcFactor</value>
-<<<<<<< HEAD
-      <value datm_mode="CORE_IAF_JRA" >CORE_IAF_JRA.PREC,CORE_IAF_JRA.LWDN,CORE_IAF_JRA.SWDN,CORE_IAF_JRA.Q_10,CORE_IAF_JRA.SLP_,CORE_IAF_JRA.T_10,CORE_IAF_JRA.U_10,CORE_IAF_JRA.V_10,CORE_IAF_JRA.CORE2.ArcFactor</value>
-=======
       <value datm_mode="CORE_IAF_JRA_1p4_2018" >CORE_IAF_JRA_1p4_2018.GCGCS.PREC,CORE_IAF_JRA_1p4_2018.GISS.LWDN,CORE_IAF_JRA_1p4_2018.GISS.SWDN,CORE_IAF_JRA_1p4_2018.NCEP.Q_10,CORE_IAF_JRA_1p4_2018.NCEP.SLP_,CORE_IAF_JRA_1p4_2018.NCEP.T_10,CORE_IAF_JRA_1p4_2018.NCEP.U_10,CORE_IAF_JRA_1p4_2018.NCEP.V_10</value>
-      <value datm_mode="CORE_IAF_JRA" >CORE_IAF_JRA.GCGCS.PREC,CORE_IAF_JRA.GISS.LWDN,CORE_IAF_JRA.GISS.SWDN,CORE_IAF_JRA.NCEP.Q_10,CORE_IAF_JRA.NCEP.SLP_,CORE_IAF_JRA.NCEP.T_10,CORE_IAF_JRA.NCEP.U_10,CORE_IAF_JRA.NCEP.V_10</value>
->>>>>>> be125526
+      <value datm_mode="CORE_IAF_JRA" >CORE_IAF_JRA.GCGCS.PREC,CORE_IAF_JRA.GISS.LWDN,CORE_IAF_JRA.GISS.SWDN,CORE_IAF_JRA.NCEP.Q_10,CORE_IAF_JRA.NCEP.SLP_,CORE_IAF_JRA.NCEP.T_10,CORE_IAF_JRA.NCEP.U_10,CORE_IAF_JRA.NCEP.V_10,,CORE_IAF_JRA.CORE2.ArcFactor</value>
       <value datm_mode="CORE2_IAF" atm_grid="01col" >CORE2_IAF.NCEP.DENS.SOFS,CORE2_IAF.NCEP.PSLV.SOFS,CORE2_IAF.PREC.SOFS.DAILY,CORE2_IAF.LWDN.SOFS.DAILY,CORE2_IAF.SWDN.SOFS.DAILY,CORE2_IAF.SWUP.SOFS.DAILY,CORE2_IAF.SHUM.SOFS.6HOUR,CORE2_IAF.TBOT.SOFS.6HOUR,CORE2_IAF.U.SOFS.6HOUR,CORE2_IAF.V.SOFS.6HOUR,CORE2_IAF.CORE2.ArcFactor</value>
       <value datm_mode="CPLHIST">CPLHISTForcing.Solar,CPLHISTForcing.nonSolarFlux,CPLHISTForcing.State3hr,CPLHISTForcing.State1hr</value>
     </values>
@@ -247,19 +243,8 @@
       <value stream="CORE2_IAF.NCEP.T_10">$DIN_LOC_ROOT/atm/datm7</value>
       <value stream="CORE2_IAF.NCEP.U_10">$DIN_LOC_ROOT/atm/datm7</value>
       <value stream="CORE2_IAF.NCEP.V_10">$DIN_LOC_ROOT/atm/datm7</value>
-<<<<<<< HEAD
-      <value stream="CORE_IAF_JRA.PREC">$DIN_LOC_ROOT/atm/datm7/JRA55</value>
-      <value stream="CORE_IAF_JRA.LWDN">$DIN_LOC_ROOT/atm/datm7/JRA55</value>
-      <value stream="CORE_IAF_JRA.SWDN">$DIN_LOC_ROOT/atm/datm7/JRA55</value>
-      <value stream="CORE_IAF_JRA.Q_10">$DIN_LOC_ROOT/atm/datm7/JRA55</value>
-      <value stream="CORE_IAF_JRA.SLP_">$DIN_LOC_ROOT/atm/datm7/JRA55</value>
-      <value stream="CORE_IAF_JRA.T_10">$DIN_LOC_ROOT/atm/datm7/JRA55</value>
-      <value stream="CORE_IAF_JRA.U_10">$DIN_LOC_ROOT/atm/datm7/JRA55</value>
-      <value stream="CORE_IAF_JRA.V_10">$DIN_LOC_ROOT/atm/datm7/JRA55</value>
       <value stream="CORE_IAF_JRA.CORE2.ArcFactor">$DIN_LOC_ROOT/atm/datm7/CORE2</value>
-=======
       <value stream="CORE_IAF_JRA.*">$DIN_LOC_ROOT/atm/datm7/JRA55</value>
->>>>>>> be125526
       <value stream="co2tseries">$DIN_LOC_ROOT/atm/datm7/CO2 </value>
       <value stream="BC.QIAN.Precip">$DIN_LOC_ROOT/atm/datm7/bias_correction/precip/gpcp/qian</value>
       <value stream="BC.CRUNCEP.GPCP.Precip">$DIN_LOC_ROOT/atm/datm7/clm_output/cruncep_precip_1deg/gpcp_1deg_bias_correction</value>
@@ -320,21 +305,10 @@
       <value stream="CORE2_IAF.NCEP.U_10">domain.T62.050609.nc</value>
       <value stream="CORE2_IAF.NCEP.V_10">domain.T62.050609.nc</value>
       <value stream="CORE2_IAF.CORE2.ArcFactor">CORE2.t_10.ArcFactor.T62.1997-2004.nc</value>
-<<<<<<< HEAD
-      <value stream="CORE_IAF_JRA.PREC">domain.atm.TL319.151007.nc</value>
-      <value stream="CORE_IAF_JRA.LWDN">domain.atm.TL319.151007.nc</value>
-      <value stream="CORE_IAF_JRA.SWDN">domain.atm.TL319.151007.nc</value>
-      <value stream="CORE_IAF_JRA.Q_10">domain.atm.TL319.151007.nc</value>
-      <value stream="CORE_IAF_JRA.SLP_">domain.atm.TL319.151007.nc</value>
-      <value stream="CORE_IAF_JRA.T_10">domain.atm.TL319.151007.nc</value>
-      <value stream="CORE_IAF_JRA.U_10">domain.atm.TL319.151007.nc</value>
-      <value stream="CORE_IAF_JRA.V_10">domain.atm.TL319.151007.nc</value>
       <value stream="CORE_IAF_JRA.CORE2.ArcFactor">CORE2.t_10.ArcFactor.T62.1997-2004.nc</value>
+      <value stream="CORE_IAF_JRA.*">domain.atm.TL319.151007.nc</value>
       <value stream="co2tseries.20tr" cime_model="e3sm">fco2_datm_1765-2007_c100614.nc</value>
       <value stream="co2tseries.20tr" cime_model="cesm">fco2_datm_global_simyr_1750-2014_CMIP6_c180929.nc</value>
-=======
-      <value stream="CORE_IAF_JRA.*">domain.atm.TL319.151007.nc</value>
->>>>>>> be125526
       <value stream="co2tseries.20tr.latbnd">fco2_datm_lat-bands_simyr_1750-2015_CMIP6_c180929.nc</value>
       <value stream="co2tseries.SSP1-1.9.latbnd">fco2_datm_lat-bandsSSP1-1.9_simyr_2014-2500_CMIP6_c190514.nc</value>
       <value stream="co2tseries.SSP1-2.6.latbnd">fco2_datm_lat-bandsSSP1-2.6__simyr_2014-2500_CMIP6_c190506.nc</value>
@@ -473,19 +447,8 @@
       <value stream="CORE2_NYF">$DIN_LOC_ROOT/atm/datm7/NYF</value>
       <value stream="CORE2_IAF.CORE2.ArcFactor">$DIN_LOC_ROOT/atm/datm7/CORE2</value>
       <value stream="CORE2_IAF">$DIN_LOC_ROOT/ocn/iaf</value>
-<<<<<<< HEAD
-      <value stream="CORE_IAF_JRA.PREC">$DIN_LOC_ROOT/ocn/jra55/v1.3_noleap</value>
-      <value stream="CORE_IAF_JRA.LWDN">$DIN_LOC_ROOT/ocn/jra55/v1.3_noleap</value>
-      <value stream="CORE_IAF_JRA.SWDN">$DIN_LOC_ROOT/ocn/jra55/v1.3_noleap</value>
-      <value stream="CORE_IAF_JRA.Q_10">$DIN_LOC_ROOT/ocn/jra55/v1.3_noleap</value>
-      <value stream="CORE_IAF_JRA.SLP_">$DIN_LOC_ROOT/ocn/jra55/v1.3_noleap</value>
-      <value stream="CORE_IAF_JRA.T_10">$DIN_LOC_ROOT/ocn/jra55/v1.3_noleap</value>
-      <value stream="CORE_IAF_JRA.U_10">$DIN_LOC_ROOT/ocn/jra55/v1.3_noleap</value>
-      <value stream="CORE_IAF_JRA.V_10">$DIN_LOC_ROOT/ocn/jra55/v1.3_noleap</value>
       <value stream="CORE_IAF_JRA.CORE2.ArcFactor">$DIN_LOC_ROOT/atm/datm7/CORE2</value>
-=======
       <value stream="CORE_IAF_JRA.*">$DIN_LOC_ROOT/ocn/jra55/v1.3_noleap</value>
->>>>>>> be125526
       <value stream="co2tseries">$DIN_LOC_ROOT/atm/datm7/CO2</value>
       <value stream="BC.QIAN.Precip">$DIN_LOC_ROOT/atm/datm7/bias_correction/precip/gpcp/qian</value>
       <value stream="BC.CRUNCEP.GPCP.Precip">$DIN_LOC_ROOT/atm/datm7/clm_output/cruncep_precip_1deg/gpcp_1deg_bias_correction</value>
@@ -1207,11 +1170,7 @@
         ncep.v_10.T62.2009.20120412.nc
       </value>
       <value stream="CORE2_IAF.CORE2.ArcFactor">CORE2.t_10.ArcFactor.T62.1997-2004.nc</value>
-<<<<<<< HEAD
-      <value  stream="CORE_IAF_JRA.PREC">
-=======
       <value  stream="CORE_IAF_JRA.GCGCS.PREC">
->>>>>>> be125526
         JRA.v1.3.prec.TL319.1958.171019.nc
         JRA.v1.3.prec.TL319.1959.171019.nc
         JRA.v1.3.prec.TL319.1960.171019.nc
@@ -1272,9 +1231,6 @@
         JRA.v1.3.prec.TL319.2015.171019.nc
         JRA.v1.3.prec.TL319.2016.171019.nc
       </value>
-<<<<<<< HEAD
-      <value  stream="CORE_IAF_JRA.LWDN">
-=======
       <value  stream="CORE_IAF_JRA_1p4_2018.GCGCS.PREC">
         JRA.v1.3.prec.TL319.1958.190528.nc
         JRA.v1.3.prec.TL319.1959.190528.nc
@@ -1339,7 +1295,6 @@
         JRA.v1.3.prec.TL319.2018.190528.nc
       </value>
       <value  stream="CORE_IAF_JRA.GISS.LWDN">
->>>>>>> be125526
         JRA.v1.3.lwdn.TL319.1958.171019.nc
         JRA.v1.3.lwdn.TL319.1959.171019.nc
         JRA.v1.3.lwdn.TL319.1960.171019.nc
@@ -1400,9 +1355,6 @@
         JRA.v1.3.lwdn.TL319.2015.171019.nc
         JRA.v1.3.lwdn.TL319.2016.171019.nc
       </value>
-<<<<<<< HEAD
-      <value  stream="CORE_IAF_JRA.SWDN">
-=======
       <value  stream="CORE_IAF_JRA_1p4_2018.GISS.LWDN">
         JRA.v1.3.lwdn.TL319.1958.190528.nc
         JRA.v1.3.lwdn.TL319.1959.190528.nc
@@ -1467,7 +1419,6 @@
         JRA.v1.3.lwdn.TL319.2018.190528.nc
       </value>
       <value  stream="CORE_IAF_JRA.GISS.SWDN">
->>>>>>> be125526
         JRA.v1.3.swdn.TL319.1958.171019.nc
         JRA.v1.3.swdn.TL319.1959.171019.nc
         JRA.v1.3.swdn.TL319.1960.171019.nc
@@ -1528,9 +1479,6 @@
         JRA.v1.3.swdn.TL319.2015.171019.nc
         JRA.v1.3.swdn.TL319.2016.171019.nc
       </value>
-<<<<<<< HEAD
-      <value  stream="CORE_IAF_JRA.Q_10">
-=======
       <value  stream="CORE_IAF_JRA_1p4_2018.GISS.SWDN">
         JRA.v1.3.swdn.TL319.1958.190528.nc
         JRA.v1.3.swdn.TL319.1959.190528.nc
@@ -1595,7 +1543,6 @@
         JRA.v1.3.swdn.TL319.2018.190528.nc
       </value>
       <value  stream="CORE_IAF_JRA.NCEP.Q_10">
->>>>>>> be125526
         JRA.v1.3.q_10.TL319.1958.171019.nc
         JRA.v1.3.q_10.TL319.1959.171019.nc
         JRA.v1.3.q_10.TL319.1960.171019.nc
@@ -1656,9 +1603,6 @@
         JRA.v1.3.q_10.TL319.2015.171019.nc
         JRA.v1.3.q_10.TL319.2016.171019.nc
       </value>
-<<<<<<< HEAD
-      <value  stream="CORE_IAF_JRA.SLP_">
-=======
       <value  stream="CORE_IAF_JRA_1p4_2018.NCEP.Q_10">
         JRA.v1.3.q_10.TL319.1958.190528.nc
         JRA.v1.3.q_10.TL319.1959.190528.nc
@@ -1723,7 +1667,6 @@
         JRA.v1.3.q_10.TL319.2018.190528.nc
       </value> 
       <value  stream="CORE_IAF_JRA.NCEP.SLP_">
->>>>>>> be125526
         JRA.v1.3.slp.TL319.1958.171019.nc
         JRA.v1.3.slp.TL319.1959.171019.nc
         JRA.v1.3.slp.TL319.1960.171019.nc
@@ -1783,10 +1726,6 @@
         JRA.v1.3.slp.TL319.2014.171019.nc
         JRA.v1.3.slp.TL319.2015.171019.nc
         JRA.v1.3.slp.TL319.2016.171019.nc
-<<<<<<< HEAD
-      </value>
-      <value  stream="CORE_IAF_JRA.T_10">
-=======
       </value> 
       <value  stream="CORE_IAF_JRA_1p4_2018.NCEP.SLP_">
         JRA.v1.3.slp.TL319.1958.190528.nc
@@ -1852,7 +1791,6 @@
         JRA.v1.3.slp.TL319.2018.190528.nc
       </value> 
       <value  stream="CORE_IAF_JRA.NCEP.T_10">
->>>>>>> be125526
         JRA.v1.3.t_10.TL319.1958.171019.nc
         JRA.v1.3.t_10.TL319.1959.171019.nc
         JRA.v1.3.t_10.TL319.1960.171019.nc
@@ -1912,10 +1850,6 @@
         JRA.v1.3.t_10.TL319.2014.171019.nc
         JRA.v1.3.t_10.TL319.2015.171019.nc
         JRA.v1.3.t_10.TL319.2016.171019.nc
-<<<<<<< HEAD
-      </value>
-      <value  stream="CORE_IAF_JRA.U_10">
-=======
       </value> 
       <value  stream="CORE_IAF_JRA_1p4_2018.NCEP.T_10">
         JRA.v1.3.t_10.TL319.1958.190528.nc
@@ -1981,7 +1915,6 @@
         JRA.v1.3.t_10.TL319.2018.190528.nc
       </value> 
       <value  stream="CORE_IAF_JRA.NCEP.U_10">
->>>>>>> be125526
         JRA.v1.3.u_10.TL319.1958.171019.nc
         JRA.v1.3.u_10.TL319.1959.171019.nc
         JRA.v1.3.u_10.TL319.1960.171019.nc
@@ -2041,10 +1974,6 @@
         JRA.v1.3.u_10.TL319.2014.171019.nc
         JRA.v1.3.u_10.TL319.2015.171019.nc
         JRA.v1.3.u_10.TL319.2016.171019.nc
-<<<<<<< HEAD
-      </value>
-      <value  stream="CORE_IAF_JRA.V_10">
-=======
       </value> 
       <value  stream="CORE_IAF_JRA_1p4_2018.NCEP.U_10">
         JRA.v1.3.u_10.TL319.1958.190528.nc
@@ -2110,7 +2039,6 @@
         JRA.v1.3.u_10.TL319.2018.190528.nc
       </value> 
       <value  stream="CORE_IAF_JRA.NCEP.V_10">
->>>>>>> be125526
         JRA.v1.3.v_10.TL319.1958.171019.nc
         JRA.v1.3.v_10.TL319.1959.171019.nc
         JRA.v1.3.v_10.TL319.1960.171019.nc
@@ -2170,11 +2098,8 @@
         JRA.v1.3.v_10.TL319.2014.171019.nc
         JRA.v1.3.v_10.TL319.2015.171019.nc
         JRA.v1.3.v_10.TL319.2016.171019.nc
-<<<<<<< HEAD
       </value>
       <value stream="CORE_IAF_JRA.CORE2.ArcFactor">CORE2.t_10.ArcFactor.T62.1997-2004.nc</value>
-=======
-      </value> 
       <value  stream="CORE_IAF_JRA_1p4_2018.NCEP.V_10">
         JRA.v1.3.v_10.TL319.1958.190528.nc
         JRA.v1.3.v_10.TL319.1959.190528.nc
@@ -2238,7 +2163,6 @@
         JRA.v1.3.v_10.TL319.2017.190528.nc
         JRA.v1.3.v_10.TL319.2018.190528.nc
       </value> 
->>>>>>> be125526
       <value stream="co2tseries.20tr.latbnd">fco2_datm_lat-bands_simyr_1750-2015_CMIP6_c180929.nc</value>
       <value stream="co2tseries.20tr" cime_model="cesm">fco2_datm_global_simyr_1750-2014_CMIP6_c180929.nc</value>
       <value stream="co2tseries.20tr" cime_model="e3sm">fco2_datm_1765-2007_c100614.nc</value>
@@ -2535,30 +2459,6 @@
       <value  stream="CORE2_IAF.CORE2.ArcFactor">
         TarcFactor tarcf
       </value>
-<<<<<<< HEAD
-      <value  stream="CORE_IAF_JRA.PREC">
-        prec  prec
-      </value>
-      <value  stream="CORE_IAF_JRA.LWDN">
-        lwdn  lwdn
-      </value>
-      <value  stream="CORE_IAF_JRA.SWDN">
-        swdn  swdn
-      </value>
-      <value  stream="CORE_IAF_JRA.Q_10">
-        q_10  shum
-      </value>
-      <value  stream="CORE_IAF_JRA.SLP_">
-        slp  pslv
-      </value>
-      <value  stream="CORE_IAF_JRA.T_10">
-        t_10  tbot
-      </value>
-      <value  stream="CORE_IAF_JRA.U_10">
-        u_10  u
-      </value>
-      <value  stream="CORE_IAF_JRA.V_10">
-=======
       <value  stream="CORE_IAF_JRA.*.GCGCS.PREC">
         prec  prec
       </value>
@@ -2581,7 +2481,6 @@
         u_10  u
       </value>
       <value  stream="CORE_IAF_JRA.*.NCEP.V_10">
->>>>>>> be125526
         v_10  v
       </value>
       <value  stream="CORE_IAF_JRA.CORE2.ArcFactor">
@@ -2685,12 +2584,9 @@
       <value stream="CORE2_IAF">1</value>
       <value stream="CORE_IAF_JRA.*">1</value>
       <value stream="co2tseries.20tr">1850</value>
-<<<<<<< HEAD
-=======
       <!-- ncycles*(year_end-year_start+1)-(year_end-co2_year_start) -->
       <value stream="co2tseries.omip" datm_mode="CORE2_IAF">213</value>    <!-- 6*(2009-1948+1)-(2009-1850) -->
       <value stream="co2tseries.omip" datm_mode="CORE_IAF_JRA.*2018">198</value> <!-- 6*(2018-1958+1)-(2018-1850) -->
->>>>>>> be125526
       <value stream="co2tseries.SSP">2015</value>
       <value stream="BC.QIAN.Precip">1979</value>
       <value stream="BC.CRUNCEP.GPCP.Precip">1979</value>
@@ -2749,19 +2645,8 @@
       <value stream="CORE2_IAF.NCEP.U_10">1948</value>
       <value stream="CORE2_IAF.NCEP.V_10">1948</value>
       <value stream="CORE2_IAF.CORE2.ArcFactor">1948</value>
-<<<<<<< HEAD
-      <value stream="CORE_IAF_JRA.PREC">1958</value>
-      <value stream="CORE_IAF_JRA.LWDN">1958</value>
-      <value stream="CORE_IAF_JRA.SWDN">1958</value>
-      <value stream="CORE_IAF_JRA.Q_10">1958</value>
-      <value stream="CORE_IAF_JRA.SLP_">1958</value>
-      <value stream="CORE_IAF_JRA.T_10">1958</value>
-      <value stream="CORE_IAF_JRA.U_10">1958</value>
-      <value stream="CORE_IAF_JRA.V_10">1958</value>
       <value stream="CORE_IAF_JRA.CORE2.ArcFactor">1958</value>
-=======
       <value stream="CORE_IAF_JRA.*">1958</value>
->>>>>>> be125526
       <value stream="co2tseries.20tr">1850</value>
       <value stream="co2tseries.SSP">2015</value>
       <value stream="BC.QIAN">1979</value>
@@ -2776,12 +2661,9 @@
 
       <value stream="presaero.trans_1850-2000">1849</value>
       <value stream="presaero.SSP">2015</value>
-<<<<<<< HEAD
-=======
       <!-- year_start-(ncycles-1)*(year_end-year_start+1)-1 -->
       <value stream="presaero.cesm2_omip" datm_mode="CORE2_IAF">1637</value>    <!-- 1948-(6-1)*(2009-1948+1)-1 -->
       <value stream="presaero.cesm2_omip" datm_mode="CORE_IAF_JRA.*2018">1652</value> <!-- 1958-(6-1)*(2018-1958+1)-1 -->
->>>>>>> be125526
       <value stream="topo.observed">1</value>
       <value stream="topo.cplhist">$DATM_CPLHIST_YR_START</value>
     </values									>
@@ -2826,24 +2708,11 @@
       <value stream="CORE2_IAF.NCEP.U_10">2009</value>
       <value stream="CORE2_IAF.NCEP.V_10">2009</value>
       <value stream="CORE2_IAF.CORE2.ArcFactor">2009</value>
-<<<<<<< HEAD
-      <value stream="CORE_IAF_JRA.PREC">2016</value>
-      <value stream="CORE_IAF_JRA.LWDN">2016</value>
-      <value stream="CORE_IAF_JRA.SWDN">2016</value>
-      <value stream="CORE_IAF_JRA.Q_10">2016</value>
-      <value stream="CORE_IAF_JRA.SLP_">2016</value>
-      <value stream="CORE_IAF_JRA.T_10">2016</value>
-      <value stream="CORE_IAF_JRA.U_10">2016</value>
-      <value stream="CORE_IAF_JRA.V_10">2016</value>
       <value stream="CORE_IAF_JRA.CORE2.ArcFactor">2016</value>
       <value stream="co2tseries.20tr" cime_model="e3sm">2007</value>
       <value stream="co2tseries.20tr" cime_model="cesm">2014</value>
-=======
       <value stream="CORE_IAF_JRA.*2018">2018</value>
       <value stream="CORE_IAF_JRA.*">2016</value>
-      <value stream="co2tseries.20tr">2014</value>
-      <value stream="co2tseries.omip">2019</value>
->>>>>>> be125526
       <value stream="co2tseries.SSP">2500</value>
       <value stream="BC.QIAN.Precip">2004</value>
       <value stream="BC.CRUNCEP.GPCP.Precip">2012</value>
@@ -2859,12 +2728,9 @@
       <value stream="presaero.trans_1850-2000" cime_model="cesm">2014</value>
 
       <value stream="presaero.SSP">2101</value>
-<<<<<<< HEAD
-=======
       <!-- year_end+1 -->
       <value stream="presaero.cesm2_omip" datm_mode="CORE2_IAF">2010</value>    <!-- 2009+1 -->
       <value stream="presaero.cesm2_omip" datm_mode="CORE_IAF_JRA.*2018">2019</value> <!-- 2018+1 -->
->>>>>>> be125526
       <value stream="topo.observed">1</value>
       <value stream="topo.cplhist">$DATM_CPLHIST_YR_END</value>
     </values>
@@ -2877,11 +2743,7 @@
     <desc>Stream offset.</desc>
     <values>
       <value>0</value>
-<<<<<<< HEAD
-      <value stream="CORE_IAF_JRA.SWDN">-5400</value>
-=======
       <value stream="CORE_IAF_JRA.*.GISS.SWDN">-5400</value>
->>>>>>> be125526
       <value stream="CPLHISTForcing.Solar">2700</value>
       <value stream="CPLHISTForcing.nonSolarFlux">900</value>
       <value stream="CPLHISTForcing.State3hr">900</value>
@@ -3158,13 +3020,8 @@
            steps, which is undesirable unless we truly want linear interpolation
            between multiple input values -->
       <value stream="topo.observed">lower</value>
-<<<<<<< HEAD
-      <value stream="CORE2_IAF.GISS.SWDN" cime_model="e3sm">coszen</value>
-      <value stream="CORE_IAF_JRA.SWDN">coszen</value>
-=======
       <value stream="CORE2_IAF.GISS.SWDN">coszen</value>
       <value stream="CORE_IAF_JRA.*.GISS.SWDN">coszen</value>
->>>>>>> be125526
     </values>
   </entry>
 
