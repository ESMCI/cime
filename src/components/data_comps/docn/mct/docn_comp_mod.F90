#ifdef AIX
@PROCESS ALIAS_SIZE(805306368)
#endif
module docn_comp_mod

  ! !USES:

  use esmf
  use mct_mod
  use perf_mod
  use shr_pcdf_mod
  use shr_const_mod
  use shr_sys_mod
  use shr_kind_mod    , only: IN=>SHR_KIND_IN, R8=>SHR_KIND_R8, CS=>SHR_KIND_CS, CL=>SHR_KIND_CL
  use shr_file_mod    , only: shr_file_getunit, shr_file_freeunit
  use shr_mpi_mod     , only: shr_mpi_bcast
  use shr_frz_mod     , only: shr_frz_freezetemp
  use shr_strdata_mod , only: shr_strdata_type, shr_strdata_pioinit, shr_strdata_init
  use shr_strdata_mod , only: shr_strdata_print, shr_strdata_restRead
  use shr_strdata_mod , only: shr_strdata_advance, shr_strdata_restWrite
  use shr_dmodel_mod  , only: shr_dmodel_gsmapcreate, shr_dmodel_rearrGGrid
  use shr_dmodel_mod  , only: shr_dmodel_translate_list, shr_dmodel_translateAV_list, shr_dmodel_translateAV
  use shr_cal_mod     , only: shr_cal_datetod2string
  use seq_timemgr_mod , only: seq_timemgr_EClockGetData

  use docn_shr_mod   , only: datamode       ! namelist input
  use docn_shr_mod   , only: aquap_option   ! derived from datamode namelist input
  use docn_shr_mod   , only: decomp         ! namelist input
  use docn_shr_mod   , only: rest_file      ! namelist input
  use docn_shr_mod   , only: rest_file_strm ! namelist input
<<<<<<< HEAD
  use docn_shr_mod   , only: fixed_sst      ! namelist input
=======
  use docn_shr_mod   , only: sst_constant_value ! namelist input
>>>>>>> a4f45ebc
  use docn_shr_mod   , only: nullstr


  ! !PUBLIC TYPES:
  implicit none
  private ! except

  !--------------------------------------------------------------------------
  ! Public interfaces
  !--------------------------------------------------------------------------

  public :: docn_comp_init
  public :: docn_comp_run
  public :: docn_comp_final

  !--------------------------------------------------------------------------
  ! Private data
  !--------------------------------------------------------------------------

  character(CS) :: myModelName = 'ocn'   ! user defined model name
  logical       :: firstcall = .true.    ! first call logical

  character(len=*),parameter :: rpfile = 'rpointer.ocn'
  integer(IN)   :: dbug = 0              ! debug level (higher is more)

  real(R8),parameter :: cpsw    = shr_const_cpsw        ! specific heat of sea h2o ~ J/kg/K
  real(R8),parameter :: rhosw   = shr_const_rhosw       ! density of sea water ~ kg/m^3
  real(R8),parameter :: TkFrz   = shr_const_TkFrz       ! freezing point, fresh water (Kelvin)
  real(R8),parameter :: TkFrzSw = shr_const_TkFrzSw     ! freezing point, sea   water (Kelvin)
  real(R8),parameter :: latice  = shr_const_latice      ! latent heat of fusion
  real(R8),parameter :: ocnsalt = shr_const_ocn_ref_sal ! ocean reference salinity

  integer(IN)   :: kt,ks,ku,kv,kdhdx,kdhdy,kq,kswp  ! field indices
  integer(IN)   :: kswnet,klwup,klwdn,ksen,klat,kmelth,ksnow,krofi
  integer(IN)   :: kh,kqbot
  integer(IN)   :: index_lat, index_lon
  integer(IN)   :: kmask, kfrac ! frac and mask field indices of docn domain
  integer(IN)   :: ksomask      ! So_omask field index

  type(mct_rearr)        :: rearr
  type(mct_avect)        :: avstrm       ! av of data from stream
  real(R8), pointer      :: somtp(:)
  real(R8), pointer      :: tfreeze(:)
  integer(IN), pointer   :: imask(:)
  real(R8), pointer      :: xc(:), yc(:) ! arryas of model latitudes and longitudes

  !--------------------------------------------------------------------------
  integer(IN)     , parameter :: ktrans = 8
  character(12)   , parameter :: avifld(1:ktrans) = &
       (/ "t           ","u           ","v           ","dhdx        ",&
          "dhdy        ","s           ","h           ","qbot        "/)
  character(12)   , parameter  :: avofld(1:ktrans) = &
       (/ "So_t        ","So_u        ","So_v        ","So_dhdx     ",&
          "So_dhdy     ","So_s        ","strm_h      ","strm_qbot   "/)
  character(len=*), parameter :: flds_strm = 'strm_h:strm_qbot'
  !--------------------------------------------------------------------------

  !~~~~~~~~~~~~~~~~~~~~~~~~~~~~~~~~~~~~~~~~~~~~~~~~~~~~~~~~~~~~~~~~~~~~~~~~~~~~~~~
CONTAINS
  !~~~~~~~~~~~~~~~~~~~~~~~~~~~~~~~~~~~~~~~~~~~~~~~~~~~~~~~~~~~~~~~~~~~~~~~~~~~~~~~

  !===============================================================================
  subroutine docn_comp_init(Eclock, x2o, o2x, &
       seq_flds_x2o_fields, seq_flds_o2x_fields, &
       SDOCN, gsmap, ggrid, mpicom, compid, my_task, master_task, &
       inst_suffix, inst_name, logunit, read_restart, &
       scmMode, scmlat, scmlon)

    ! !DESCRIPTION: initialize docn model
    use pio        , only : iosystem_desc_t
    use shr_pio_mod, only : shr_pio_getiosys, shr_pio_getiotype
    implicit none

    ! !INPUT/OUTPUT PARAMETERS:
    type(ESMF_Clock)       , intent(in)    :: EClock
    type(mct_aVect)        , intent(inout) :: x2o, o2x            ! input/output attribute vectors
    character(len=*)       , intent(in)    :: seq_flds_x2o_fields ! fields from mediator
    character(len=*)       , intent(in)    :: seq_flds_o2x_fields ! fields to mediator
    type(shr_strdata_type) , intent(inout) :: SDOCN               ! model shr_strdata instance (output)
    type(mct_gsMap)        , pointer       :: gsMap               ! model global seg map (output)
    type(mct_gGrid)        , pointer       :: ggrid               ! model ggrid (output)
    integer(IN)            , intent(in)    :: mpicom              ! mpi communicator
    integer(IN)            , intent(in)    :: compid              ! mct comp id
    integer(IN)            , intent(in)    :: my_task             ! my task in mpi communicator mpicom
    integer(IN)            , intent(in)    :: master_task         ! task number of master task
    character(len=*)       , intent(in)    :: inst_suffix         ! char string associated with instance
    character(len=*)       , intent(in)    :: inst_name           ! fullname of current instance (ie. "lnd_0001")
    integer(IN)            , intent(in)    :: logunit             ! logging unit number
    logical                , intent(in)    :: read_restart        ! start from restart
    logical                , intent(in)    :: scmMode             ! single column mode
    real(R8)               , intent(in)    :: scmLat              ! single column lat
    real(R8)               , intent(in)    :: scmLon              ! single column lon

    !--- local variables ---
    integer(IN)   :: n,k      ! generic counters
    integer(IN)   :: ierr     ! error code
    integer(IN)   :: lsize    ! local size
    logical       :: exists, exists1   ! file existance
    integer(IN)   :: nu       ! unit number
    character(CL) :: calendar ! model calendar
    integer(IN)   :: currentYMD    ! model date
    integer(IN)   :: currentTOD    ! model sec into model date
    logical       :: write_restart=.false.
    type(iosystem_desc_t), pointer :: ocn_pio_subsystem

    !--- formats ---
    character(*), parameter :: F00   = "('(docn_comp_init) ',8a)"
    character(*), parameter :: F0L   = "('(docn_comp_init) ',a, l2)"
    character(*), parameter :: F01   = "('(docn_comp_init) ',a,5i8)"
    character(*), parameter :: F02   = "('(docn_comp_init) ',a,4es13.6)"
    character(*), parameter :: F03   = "('(docn_comp_init) ',a,i8,a)"
    character(*), parameter :: F04   = "('(docn_comp_init) ',2a,2i8,'s')"
    character(*), parameter :: F05   = "('(docn_comp_init) ',a,2f10.4)"
    character(*), parameter :: F06   = "('(docn_comp_init) ',a,f10.4)"
    character(*), parameter :: F90   = "('(docn_comp_init) ',73('='))"
    character(*), parameter :: F91   = "('(docn_comp_init) ',73('-'))"
    character(*), parameter :: subName = "(docn_comp_init) "
    !-------------------------------------------------------------------------------

    call t_startf('DOCN_INIT')

    !----------------------------------------------------------------------------
    ! Initialize pio
    !----------------------------------------------------------------------------

    call shr_strdata_pioinit(SDOCN, COMPID)

    !----------------------------------------------------------------------------
    ! Initialize SDOCN
    !----------------------------------------------------------------------------

    call t_startf('docn_strdata_init')

    call seq_timemgr_EClockGetData( EClock, calendar=calendar )

    ! NOTE: shr_strdata_init calls shr_dmodel_readgrid which reads the data model
    ! grid and from that computes SDOCN%gsmap and SDOCN%ggrid. DOCN%gsmap is created
    ! using the decomp '2d1d' (1d decomp of 2d grid)

    if (scmmode) then
       if (my_task == master_task) &
            write(logunit,F05) ' scm lon lat = ',scmlon,scmlat
       call shr_strdata_init(SDOCN,mpicom,compid,name='ocn', &
            scmmode=scmmode,scmlon=scmlon,scmlat=scmlat, calendar=calendar)
    else
       if (datamode == 'SST_AQUAPANAL' .or. datamode == 'SST_AQUAPFILE' .or. &
           datamode == 'SOM_AQUAP' .or. datamode == 'SST_AQUAP_CONSTANT' ) then
          ! Special logic for either prescribed or som aquaplanet - overwrite and
          call shr_strdata_init(SDOCN,mpicom,compid,name='ocn', calendar=calendar, reset_domain_mask=.true.)
       else
          call shr_strdata_init(SDOCN,mpicom,compid,name='ocn', calendar=calendar)
       end if
    endif

    if (my_task == master_task) then
       call shr_strdata_print(SDOCN,'SDOCN data')
    endif

    call t_stopf('docn_strdata_init')

    !----------------------------------------------------------------------------
    ! Initialize data model MCT global seg map, 1d decomp
    !----------------------------------------------------------------------------

    call t_startf('docn_initgsmaps')
    if (my_task == master_task) write(logunit,F00) ' initialize gsmaps'
    call shr_sys_flush(logunit)

    ! create a data model global seqmap (gsmap) given the data model global grid sizes
    ! NOTE: gsmap is initialized using the decomp read in from the docn_in namelist
    ! (which by default is "1d")
    call shr_dmodel_gsmapcreate(gsmap, SDOCN%nxg*SDOCN%nyg, compid, mpicom, decomp)
    lsize = mct_gsmap_lsize(gsmap, mpicom)

    ! create a rearranger from the data model SDOCN%gsmap to gsmap
    call mct_rearr_init(SDOCN%gsmap, gsmap, mpicom, rearr)
    call t_stopf('docn_initgsmaps')

    !----------------------------------------------------------------------------
    ! Initialize data model MCT domain
    !----------------------------------------------------------------------------

    call t_startf('docn_initmctdom')
    if (my_task == master_task) write(logunit,F00) 'copy domains'
    call shr_sys_flush(logunit)

    call shr_dmodel_rearrGGrid(SDOCN%grid, ggrid, gsmap, rearr, mpicom)
    call t_stopf('docn_initmctdom')

    !----------------------------------------------------------------------------
    ! Initialize MCT attribute vectors
    !----------------------------------------------------------------------------

    call t_startf('docn_initmctavs')
    if (my_task == master_task) write(logunit,F00) 'allocate AVs'
    call shr_sys_flush(logunit)

    call mct_aVect_init(o2x, rList=seq_flds_o2x_fields, lsize=lsize)
    call mct_aVect_zero(o2x)

    kt    = mct_aVect_indexRA(o2x,'So_t')
    ks    = mct_aVect_indexRA(o2x,'So_s')
    ku    = mct_aVect_indexRA(o2x,'So_u')
    kv    = mct_aVect_indexRA(o2x,'So_v')
    kdhdx = mct_aVect_indexRA(o2x,'So_dhdx')
    kdhdy = mct_aVect_indexRA(o2x,'So_dhdy')
    kswp  = mct_aVect_indexRA(o2x,'So_fswpen', perrwith='quiet')
    kq    = mct_aVect_indexRA(o2x,'Fioo_q')

    call mct_aVect_init(x2o, rList=seq_flds_x2o_fields, lsize=lsize)
    call mct_aVect_zero(x2o)

    kswnet = mct_aVect_indexRA(x2o,'Foxx_swnet')
    klwup  = mct_aVect_indexRA(x2o,'Foxx_lwup')
    ksen   = mct_aVect_indexRA(x2o,'Foxx_sen')
    klat   = mct_aVect_indexRA(x2o,'Foxx_lat')
    krofi  = mct_aVect_indexRA(x2o,'Foxx_rofi')
    klwdn  = mct_aVect_indexRA(x2o,'Faxa_lwdn')
    ksnow  = mct_aVect_indexRA(x2o,'Faxa_snow')
    kmelth = mct_aVect_indexRA(x2o,'Fioi_melth')

    call mct_aVect_init(avstrm, rList=flds_strm, lsize=lsize)
    call mct_aVect_zero(avstrm)

    kh    = mct_aVect_indexRA(avstrm,'strm_h')
    kqbot = mct_aVect_indexRA(avstrm,'strm_qbot')

    allocate(somtp(lsize))
    allocate(tfreeze(lsize))
    allocate(imask(lsize))
    allocate(xc(lsize))
    allocate(yc(lsize))

    kmask = mct_aVect_indexRA(ggrid%data,'mask')
    imask(:) = nint(ggrid%data%rAttr(kmask,:))

    kfrac = mct_aVect_indexRA(ggrid%data,'frac')

    ksomask = mct_aVect_indexRA(o2x,'So_omask', perrwith='quiet')
    if (ksomask /= 0) then
       o2x%rAttr(ksomask, :) = ggrid%data%rAttr(kfrac,:)
    end if

    index_lon = mct_aVect_indexRA(ggrid%data,'lon')
    xc(:) = ggrid%data%rAttr(index_lon,:)

    index_lat = mct_aVect_indexRA(ggrid%data,'lat')
    yc(:) = ggrid%data%rAttr(index_lat,:)

    call t_stopf('docn_initmctavs')

    !----------------------------------------------------------------------------
    ! Read restart
    !----------------------------------------------------------------------------

    if (read_restart) then
       exists = .false.
       exists1 = .false.
       if (trim(rest_file)      == trim(nullstr) .and. &
           trim(rest_file_strm) == trim(nullstr)) then
          if (my_task == master_task) then
             write(logunit,F00) ' restart filenames from rpointer = ',trim(rpfile)
             call shr_sys_flush(logunit)
             inquire(file=trim(rpfile)//trim(inst_suffix),exist=exists)
             if (exists) then
                nu = shr_file_getUnit()
                open(nu,file=trim(rpfile)//trim(inst_suffix),form='formatted')
                read(nu,'(a)') rest_file
                read(nu,'(a)') rest_file_strm
                close(nu)
                call shr_file_freeUnit(nu)
                inquire(file=trim(rest_file_strm),exist=exists)
                inquire(file=trim(rest_file),exist=exists1)
             endif
          endif
          call shr_mpi_bcast(rest_file,mpicom,'rest_file')
          call shr_mpi_bcast(rest_file_strm,mpicom,'rest_file_strm')
       else
          ! use namelist already read
          if (my_task == master_task) then
             write(logunit,F00) ' restart filenames from namelist '
             call shr_sys_flush(logunit)
             inquire(file=trim(rest_file_strm),exist=exists)
          endif
       endif

       call shr_mpi_bcast(exists,mpicom,'exists')
       call shr_mpi_bcast(exists1,mpicom,'exists1')

       if (trim(datamode) == 'SOM' .or. trim(datamode) == 'SOM_AQUAP') then
       if (exists1) then
          if (my_task == master_task) write(logunit,F00) ' reading ',trim(rest_file)
          call shr_pcdf_readwrite('read',SDOCN%pio_subsystem, SDOCN%io_type, &
               trim(rest_file), mpicom, gsmap=gsmap, rf1=somtp, rf1n='somtp', io_format=SDOCN%io_format)
       else
          if (my_task == master_task) write(logunit,F00) ' file not found, skipping ',trim(rest_file)
       endif
       endif

       if (exists) then
          if (my_task == master_task) write(logunit,F00) ' reading ',trim(rest_file_strm)
          call shr_strdata_restRead(trim(rest_file_strm),SDOCN,mpicom)
       else
          if (my_task == master_task) write(logunit,F00) ' file not found, skipping ',trim(rest_file_strm)
       endif
       call shr_sys_flush(logunit)
    endif

    !----------------------------------------------------------------------------
    ! Set initial ocn state
    !----------------------------------------------------------------------------

    call t_adj_detailf(+2)

    call seq_timemgr_EClockGetData( EClock, curr_ymd=CurrentYMD, curr_tod=CurrentTOD)

    call docn_comp_run(EClock, x2o, o2x, &
         SDOCN, gsmap, ggrid, mpicom, compid, my_task, master_task, &
         inst_suffix, logunit, read_restart, write_restart, &
         currentYMD, currentTOD)

    if (my_task == master_task) write(logunit,F00) 'docn_comp_init done'
    call shr_sys_flush(logunit)

    call t_adj_detailf(-2)

    if (dbug > 0 .and. my_task == master_task) then
       do n = 1,lsize
          write(logunit,F06)'n,ofrac = ',mct_aVect_indexRA(ggrid%data,'frac')
       end do
    end if

    call t_stopf('DOCN_INIT')

  end subroutine docn_comp_init

  !===============================================================================

  subroutine docn_comp_run(EClock, x2o, o2x, &
       SDOCN, gsmap, ggrid, mpicom, compid, my_task, master_task, &
       inst_suffix, logunit, read_restart, write_restart, &
       target_ymd, target_tod, case_name)

    ! !DESCRIPTION:  run method for docn model
    implicit none

    ! !INPUT/OUTPUT PARAMETERS:
    type(ESMF_Clock)       , intent(in)    :: EClock
    type(mct_aVect)        , intent(inout) :: x2o
    type(mct_aVect)        , intent(inout) :: o2x
    type(shr_strdata_type) , intent(inout) :: SDOCN
    type(mct_gsMap)        , pointer       :: gsMap
    type(mct_gGrid)        , pointer       :: ggrid
    integer(IN)            , intent(in)    :: mpicom        ! mpi communicator
    integer(IN)            , intent(in)    :: compid        ! mct comp id
    integer(IN)            , intent(in)    :: my_task       ! my task in mpi communicator mpicom
    integer(IN)            , intent(in)    :: master_task   ! task number of master task
    character(len=*)       , intent(in)    :: inst_suffix   ! char string associated with instance
    integer(IN)            , intent(in)    :: logunit       ! logging unit number
    logical                , intent(in)    :: read_restart  ! start from restart
    logical                , intent(in)    :: write_restart ! restart alarm is on
    integer(IN)            , intent(in)    :: target_ymd    ! model date
    integer(IN)            , intent(in)    :: target_tod    ! model sec into model date
    character(len=*)  , intent(in),optional :: case_name ! case name

    !--- local ---
    integer(IN)   :: yy,mm,dd,tod          ! year month day time-of-day
    integer(IN)   :: n                     ! indices
    integer(IN)   :: nf                    ! fields loop index
    integer(IN)   :: nl                    ! ocn frac index
    integer(IN)   :: lsize                 ! size of attr vect
    integer(IN)   :: idt                   ! integer timestep
    real(R8)      :: dt                    ! timestep
    integer(IN)   :: nu                    ! unit number
    real(R8)      :: hn                    ! h field
    character(len=18) :: date_str
    character(len=CL) :: local_case_name
    real(R8), parameter :: &
         swp = 0.67_R8*(exp((-1._R8*shr_const_zsrflyr) /1.0_R8)) + 0.33_R8*exp((-1._R8*shr_const_zsrflyr)/17.0_R8)

    character(*), parameter :: F00   = "('(docn_comp_run) ',8a)"
    character(*), parameter :: F01   = "('(docn_comp_run) ',a, i7,2x,i5,2x,i5,2x,d21.14)"
    character(*), parameter :: F04   = "('(docn_comp_run) ',2a,2i8,'s')"
    character(*), parameter :: subName = "(docn_comp_run) "
    !-------------------------------------------------------------------------------

    call t_startf('DOCN_RUN')

    call t_startf('docn_run1')
    call seq_timemgr_EClockGetData( EClock, dtime=idt)
    dt = idt * 1.0_R8
    call t_stopf('docn_run1')
    if(present(case_name)) then
       local_case_name = case_name
    else
       local_case_name = ""
    endif

    !--------------------
    ! ADVANCE OCN
    !--------------------

    call t_barrierf('docn_BARRIER',mpicom)
    call t_startf('docn')

    !--- defaults, copy all fields from streams to o2x ---

    lsize = mct_avect_lsize(o2x)
    do n = 1,lsize
       if (ksomask /= 0) then
          o2x%rAttr(ksomask, n) = ggrid%data%rAttr(kfrac,n)
       end if
       o2x%rAttr(kt   ,n) = TkFrz
       o2x%rAttr(ks   ,n) = ocnsalt
       o2x%rAttr(ku   ,n) = 0.0_R8
       o2x%rAttr(kv   ,n) = 0.0_R8
       o2x%rAttr(kdhdx,n) = 0.0_R8
       o2x%rAttr(kdhdy,n) = 0.0_R8
       o2x%rAttr(kq   ,n) = 0.0_R8
       if (kswp /= 0) then
          o2x%rAttr(kswp ,n) = swp
       end if
    enddo

    ! NOTE: for SST_AQUAPANAL, the docn buildnml sets the stream to "null"
    ! and thereby shr_strdata_advance does nothing

    call t_startf('docn_strdata_advance')
    call shr_strdata_advance(SDOCN, target_ymd, target_tod, mpicom, 'docn')
    call t_stopf('docn_strdata_advance')

    !--- copy streams to o2x ---
    call t_barrierf('docn_scatter_BARRIER', mpicom)
    call t_startf('docn_scatter')
    do n = 1, SDOCN%nstreams
       call shr_dmodel_translateAV(SDOCN%avs(n), o2x, avifld, avofld, rearr)
    enddo
    call t_stopf('docn_scatter')

    !-------------------------------------------------
    ! Determine data model behavior based on the mode
    !-------------------------------------------------

    call t_startf('docn_datamode')
    select case (trim(datamode))

    case('COPYALL')
       ! do nothing extra

    case('SSTDATA')
       lsize = mct_avect_lsize(o2x)
       do n = 1,lsize
          o2x%rAttr(kt   ,n) = o2x%rAttr(kt,n) + TkFrz
          o2x%rAttr(ks   ,n) = ocnsalt
          o2x%rAttr(ku   ,n) = 0.0_R8
          o2x%rAttr(kv   ,n) = 0.0_R8
          o2x%rAttr(kdhdx,n) = 0.0_R8
          o2x%rAttr(kdhdy,n) = 0.0_R8
          o2x%rAttr(kq   ,n) = 0.0_R8
          if (kswp /= 0) then
             o2x%rAttr(kswp ,n) = swp
          end if
       enddo

    case('SST_AQUAPANAL')
       lsize = mct_avect_lsize(o2x)
       ! Zero out the attribute vector before calling the prescribed_sst
       ! function - so this also zeroes out the So_omask if it is needed
       ! so need to re-introduce it
       do n = 1,lsize
          o2x%rAttr(:,n) = 0.0_r8
       end do
       call prescribed_sst(xc, yc, lsize, aquap_option, o2x%rAttr(kt,:))
       do n = 1,lsize
          o2x%rAttr(kt,n) = o2x%rAttr(kt,n) + TkFrz
          if (ksomask /= 0) then
             o2x%rAttr(ksomask, n) = ggrid%data%rAttr(kfrac,n)
          end if
       enddo

    case('SST_AQUAPFILE')
       lsize = mct_avect_lsize(o2x)
       do n = 1,lsize
          o2x%rAttr(kt   ,n) = o2x%rAttr(kt,n) + TkFrz
          o2x%rAttr(ks   ,n) = ocnsalt
          o2x%rAttr(ku   ,n) = 0.0_R8
          o2x%rAttr(kv   ,n) = 0.0_R8
          o2x%rAttr(kdhdx,n) = 0.0_R8
          o2x%rAttr(kdhdy,n) = 0.0_R8
          o2x%rAttr(kq   ,n) = 0.0_R8
          if (kswp /= 0) then
             o2x%rAttr(kswp ,n) = swp
          end if
       enddo

    case('SST_AQUAP_CONSTANT')
       lsize = mct_avect_lsize(o2x)
       ! Zero out the attribute vector except for temperature
       do n = 1,lsize
          o2x%rAttr(:,n) = 0.0_r8
       end do
       ! Set temperature and re-set omask
       do n = 1,lsize
          o2x%rAttr(kt,n) = sst_constant_value
          if (ksomask /= 0) then
             o2x%rAttr(ksomask, n) = ggrid%data%rAttr(kfrac,n)
          end if
       enddo

    case('IAF')
       lsize = mct_avect_lsize(o2x)
       do n = 1,lsize
          o2x%rAttr(kt   ,n) = o2x%rAttr(kt,n) + TkFrz
          o2x%rAttr(ks   ,n) = ocnsalt
          o2x%rAttr(ku   ,n) = 0.0_R8
          o2x%rAttr(kv   ,n) = 0.0_R8
          o2x%rAttr(kdhdx,n) = 0.0_R8
          o2x%rAttr(kdhdy,n) = 0.0_R8
          o2x%rAttr(kq   ,n) = 0.0_R8
          if (kswp /= 0) then
             o2x%rAttr(kswp ,n) = swp
          end if
       enddo

    case('SOM')
       lsize = mct_avect_lsize(o2x)
       do n = 1,SDOCN%nstreams
          call shr_dmodel_translateAV(SDOCN%avs(n),avstrm,avifld,avofld,rearr)
       enddo
       if (firstcall) then
          do n = 1,lsize
             if (.not. read_restart) then
                somtp(n) = o2x%rAttr(kt,n) + TkFrz
             endif
             o2x%rAttr(kt,n) = somtp(n)
             o2x%rAttr(kq,n) = 0.0_R8
          enddo
       else   ! firstcall
          tfreeze = shr_frz_freezetemp(o2x%rAttr(ks,:)) + TkFrz
          do n = 1,lsize
             if (imask(n) /= 0) then
                !--- pull out h from av for resuse below ---
                hn = avstrm%rAttr(kh,n)
                !--- compute new temp ---
                o2x%rAttr(kt,n) = somtp(n) + &
                     (x2o%rAttr(kswnet,n) + &  ! shortwave
                      x2o%rAttr(klwup ,n) + &  ! longwave
                      x2o%rAttr(klwdn ,n) + &  ! longwave
                      x2o%rAttr(ksen  ,n) + &  ! sensible
                      x2o%rAttr(klat  ,n) + &  ! latent
                      x2o%rAttr(kmelth,n) - &  ! ice melt
                      avstrm%rAttr(kqbot ,n) - &  ! flux at bottom
                     (x2o%rAttr(ksnow,n)+x2o%rAttr(krofi,n))*latice) * &  ! latent by prec and roff
                     dt/(cpsw*rhosw*hn)
                !--- compute ice formed or melt potential ---
                o2x%rAttr(kq,n) = (tfreeze(n) - o2x%rAttr(kt,n))*(cpsw*rhosw*hn)/dt  ! ice formed q>0
                o2x%rAttr(kt,n) = max(tfreeze(n),o2x%rAttr(kt,n))                    ! reset temp
                somtp(n) = o2x%rAttr(kt,n)                                           ! save temp
             endif
          enddo
       endif   ! firstcall

    case('SOM_AQUAP')
       lsize = mct_avect_lsize(o2x)
       do n = 1,SDOCN%nstreams
          call shr_dmodel_translateAV(SDOCN%avs(n),avstrm,avifld,avofld,rearr)
       enddo
       if (firstcall) then
          do n = 1,lsize
             if (.not. read_restart) then
                somtp(n) = o2x%rAttr(kt,n) + TkFrz
             endif
             o2x%rAttr(kt,n) = somtp(n)
             o2x%rAttr(kq,n) = 0.0_R8
          enddo
       else   ! firstcall
          tfreeze = shr_frz_freezetemp(o2x%rAttr(ks,:)) + TkFrz
          do n = 1,lsize
             !--- pull out h from av for resuse below ---
             hn = avstrm%rAttr(kh,n)
             !--- compute new temp ---
             o2x%rAttr(kt,n) = somtp(n) + &
                  (x2o%rAttr(kswnet,n) + &  ! shortwave
                  x2o%rAttr(klwup ,n) + &  ! longwave
                  x2o%rAttr(klwdn ,n) + &  ! longwave
                  x2o%rAttr(ksen  ,n) + &  ! sensible
                  x2o%rAttr(klat  ,n) + &  ! latent
                  x2o%rAttr(kmelth,n) - &  ! ice melt
                  avstrm%rAttr(kqbot ,n) - &  ! flux at bottom
                  (x2o%rAttr(ksnow,n)+x2o%rAttr(krofi,n))*latice) * &  ! latent by prec and roff
                  dt/(cpsw*rhosw*hn)
             !--- compute ice formed or melt potential ---
             o2x%rAttr(kq,n) = (tfreeze(n) - o2x%rAttr(kt,n))*(cpsw*rhosw*hn)/dt  ! ice formed q>0
             somtp(n) = o2x%rAttr(kt,n)                                        ! save temp
          enddo
       endif   ! firstcall

    end select

    call t_stopf('docn_datamode')

    !----------------------------------------------------------
    ! Debug output
    !----------------------------------------------------------

    if (dbug > 0 .and. my_task == master_task) then
       do n = 1,lsize
          write(logunit,F01)'import: ymd,tod,n,Foxx_swnet = ', target_ymd, target_tod, n, x2o%rattr(kswnet,n)
          write(logunit,F01)'import: ymd,tod,n,Foxx_lwup  = ', target_ymd, target_tod, n, x2o%rattr(klwup,n)
          write(logunit,F01)'import: ymd,tod,n,Foxx_lwdn  = ', target_ymd, target_tod, n, x2o%rattr(klwdn,n)
          write(logunit,F01)'import: ymd,tod,n,Fioi_melth = ', target_ymd, target_tod, n, x2o%rattr(kmelth,n)
          write(logunit,F01)'import: ymd,tod,n,Foxx_sen   = ', target_ymd, target_tod, n, x2o%rattr(ksen,n)
          write(logunit,F01)'import: ymd,tod,n,Foxx_lat   = ', target_ymd, target_tod, n, x2o%rattr(klat,n)
          write(logunit,F01)'import: ymd,tod,n,Foxx_rofi  = ', target_ymd, target_tod, n, x2o%rattr(krofi,n)

          write(logunit,F01)'export: ymd,tod,n,So_t       = ', target_ymd, target_tod, n, o2x%rattr(kt,n)
          write(logunit,F01)'export: ymd,tod,n,So_s       = ', target_ymd, target_tod, n, o2x%rattr(ks,n)
          write(logunit,F01)'export: ymd,tod,n,So_u       = ', target_ymd, target_tod, n, o2x%rattr(ku,n)
          write(logunit,F01)'export: ymd,tod,n,So_v       = ', target_ymd, target_tod, n, o2x%rattr(kv,n)
          write(logunit,F01)'export: ymd,tod,n,So_dhdx    = ', target_ymd, target_tod, n, o2x%rattr(kdhdx,n)
          write(logunit,F01)'export: ymd,tod,n,So_dhdy    = ', target_ymd, target_tod, n, o2x%rattr(kdhdy,n)
          write(logunit,F01)'export: ymd,tod,n,Fioo_q     = ', target_ymd, target_tod, n, o2x%rattr(kq,n)
       end do
    end if

    !--------------------
    ! Write restart
    !--------------------

    if (write_restart) then
       call t_startf('docn_restart')
       call shr_cal_datetod2string(date_str, target_ymd, target_tod)
       write(rest_file,"(6a)") &
            trim(local_case_name), '.docn',trim(inst_suffix),'.r.', &
            trim(date_str),'.nc'
       write(rest_file_strm,"(6a)") &
            trim(local_case_name), '.docn',trim(inst_suffix),'.rs1.', &
            trim(date_str),'.bin'
       if (my_task == master_task) then
          nu = shr_file_getUnit()
          open(nu,file=trim(rpfile)//trim(inst_suffix),form='formatted')
          write(nu,'(a)') rest_file
          write(nu,'(a)') rest_file_strm
          close(nu)
          call shr_file_freeUnit(nu)
       endif
       if (trim(datamode) == 'SOM' .or. trim(datamode) == 'SOM_AQUAP') then
          if (my_task == master_task) write(logunit,F04) ' writing ',trim(rest_file),target_ymd,target_tod
          call shr_pcdf_readwrite('write', SDOCN%pio_subsystem, SDOCN%io_type,&
               trim(rest_file), mpicom, gsmap, clobber=.true., rf1=somtp,rf1n='somtp')
       endif
       if (my_task == master_task) write(logunit,F04) ' writing ',trim(rest_file_strm),target_ymd,target_tod
       call shr_strdata_restWrite(trim(rest_file_strm), SDOCN, mpicom, trim(local_case_name), 'SDOCN strdata')
       call shr_sys_flush(logunit)
       call t_stopf('docn_restart')
    endif

    call t_stopf('docn')

    !----------------------------------------------------------------------------
    ! Log output for model date
    !----------------------------------------------------------------------------

    call t_startf('docn_run2')
    if (my_task == master_task) then
       write(logunit,F04) trim(myModelName),': model date ', target_ymd,target_tod
       call shr_sys_flush(logunit)
    end if

    firstcall = .false.
    call t_stopf('docn_run2')

    call t_stopf('DOCN_RUN')

  end subroutine docn_comp_run

  !===============================================================================
  subroutine docn_comp_final(my_task, master_task, logunit)

    ! !DESCRIPTION:  finalize method for docn model
    implicit none

    ! !INPUT/OUTPUT PARAMETERS:
    integer(IN) , intent(in) :: my_task     ! my task in mpi communicator mpicom
    integer(IN) , intent(in) :: master_task ! task number of master task
    integer(IN) , intent(in) :: logunit     ! logging unit number

    !--- formats ---
    character(*), parameter :: F00   = "('(docn_comp_final) ',8a)"
    character(*), parameter :: F91   = "('(docn_comp_final) ',73('-'))"
    character(*), parameter :: subName = "(docn_comp_final) "
    !-------------------------------------------------------------------------------

    call t_startf('DOCN_FINAL')

    if (my_task == master_task) then
       write(logunit,F91)
       write(logunit,F00) trim(myModelName),': end of main integration loop'
       write(logunit,F91)
    end if

    call t_stopf('DOCN_FINAL')

  end subroutine docn_comp_final

  !===============================================================================
  subroutine prescribed_sst(xc, yc, lsize, sst_option, sst)

    real(R8)     , intent(in)    :: xc(:)  !degrees
    real(R8)     , intent(in)    :: yc(:)  !degrees
    integer(IN)  , intent(in)    :: lsize
    integer(IN)  , intent(in)    :: sst_option
    real(R8)     , intent(inout) :: sst(:)

    ! local
    integer  :: i
    real(r8) :: tmp, tmp1, pi
    real(r8) :: rlon(lsize), rlat(lsize)

    real(r8), parameter :: pio180 = SHR_CONST_PI/180._r8

    ! Parameters for zonally symmetric experiments
    real(r8), parameter ::   t0_max     = 27._r8
    real(r8), parameter ::   t0_min     = 0._r8
    real(r8), parameter ::   maxlat     = 60._r8*pio180
    real(r8), parameter ::   shift      = 5._r8*pio180
    real(r8), parameter ::   shift9     = 10._r8*pio180
    real(r8), parameter ::   shift10    = 15._r8*pio180

    ! Parameters for zonally asymmetric experiments
    real(r8), parameter ::   t0_max6    = 1._r8
    real(r8), parameter ::   t0_max7    = 3._r8
    real(r8), parameter ::   latcen     = 0._r8*pio180
    real(r8), parameter ::   loncen     = 0._r8*pio180
    real(r8), parameter ::   latrad6    = 15._r8*pio180
    real(r8), parameter ::   latrad8    = 30._r8*pio180
    real(r8), parameter ::   lonrad     = 30._r8*pio180

    pi = SHR_CONST_PI

    ! convert xc and yc from degrees to radians

    rlon(:) = xc(:) * pio180
    rlat(:) = yc(:) * pio180

    ! Control

    if (sst_option < 1 .or. sst_option > 11) then
       call shr_sys_abort ('prescribed_sst: ERROR: sst_option must be between 1 and 10')
    end if

    if (sst_option == 1 .or. sst_option == 6 .or. sst_option == 7 .or. sst_option == 8) then
       do i = 1,lsize
          if (abs(rlat(i)) > maxlat) then
             sst(i) = t0_min
          else
             tmp = sin(rlat(i)*pi*0.5_r8/maxlat)
             tmp = 1._r8 - tmp*tmp
             sst(i) = tmp*(t0_max - t0_min) + t0_min
          end if
       end do
    end if

    ! Flat

    if (sst_option == 2) then
       do i = 1,lsize
          if (abs(rlat(i)) > maxlat) then
             sst(i) = t0_min
          else
             tmp = sin(rlat(i)*pi*0.5_r8/maxlat)
             tmp = 1._r8 - tmp*tmp*tmp*tmp
             sst(i) = tmp*(t0_max - t0_min) + t0_min
          end if
       end do
    end if

    ! Qobs

    if (sst_option == 3) then
       do i = 1,lsize
          if (abs(rlat(i)) > maxlat) then
             sst(i) = t0_min
          else
             tmp = sin(rlat(i)*pi*0.5_r8/maxlat)
             tmp = (2._r8 - tmp*tmp*tmp*tmp - tmp*tmp)*0.5_r8
             sst(i) = tmp*(t0_max - t0_min) + t0_min
          end if
       end do
    end if

    ! Peaked

    if (sst_option == 4) then
       do i = 1,lsize
          if (abs(rlat(i)) > maxlat) then
             sst(i) = t0_min
          else
             tmp = (maxlat - abs(rlat(i)))/maxlat
             tmp1 = 1._r8 - tmp
             sst(i) = t0_max*tmp + t0_min*tmp1
          end if
       end do
    end if

    ! Control-5N

    if (sst_option == 5) then
       do i = 1,lsize
          if (abs(rlat(i)) > maxlat) then
             sst(i) = t0_min
          else if (rlat(i) > shift) then
             tmp = sin((rlat(i)-shift)*pi*0.5_r8/(maxlat-shift))
             tmp = 1._r8 - tmp*tmp
             sst(i) = tmp*(t0_max - t0_min) + t0_min
          else
             tmp = sin((rlat(i)-shift)*pi*0.5_r8/(maxlat+shift))
             tmp = 1._r8 - tmp*tmp
             sst(i) = tmp*(t0_max - t0_min) + t0_min
          end if
       end do
    end if

    ! 1KEQ

    if (sst_option == 6) then
       do i = 1,lsize
          if (abs(rlat(i)-latcen) <= latrad6) then
             tmp1 = cos((rlat(i)-latcen)*pi*0.5_r8/latrad6)
             tmp1 = tmp1*tmp1
             tmp = abs(rlon(i)-loncen)
             tmp = min(tmp , 2._r8*pi-tmp)
             if(tmp <= lonrad) then
                tmp = cos(tmp*pi*0.5_r8/lonrad)
                tmp = tmp*tmp
                sst(i) = sst(i) + t0_max6*tmp*tmp1
             end if
          end if
       end do
    end if

    ! 3KEQ

    if (sst_option == 7) then
       do i = 1, lsize
          if (abs(rlat(i)-latcen) <= latrad6) then
             tmp1 = cos((rlat(i)-latcen)*pi*0.5_r8/latrad6)
             tmp1 = tmp1*tmp1
             tmp = abs(rlon(i)-loncen)
             tmp = min(tmp , 2._r8*pi-tmp)
             if (tmp <= lonrad) then
                tmp = cos(tmp*pi*0.5_r8/lonrad)
                tmp = tmp*tmp
                sst(i) = sst(i) + t0_max7*tmp*tmp1
             end if
          end if
       end do
    end if

    ! 3KW1

    if (sst_option == 8) then
       do i = 1, lsize
          if (abs(rlat(i)-latcen) <= latrad8) then
             tmp1 = cos((rlat(i)-latcen)*pi*0.5_r8/latrad8)
             tmp1 = tmp1*tmp1
             tmp = cos(rlon(i)-loncen)
             sst(i) = sst(i) + t0_max7*tmp*tmp1
          end if
       end do
    end if

    ! Control-10N

    if (sst_option == 9) then
       do i = 1, lsize
          if (abs(rlat(i)) > maxlat) then
             sst(i) = t0_min
          else if (rlat(i) > shift9) then
             tmp = sin((rlat(i)-shift9)*pi*0.5_r8/(maxlat-shift9))
             tmp = 1._r8 - tmp*tmp
             sst(i) = tmp*(t0_max - t0_min) + t0_min
          else
             tmp = sin((rlat(i)-shift9)*pi*0.5_r8/(maxlat+shift9))
             tmp = 1._r8 - tmp*tmp
             sst(i) = tmp*(t0_max - t0_min) + t0_min
          end if
       end do
    end if

    ! Control-15N

    if (sst_option == 10) then
       do i = 1, lsize
          if (abs(rlat(i)) > maxlat) then
             sst(i) = t0_min
          else if(rlat(i) > shift10) then
             tmp = sin((rlat(i)-shift10)*pi*0.5_r8/(maxlat-shift10))
             tmp = 1._r8 - tmp*tmp
             sst(i) = tmp*(t0_max - t0_min) + t0_min
          else
             tmp = sin((rlat(i)-shift10)*pi*0.5_r8/(maxlat+shift10))
             tmp = 1._r8 - tmp*tmp
             sst(i) = tmp*(t0_max - t0_min) + t0_min
          end if
       end do
    end if

    ! RCE 
    if (sst_option == 11) then
       sst = fixed_sst
    end if

  end subroutine prescribed_sst

end module docn_comp_mod<|MERGE_RESOLUTION|>--- conflicted
+++ resolved
@@ -28,11 +28,7 @@
   use docn_shr_mod   , only: decomp         ! namelist input
   use docn_shr_mod   , only: rest_file      ! namelist input
   use docn_shr_mod   , only: rest_file_strm ! namelist input
-<<<<<<< HEAD
-  use docn_shr_mod   , only: fixed_sst      ! namelist input
-=======
   use docn_shr_mod   , only: sst_constant_value ! namelist input
->>>>>>> a4f45ebc
   use docn_shr_mod   , only: nullstr
 
 
@@ -780,7 +776,7 @@
 
     ! Control
 
-    if (sst_option < 1 .or. sst_option > 11) then
+    if (sst_option < 1 .or. sst_option > 10) then
        call shr_sys_abort ('prescribed_sst: ERROR: sst_option must be between 1 and 10')
     end if
 
@@ -941,11 +937,6 @@
        end do
     end if
 
-    ! RCE 
-    if (sst_option == 11) then
-       sst = fixed_sst
-    end if
-
   end subroutine prescribed_sst
 
 end module docn_comp_mod