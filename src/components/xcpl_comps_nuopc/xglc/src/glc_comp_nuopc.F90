module glc_comp_nuopc

  !----------------------------------------------------------------------------
  ! This is the NUOPC cap for XGLC
  !----------------------------------------------------------------------------

  use ESMF
  use NUOPC            , only : NUOPC_CompDerive, NUOPC_CompSetEntryPoint, NUOPC_CompSpecialize
  use NUOPC            , only : NUOPC_CompAttributeGet, NUOPC_Advertise, NUOPC_AddNestedState
  use NUOPC_Model      , only : model_routine_SS        => SetServices
  use NUOPC_Model      , only : model_label_Advance     => label_Advance
  use NUOPC_Model      , only : model_label_SetRunClock => label_SetRunClock
  use NUOPC_Model      , only : model_label_Finalize    => label_Finalize
  use NUOPC_Model      , only : NUOPC_ModelGet, SetVM
  use shr_sys_mod      , only : shr_sys_abort
  use shr_kind_mod     , only : r8=>shr_kind_r8, i8=>shr_kind_i8, cl=>shr_kind_cl, cs=>shr_kind_cs
  use shr_file_mod     , only : shr_file_getlogunit, shr_file_setlogunit
  use dead_methods_mod , only : chkerr, state_setscalar,  state_diagnose, alarmInit, memcheck
  use dead_methods_mod , only : set_component_logging, get_component_instance, log_clock_advance
  use dead_nuopc_mod   , only : dead_read_inparms, ModelInitPhase, ModelSetRunClock
  use dead_nuopc_mod   , only : fld_list_add, fld_list_realize, fldsMax, fld_list_type

  implicit none
  private ! except

  public :: SetServices
  public :: SetVM
  !--------------------------------------------------------------------------
  ! Private module data
  !--------------------------------------------------------------------------

  character(len=CL)      :: flds_scalar_name = ''
  integer                :: flds_scalar_num = 0
  integer                :: flds_scalar_index_nx = 0
  integer                :: flds_scalar_index_ny = 0

  integer                :: fldsToGlc_num = 0
  integer                :: fldsFrGlc_num = 0
  type (fld_list_type)   :: fldsToGlc(fldsMax)
  type (fld_list_type)   :: fldsFrGlc(fldsMax)
  integer, parameter     :: gridTofieldMap = 2 ! ungridded dimension is innermost

  type(ESMF_Mesh)        :: mesh
  integer                :: nxg                  ! global dim i-direction
  integer                :: nyg                  ! global dim j-direction
  integer                :: my_task              ! my task in mpi communicator mpicom
  integer                :: inst_index           ! number of current instance (ie. 1)
  character(len=16)      :: inst_suffix = ""     ! char string associated with instance (ie. "_0001" or "")
  integer                :: logunit              ! logging unit number
  integer    ,parameter  :: master_task=0        ! task number of master task
  logical                :: mastertask
  integer                :: dbug = 0
  character(*),parameter :: modName =  "(xglc_comp_nuopc)"
  character(*),parameter :: u_FILE_u = &
       __FILE__

  ! TODO: this must be generalized - but for now is just hard-wired
  integer, parameter :: max_icesheets = 1
  integer            :: num_icesheets = 1
  type(ESMF_State)   :: NStateImp(max_icesheets)
  type(ESMF_State)   :: NStateExp(max_icesheets)

!===============================================================================
contains
!===============================================================================

  subroutine SetServices(gcomp, rc)

    type(ESMF_GridComp)  :: gcomp
    integer, intent(out) :: rc
    character(len=*),parameter  :: subname=trim(modName)//':(SetServices) '

    rc = ESMF_SUCCESS
    call ESMF_LogWrite(subname//' called', ESMF_LOGMSG_INFO, rc=rc)
    if (chkerr(rc,__LINE__,u_FILE_u)) return

    ! the NUOPC gcomp component will register the generic methods
    call NUOPC_CompDerive(gcomp, model_routine_SS, rc=rc)
    if (chkerr(rc,__LINE__,u_FILE_u)) return

    ! switching to IPD versions
    call ESMF_GridCompSetEntryPoint(gcomp, ESMF_METHOD_INITIALIZE, &
         userRoutine=ModelInitPhase, phase=0, rc=rc)
    if (chkerr(rc,__LINE__,u_FILE_u)) return

    ! set entry point for methods that require specific implementation
    call NUOPC_CompSetEntryPoint(gcomp, ESMF_METHOD_INITIALIZE, phaseLabelList=(/"IPDv01p1"/), &
         userRoutine=InitializeAdvertise, rc=rc)
    if (chkerr(rc,__LINE__,u_FILE_u)) return

    call NUOPC_CompSetEntryPoint(gcomp, ESMF_METHOD_INITIALIZE, phaseLabelList=(/"IPDv01p3"/), &
         userRoutine=InitializeRealize, rc=rc)
    if (chkerr(rc,__LINE__,u_FILE_u)) return

    ! attach specializing method(s)
    call NUOPC_CompSpecialize(gcomp, specLabel=model_label_Advance, specRoutine=ModelAdvance, rc=rc)
    if (chkerr(rc,__LINE__,u_FILE_u)) return

    call ESMF_MethodRemove(gcomp, label=model_label_SetRunClock, rc=rc)
    if (chkerr(rc,__LINE__,u_FILE_u)) return
    call NUOPC_CompSpecialize(gcomp, specLabel=model_label_SetRunClock, specRoutine=ModelSetRunClock, rc=rc)
    if (chkerr(rc,__LINE__,u_FILE_u)) return

    call NUOPC_CompSpecialize(gcomp, specLabel=model_label_Finalize, specRoutine=ModelFinalize, rc=rc)
    if (chkerr(rc,__LINE__,u_FILE_u)) return

    call ESMF_LogWrite(subname//' done', ESMF_LOGMSG_INFO, rc=rc)
    if (chkerr(rc,__LINE__,u_FILE_u)) return

  end subroutine SetServices

  !===============================================================================
  subroutine InitializeAdvertise(gcomp, importState, exportState, clock, rc)

    ! input/output variables
    type(ESMF_GridComp)  :: gcomp
    type(ESMF_State)     :: importState, exportState
    type(ESMF_Clock)     :: clock
    integer, intent(out) :: rc

    ! local variables
    type(ESMF_VM)     :: vm
    character(CS)     :: stdname
    integer           :: n, ns, nf
    integer           :: lsize       ! local array size
    integer           :: shrlogunit  ! original log unit
    character(CL)     :: cvalue
    character(len=CL) :: logmsg
    character(len=CS) :: cnum
    logical           :: isPresent, isSet
    character(len=*),parameter :: subname=trim(modName)//':(InitializeAdvertise) '
    !-------------------------------------------------------------------------------

    rc = ESMF_SUCCESS

    call ESMF_GridCompGet(gcomp, vm=vm, rc=rc)
    if (chkerr(rc,__LINE__,u_FILE_u)) return

    call ESMF_VMGet(vm, localpet=my_task, rc=rc)
    if (chkerr(rc,__LINE__,u_FILE_u)) return

    mastertask = (my_task == master_task)

    ! determine instance information
    call get_component_instance(gcomp, inst_suffix, inst_index, rc)
    if (chkerr(rc,__LINE__,u_FILE_u)) return

    ! set logunit and set shr logging to my log file
    call set_component_logging(gcomp, my_task==master_task, logunit, shrlogunit, rc)
    if (chkerr(rc,__LINE__,u_FILE_u)) return

    ! Initialize xglc
    call dead_read_inparms('glc', inst_suffix, logunit, nxg, nyg)

    ! advertise import and export fields
    call NUOPC_CompAttributeGet(gcomp, name="ScalarFieldName", value=cvalue, isPresent=isPresent, isSet=isSet, rc=rc)
    if (ChkErr(rc,__LINE__,u_FILE_u)) return
    if (isPresent .and. isSet) then
       flds_scalar_name = trim(cvalue)
       call ESMF_LogWrite(trim(subname)//' flds_scalar_name = '//trim(flds_scalar_name), ESMF_LOGMSG_INFO)
       if (ChkErr(rc,__LINE__,u_FILE_u)) return
    else
       call shr_sys_abort(subname//'Need to set attribute ScalarFieldName')
    endif

    call NUOPC_CompAttributeGet(gcomp, name="ScalarFieldCount", value=cvalue, isPresent=isPresent, isSet=isSet, rc=rc)
    if (ChkErr(rc,__LINE__,u_FILE_u)) return
    if (isPresent .and. isSet) then
       read(cvalue, *) flds_scalar_num
       write(logmsg,*) flds_scalar_num
       call ESMF_LogWrite(trim(subname)//' flds_scalar_num = '//trim(logmsg), ESMF_LOGMSG_INFO)
       if (ChkErr(rc,__LINE__,u_FILE_u)) return
    else
       call shr_sys_abort(subname//'Need to set attribute ScalarFieldCount')
    endif

    call NUOPC_CompAttributeGet(gcomp, name="ScalarFieldIdxGridNX", value=cvalue, isPresent=isPresent, isSet=isSet, rc=rc)
    if (ChkErr(rc,__LINE__,u_FILE_u)) return
    if (isPresent .and. isSet) then
       read(cvalue,*) flds_scalar_index_nx
       write(logmsg,*) flds_scalar_index_nx
       call ESMF_LogWrite(trim(subname)//' : flds_scalar_index_nx = '//trim(logmsg), ESMF_LOGMSG_INFO)
       if (ChkErr(rc,__LINE__,u_FILE_u)) return
    else
       call shr_sys_abort(subname//'Need to set attribute ScalarFieldIdxGridNX')
    endif

    call NUOPC_CompAttributeGet(gcomp, name="ScalarFieldIdxGridNY", value=cvalue, isPresent=isPresent, isSet=isSet, rc=rc)
    if (ChkErr(rc,__LINE__,u_FILE_u)) return
    if (isPresent .and. isSet) then
       read(cvalue,*) flds_scalar_index_ny
       write(logmsg,*) flds_scalar_index_ny
       call ESMF_LogWrite(trim(subname)//' : flds_scalar_index_ny = '//trim(logmsg), ESMF_LOGMSG_INFO)
       if (ChkErr(rc,__LINE__,u_FILE_u)) return
    else
       call shr_sys_abort(subname//'Need to set attribute ScalarFieldIdxGridNY')
    endif

    ! Create nested state for each active ice sheet
    do ns = 1,num_icesheets
       write(cnum,'(i0)') ns
       call NUOPC_AddNestedState(importState, CplSet="GLC"//trim(cnum), nestedState=NStateImp(ns), rc=rc)
       if (ChkErr(rc,__LINE__,u_FILE_u)) return
       call NUOPC_AddNestedState(exportState, CplSet="GLC"//trim(cnum), nestedState=NStateExp(ns), rc=rc)
       if (ChkErr(rc,__LINE__,u_FILE_u)) return
    end do

    if (nxg /= 0 .and. nyg /= 0) then

       call fld_list_add(fldsFrGlc_num, fldsFrGlc, trim(flds_scalar_name))
       call fld_list_add(fldsFrGlc_num, fldsFrGlc, 'Sg_icemask'                )
       call fld_list_add(fldsFrGlc_num, fldsFrGlc, 'Sg_icemask_coupled_fluxes' )
       call fld_list_add(fldsFrGlc_num, fldsFrGlc, 'Sg_ice_covered'            )
       call fld_list_add(fldsFrGlc_num, fldsFrGlc, 'Sg_topo'                   )
       call fld_list_add(fldsFrGlc_num, fldsFrGlc, 'Flgg_hflx'                 )

       call fld_list_add(fldsToGlc_num, fldsToGlc, trim(flds_scalar_name))
       call fld_list_add(fldsToGlc_num, fldsToGlc, 'Sl_tsrf')
       call fld_list_add(fldsToGlc_num, fldsToGlc, 'Flgl_qice')

       ! Now advertise import and export fields fields
       do ns = 1,num_icesheets
          if (mastertask) write(logunit,*)'Advertising To Xglc ',trim(fldsToGlc(n)%stdname)
          do nf = 1,fldsToGlc_num
             call NUOPC_Advertise(NStateImp(ns), standardName=fldsToGlc(nf)%stdname, &
                  TransferOfferGeomObject='will provide', rc=rc)
             if (chkErr(rc,__LINE__,u_FILE_u)) return
          end do
          if (mastertask) write(logunit,*)'Advertising From Xglc ',trim(fldsFrGlc(n)%stdname)
          do nf = 1,fldsFrGlc_num
             call NUOPC_Advertise(NStateExp(ns), standardName=fldsFrGlc(nf)%stdname, &
                  TransferOfferGeomObject='will provide', rc=rc)
             if (chkErr(rc,__LINE__,u_FILE_u)) return
          end do
       enddo

    end if

  end subroutine InitializeAdvertise

  !===============================================================================

  subroutine InitializeRealize(gcomp, importState, exportState, clock, rc)

    ! input/output variables
    type(ESMF_GridComp)  :: gcomp
    type(ESMF_State)     :: importState, exportState
    type(ESMF_Clock)     :: clock
    integer, intent(out) :: rc

    ! local variables
    integer                :: n, ns
    character(ESMF_MAXSTR) :: cvalue     ! config data
    character(len=*),parameter :: subname=trim(modName)//':(InitializeRealize) '
    !-------------------------------------------------------------------------------

    rc = ESMF_SUCCESS

    ! generate the mesh
    call NUOPC_CompAttributeGet(gcomp, name='mesh_glc', value=cvalue, rc=rc)
    if (ChkErr(rc,__LINE__,u_FILE_u)) return

    mesh = ESMF_MeshCreate(filename=trim(cvalue), fileformat=ESMF_FILEFORMAT_ESMFMESH, rc=rc)
    if (ChkErr(rc,__LINE__,u_FILE_u)) return

    ! realize the actively coupled fields, now that a mesh is established
    ! NUOPC_Realize "realizes" a previously advertised field in the importState and exportState
    ! by replacing the advertised fields with the newly created fields of the same name.
    do ns = 1,num_icesheets
       call fld_list_realize( &
            state=NStateExp(ns), &
            fldList=fldsFrGlc, &
            numflds=fldsFrGlc_num, &
            flds_scalar_name=flds_scalar_name, &
            flds_scalar_num=flds_scalar_num, &
            tag=subname//':dglcExport',&
            mesh=mesh, rc=rc)
       if (chkerr(rc,__LINE__,u_FILE_u)) return

       call fld_list_realize( &
            state=NStateImp(ns), &
            fldList=fldsToGlc, &
            numflds=fldsToGlc_num, &
            flds_scalar_name=flds_scalar_name, &
            flds_scalar_num=flds_scalar_num, &
            tag=subname//':dglcImport',&
            mesh=mesh, rc=rc)
       if (chkerr(rc,__LINE__,u_FILE_u)) return
    end do

    ! Pack export state and set the coupling scalars
    call state_setexport(rc=rc)
    if (chkerr(rc,__LINE__,u_FILE_u)) return

    do ns = 1,num_icesheets
       call state_setscalar(dble(nxg),flds_scalar_index_nx, NStateExp(ns), flds_scalar_name, flds_scalar_num, rc)
       if (chkerr(rc,__LINE__,u_FILE_u)) return
       call state_setscalar(dble(nyg),flds_scalar_index_ny, NStateExp(ns), flds_scalar_name, flds_scalar_num, rc)
       if (chkerr(rc,__LINE__,u_FILE_u)) return
    end do

  end subroutine InitializeRealize

  !===============================================================================

  subroutine ModelAdvance(gcomp, rc)

    ! input/output variables
    type(ESMF_GridComp)  :: gcomp
    integer, intent(out) :: rc

    ! local variables
    character(len=*),parameter  :: subname=trim(modName)//':(ModelAdvance) '
    !-------------------------------------------------------------------------------

    rc = ESMF_SUCCESS
    call memcheck(subname, 3, mastertask)

    call state_setexport(rc=rc)
    if (chkerr(rc,__LINE__,u_FILE_u)) return

  end subroutine ModelAdvance

    !===============================================================================
  subroutine state_setexport(rc)

    ! input/output variables
    integer, intent(out) :: rc

    ! local variables
    integer           :: n, nf, nind, ns
    real(r8), pointer :: lat(:)
    real(r8), pointer :: lon(:)
    integer           :: spatialDim
    integer           :: numOwnedElements
    real(R8), pointer :: ownedElemCoords(:)
    character(len=*),parameter  :: subname=trim(modName)//':(state_setexport) '
    !--------------------------------------------------
    rc = ESMF_SUCCESS

    call ESMF_MeshGet(mesh, spatialDim=spatialDim, numOwnedElements=numOwnedElements, rc=rc)
    if (ChkErr(rc,__LINE__,u_FILE_u)) return
    allocate(ownedElemCoords(spatialDim*numOwnedElements))
    call ESMF_MeshGet(mesh, ownedElemCoords=ownedElemCoords)
    if (ChkErr(rc,__LINE__,u_FILE_u)) return

    allocate(lon(numownedElements))
    allocate(lat(numownedElements))
    do n = 1,numownedElements
       lon(n) = ownedElemCoords(2*n-1)
       lat(n) = ownedElemCoords(2*n)
    end do

<<<<<<< HEAD
    ! Start from index 2 in order to skip the scalar field 
    do ns = 1,num_icesheets
       do nf = 2,fldsFrGlc_num
          if (fldsFrGlc(nf)%ungridded_ubound == 0) then
             call field_setexport(NStateExp(ns), trim(fldsFrGlc(nf)%stdname), lon, lat, nf=nf, rc=rc)
=======
    ! Start from index 2 in order to skip the scalar field
    do nf = 2,fldsFrGlc_num
       if (fldsFrGlc(nf)%ungridded_ubound == 0) then
          call field_setexport(exportState, trim(fldsFrGlc(nf)%stdname), lon, lat, nf=nf, rc=rc)
          if (chkerr(rc,__LINE__,u_FILE_u)) return
       else
          do nind = 1,fldsFrGlc(nf)%ungridded_ubound
             call field_setexport(exportState, trim(fldsFrGlc(nf)%stdname), lon, lat, nf=nf+nind-1, &
                  ungridded_index=nind, rc=rc)
>>>>>>> ca6712bb
             if (chkerr(rc,__LINE__,u_FILE_u)) return
          else
             do nind = 1,fldsFrGlc(nf)%ungridded_ubound
                call field_setexport(NStateExp(ns), trim(fldsFrGlc(nf)%stdname), lon, lat, nf=nf+nind-1, &
                     ungridded_index=nind, rc=rc)
                if (chkerr(rc,__LINE__,u_FILE_u)) return
             end do
          end if
       end do
       if (dbug > 1) then
          call State_diagnose(NStateExp(ns), trim(subname)//':ES',rc=rc)
          if (chkerr(rc,__LINE__,u_FILE_u)) return
       endif
    end do

    deallocate(lon)
    deallocate(lat)

  end subroutine state_setexport

  !===============================================================================

  subroutine field_setexport(exportState, fldname, lon, lat, nf, ungridded_index, rc)

    use shr_const_mod , only : pi=>shr_const_pi

    ! intput/otuput variables
    type(ESMF_State)  , intent(inout) :: exportState
    character(len=*)  , intent(in)    :: fldname
    real(r8)          , intent(in)    :: lon(:)
    real(r8)          , intent(in)    :: lat(:)
    integer           , intent(in)    :: nf
    integer, optional , intent(in)    :: ungridded_index
    integer           , intent(out)   :: rc

    ! local variables
    integer           :: i, ncomp
    type(ESMF_Field)  :: lfield
    real(r8), pointer :: data1d(:)
    real(r8), pointer :: data2d(:,:)
    !--------------------------------------------------

    rc = ESMF_SUCCESS

    call ESMF_StateGet(exportState, itemName=trim(fldname), field=lfield, rc=rc)
    if (chkerr(rc,__LINE__,u_FILE_u)) return

    ncomp = 5
    if (present(ungridded_index)) then
       call ESMF_FieldGet(lfield, farrayPtr=data2d, rc=rc)
       if (chkerr(rc,__LINE__,u_FILE_u)) return
       if (gridToFieldMap == 1) then
          do i = 1,size(data2d, dim=1)
             data2d(i,ungridded_index) = (nf*100) &
                  *  cos (pi*lat(i)/180.0_R8) *  cos (pi*lat(i)/180.0_R8) &
                  *  sin (pi*lon(i)/180.0_R8) *  sin (pi*lon(i)/180.0_R8) &
                  + (ncomp*10.0_R8)
          enddo
       else if (gridToFieldMap == 2) then
          do i = 1,size(data2d, dim=2)
             data2d(ungridded_index,i) = (nf*100) &
                  *  cos (pi*lat(i)/180.0_R8) *  cos (pi*lat(i)/180.0_R8) &
                  *  sin (pi*lon(i)/180.0_R8) *  sin (pi*lon(i)/180.0_R8) &
                  + (ncomp*10.0_R8)
          end do
       end if
    else
       call ESMF_FieldGet(lfield, farrayPtr=data1d, rc=rc)
       if (chkerr(rc,__LINE__,u_FILE_u)) return
       if (fldname == 'Sg_icemask' .or.  fldname == 'Sg_icemask_coupled_fluxes' .or. fldname == 'Sg_ice_covered') then
          data1d(:) = 1._r8
       else
          do i = 1,size(data1d)
             data1d(i) = (nf*100) &
                  *  cos (pi*lat(i)/180.0_R8) *  cos (pi*lat(i)/180.0_R8) &
                  *  sin (pi*lon(i)/180.0_R8) *  sin (pi*lon(i)/180.0_R8) &
                  + (ncomp*10.0_R8)
          end do
       end if
    end if

  end subroutine field_setexport

  !===============================================================================
  subroutine ModelFinalize(gcomp, rc)
    type(ESMF_GridComp)  :: gcomp
    integer, intent(out) :: rc
    !-------------------------------------------------------------------------------

    rc = ESMF_SUCCESS

    if (mastertask) then
       write(logunit,*)
       write(logunit,*) 'xglc: end of main integration loop'
       write(logunit,*)
    end if
  end subroutine ModelFinalize

end module glc_comp_nuopc<|MERGE_RESOLUTION|>--- conflicted
+++ resolved
@@ -351,23 +351,11 @@
        lat(n) = ownedElemCoords(2*n)
     end do
 
-<<<<<<< HEAD
     ! Start from index 2 in order to skip the scalar field 
     do ns = 1,num_icesheets
        do nf = 2,fldsFrGlc_num
           if (fldsFrGlc(nf)%ungridded_ubound == 0) then
              call field_setexport(NStateExp(ns), trim(fldsFrGlc(nf)%stdname), lon, lat, nf=nf, rc=rc)
-=======
-    ! Start from index 2 in order to skip the scalar field
-    do nf = 2,fldsFrGlc_num
-       if (fldsFrGlc(nf)%ungridded_ubound == 0) then
-          call field_setexport(exportState, trim(fldsFrGlc(nf)%stdname), lon, lat, nf=nf, rc=rc)
-          if (chkerr(rc,__LINE__,u_FILE_u)) return
-       else
-          do nind = 1,fldsFrGlc(nf)%ungridded_ubound
-             call field_setexport(exportState, trim(fldsFrGlc(nf)%stdname), lon, lat, nf=nf+nind-1, &
-                  ungridded_index=nind, rc=rc)
->>>>>>> ca6712bb
              if (chkerr(rc,__LINE__,u_FILE_u)) return
           else
              do nind = 1,fldsFrGlc(nf)%ungridded_ubound
