--- conflicted
+++ resolved
@@ -310,43 +310,6 @@
 
     for model in case.get_values("COMP_CLASSES"):
         model = model.lower()
-<<<<<<< HEAD
-
-        if maxinst == 1 and model != 'cpl':
-            inst_count = case.get_value("NINST_" + model.upper())
-        else:
-            inst_count = maxinst
-
-        allExist = True
-
-        inst_string = ""
-        inst_index = 1
-        while inst_index <= inst_count:
-            if inst_count > 1:
-                inst_string = '_{:04d}'.format(inst_index)
-
-            modelio_file = model + "_modelio.nml" + inst_string
-
-            mfile = os.path.join(confdir, modelio_file)
-
-            # if the namelist already exists, update the logfile line only and pass the other lines through
-            if os.path.exists(mfile) and inst_count > 1:
-                logfile = model + inst_string + ".log." + str(lid)
-                # update the logfile in place
-                for line in fileinput.input(mfile,inplace=1):
-                    if 'logfile' in line:
-                        logline = '  logfile = "' + logfile + '"'
-                        # Print adds a newline character
-                        print(logline)
-                    else:
-                        # line already has a newline character
-                        sys.stdout.write(line)
-            else:
-                allExist = False
-                break
-
-            inst_index = inst_index + 1
-=======
         with NamelistGenerator(case, definition_file) as nmlgen:
             config = {}
             config['component'] = model
@@ -355,7 +318,6 @@
                 inst_count = case.get_value("NINST_" + model.upper())
             else:
                 inst_count = maxinst
->>>>>>> a8cec4d5
 
             inst_string = ""
             inst_index = 1
