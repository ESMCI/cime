<?xml version="1.0"?>

<?xml-stylesheet type="text/xsl" href="config_compsets.xsl" ?>

<entry_id version="2.0">

<!-- The list of component classes that this coupler/driver knows how
     to deal with.  Stub and data models for each component class
     should be provided by the driver. This list should follow the same order
     as compset longnames follows -->

  <entry id="COMP_CLASSES">
    <type>char</type>
    <default_value>CPL,ATM,LND,ICE,OCN,ROF,GLC,WAV,ESP</default_value>
    <file>env_case.xml</file>
    <group>case_comp</group>
    <desc>List of component classes supported by this driver</desc>
  </entry>

  <entry id="COMP_CPL">
    <type>char</type>
    <valid_values>cpl</valid_values>
    <default_value>cpl</default_value>
    <group>case_comp</group>
    <file>env_case.xml</file>
    <desc>Name of coupling component</desc>
  </entry>

  <!-- ===================================================================== -->
  <!-- master configuration file that specifies all relevant filenames and -->
  <!-- and directories to configure a case -->
  <!-- ===================================================================== -->

  <entry id="FILES_CONFIG_SPEC">
    <type>char</type>
    <default_value>$CIMEROOT/config_files.xml</default_value>
    <group>case_def</group>
    <file>env_case.xml</file>
    <desc> master configuration file that specifies all relevant filenames
    and directories to configure a case</desc>
  </entry>

  <!-- ===================================================================== -->
  <!-- definitions case directories -->
  <!-- ===================================================================== -->

  <entry id="CASEROOT">
    <type>char</type>
    <default_value>UNSET</default_value>
    <group>case_def</group>
    <file>env_case.xml</file>
    <desc>full pathname of case</desc>
  </entry>

  <entry id="NONLOCAL">
    <type>logical</type>
    <valid_values>TRUE,FALSE</valid_values>
    <default_value>FALSE</default_value>
    <group>case_def</group>
    <file>env_case.xml</file>
    <desc>user is not on the requested machine</desc>
  </entry>

  <entry id="CASETOOLS">
    <type>char</type>
    <default_value>$CASEROOT/Tools</default_value>
    <group>case_der</group>
    <file>env_case.xml</file>
    <desc>Case Tools directory location (derived variable, not in namelists</desc>
  </entry>

  <entry id="CASEBUILD">
    <type>char</type>
    <default_value>$CASEROOT/Buildconf</default_value>
    <group>case_der</group>
    <file>env_case.xml</file>
    <desc>Buildconf directory location (derived variable not in namelist)</desc>
  </entry>

  <entry id="SCRIPTSROOT">
    <type>char</type>
    <default_value>$CIMEROOT/scripts</default_value>
    <group>case_der</group>
    <file>env_case.xml</file>
    <desc>Scripts root directory location (setup automatically to $CIMEROOT/scripts- DO NOT EDIT)</desc>
  </entry>

  <entry id="CIMEROOT">
    <type>char</type>
    <default_value>UNSET</default_value>
    <group>case_def</group>
    <file>env_case.xml</file>
    <desc>full pathname of CIME source root directory</desc>
  </entry>

  <entry id="SRCROOT">
    <type>char</type>
    <default_value>$CIMEROOT/..</default_value>
    <group>case_def</group>
    <file>env_case.xml</file>
    <desc>full pathname of source root directory</desc>
  </entry>

  <entry id="UTILROOT">
    <type>char</type>
    <default_value>$CIMEROOT/scripts/Tools</default_value>
    <group>case_der</group>
    <file>env_case.xml</file>
    <desc>Scripts root utils directory location (setup automatically to $CIMEROOT/scripts/Tools - DO NOT EDIT)</desc>
  </entry>

  <!-- ===================================================================== -->
  <!-- definitions case -->
  <!-- ===================================================================== -->

  <entry id="CASE">
    <type>char</type>
    <default_value>UNSET</default_value>
    <group>case_def</group>
    <file>env_case.xml</file>
    <desc>case name</desc>
  </entry>

  <entry id="CASESTR">
    <type>char</type>
    <default_value>UNSET</default_value>
    <group>run_desc</group>
    <file>env_run.xml</file>
    <desc>case description</desc>
  </entry>

  <entry id="COMPSET">
    <type>char</type>
    <default_value>UNSET</default_value>
    <group>case_last</group>
    <file>env_case.xml</file>
    <desc>Component set long name (for documentation only - DO NOT EDIT)</desc>
  </entry>

  <entry id="GRID">
    <type>char</type>
    <default_value>UNSET</default_value>
    <group>build_grid</group>
    <file>env_build.xml</file>
    <desc>Model grid - DO NOT EDIT (for experts only)</desc>
  </entry>

  <entry id="SUPPORTED_BY">
    <type>char</type>
    <default_value>UNSET</default_value>
    <group>case_def</group>
    <file>env_case.xml</file>
    <desc>current machine name support contact</desc>
  </entry>

  <entry id="USER">
    <type>char</type>
    <default_value>$ENV{USER}</default_value>
    <group>case_desc</group>
    <file>env_case.xml</file>
    <desc>case user name</desc>
  </entry>

  <entry id="REALUSER">
    <type>char</type>
    <default_value>$ENV{USER}</default_value>
    <group>case_desc</group>
    <file>env_case.xml</file>
    <desc>username of user who created case</desc>
  </entry>

  <!-- ===================================================================== -->
  <!-- definitions runtimes -->
  <!-- ===================================================================== -->

  <entry id="RUN_TYPE">
    <type>char</type>
    <valid_values>startup,hybrid,branch</valid_values>
    <default_value>startup</default_value>
    <group>run_begin_stop_restart</group>
    <file>env_run.xml</file>
    <desc>
      Determines the model run initialization type.
      This setting is only important for the initial run of a production run when the
      CONTINUE_RUN variable is set to FALSE.  After the initial run, the CONTINUE_RUN
      variable is set to TRUE, and the model restarts exactly using input
      files in a case, date, and bit-for-bit continuous fashion.
      Default: startup.
      -- In a startup run (the default), all components are initialized
      using baseline states.  These baseline states are set independently by
      each component and can include the use of restart files, initial
      files, external observed data files, or internal initialization (i.e.,
      a cold start). In a startup run, the coupler sends the start date to
      the components at initialization. In addition, the coupler does not
      need an input data file.  In a startup initialization, the ocean model
      does not start until the second ocean coupling (normally the second
      day).
      -- In a branch run, all components are initialized using a consistent
      set of restart files from a previous run (determined by the
      RUN_REFCASE and RUN_REFDATE variables in env_run.xml).  The case name
      is generally changed for a branch run, although it does not have to
      be. In a branch run, setting RUN_STARTDATE is ignored because the
      model components obtain the start date from their restart datasets.
      Therefore, the start date cannot be changed for a branch run. This is
      the same mechanism that is used for performing a restart run (where
      CONTINUE_RUN is set to TRUE in the env_run.xml) Branch runs are
      typically used when sensitivity or parameter studies are required, or
      when settings for history file output streams need to be modified
      while still maintaining bit-for-bit reproducibility. Under this
      scenario, the new case is able to produce an exact bit-for-bit restart
      in the same manner as a continuation run IF no source code or
      component namelist inputs are modified. All models use restart files
      to perform this type of run.  RUN_REFCASE and RUN_REFDATE are required
      for branch runs.
      To set up a branch run, locate the restart tar file or restart
      directory for RUN_REFCASE and RUN_REFDATE from a previous run, then
      place those files in the RUNDIR directory.
      --- In a hybrid run the model is initialized as a startup, BUT uses
      initialization datasets FROM A PREVIOUS case.  This
      is somewhat analogous to a branch run with relaxed restart
      constraints.  A hybrid run allows users to bring together combinations
      of initial/restart files from a previous case (specified by
      RUN_REFCASE) at a given model output date (specified by
      RUN_REFDATE). Unlike a branch run, the starting date of a hybrid run
      (specified by RUN_STARTDATE) can be modified relative to the reference
      case. In a hybrid run, the model does not continue in a bit-for-bit
      fashion with respect to the reference case. The resulting climate,
      however, should be continuous provided that no model source code or
      namelists are changed in the hybrid run.  In a hybrid initialization,
      the ocean model does not start until the second ocean coupling
      (normally the second day), and the coupler does a cold start without
      a restart file.
    </desc>
  </entry>

  <entry id="RUN_REFDIR">
    <type>char</type>
    <default_value>ccsm4_init</default_value>
    <group>run_begin_stop_restart</group>
    <file>env_run.xml</file>
    <desc>
      Reference directory containing RUN_REFCASE data - used for hybrid or branch runs
    </desc>
  </entry>

  <entry id="RUN_REFCASE">
    <type>char</type>
    <default_value>case.std</default_value>
    <group>run_begin_stop_restart</group>
    <file>env_run.xml</file>
    <desc>
      Reference case for hybrid or branch runs
    </desc>
  </entry>

  <entry id="RUN_REFDATE">
    <type>char</type>
    <default_value>0001-01-01</default_value>
    <group>run_begin_stop_restart</group>
    <file>env_run.xml</file>
    <desc>
      Reference date for hybrid or branch runs (yyyy-mm-dd)
    </desc>
  </entry>

  <entry id="RUN_REFTOD">
    <type>char</type>
    <default_value>00000</default_value>
    <group>run_begin_stop_restart</group>
    <file>env_run.xml</file>
    <desc>
      Reference time of day (seconds) for hybrid or branch runs (sssss)
    </desc>
  </entry>

  <entry id="GET_REFCASE">
    <type>logical</type>
    <valid_values>TRUE,FALSE</valid_values>
    <default_value>FALSE</default_value>
    <group>run_begin_stop_restart</group>
    <file>env_run.xml</file>
    <desc>
      Flag for automatically prestaging the refcase restart dataset.
      If TRUE, then the refcase data is prestaged into the executable directory
    </desc>
  </entry>

  <entry id="RUN_STARTDATE">
    <type>char</type>
    <default_value>0001-01-01</default_value>
    <group>run_begin_stop_restart</group>
    <file>env_run.xml</file>
    <desc>
      Run start date (yyyy-mm-dd). Only used for startup or hybrid runs.
    </desc>
  </entry>

  <entry id="START_TOD">
    <type>integer</type>
    <default_value>0</default_value>
    <group>run_begin_stop_restart</group>
    <file>env_run.xml</file>
    <desc>
      Run start time-of-day
    </desc>
  </entry>

  <entry id="STOP_OPTION">
    <type>char</type>
    <valid_values>none,never,nsteps,nstep,nseconds,nsecond,nminutes,nminute,nhours,nhour,ndays,nday,nmonths,nmonth,nyears,nyear,date,ifdays0,end</valid_values>
    <default_value>ndays</default_value>
    <group>run_begin_stop_restart</group>
    <file>env_run.xml</file>
    <desc>
      Sets the run length along with STOP_N and STOP_DATE
    </desc>
  </entry>

  <entry id="STOP_N">
    <type>integer</type>
    <default_value>5</default_value>
    <group>run_begin_stop_restart</group>
    <file>env_run.xml</file>
    <desc>
      Provides a numerical count for $STOP_OPTION.
    </desc>
  </entry>

  <entry id="STOP_DATE">
    <type>integer</type>
    <default_value>-999</default_value>
    <group>run_begin_stop_restart</group>
    <file>env_run.xml</file>
    <desc>
      Alternative date yyyymmdd date option, sets the run length with STOP_OPTION and STOP_N
      negative value implies off
    </desc>
  </entry>

  <entry id="REST_OPTION">
    <type>char</type>
    <valid_values>none,never,nsteps,nstep,nseconds,nsecond,nminutes,nminute,nhours,nhour,ndays,nday,nmonths,nmonth,nyears,nyear,date,ifdays0,end</valid_values>
    <default_value>$STOP_OPTION</default_value>
    <group>run_begin_stop_restart</group>
    <file>env_run.xml</file>
    <desc>
      sets frequency of model restart writes (same options as STOP_OPTION)
    </desc>
  </entry>

  <entry id="REST_N">
    <type>integer</type>
    <default_value>$STOP_N</default_value>
    <group>run_begin_stop_restart</group>
    <file>env_run.xml</file>
    <desc>
      sets model restart writes with REST_OPTION and REST_DATE
    </desc>
  </entry>

  <entry id="REST_DATE">
    <type>char</type>
    <default_value>$STOP_DATE</default_value>
    <group>run_begin_stop_restart</group>
    <file>env_run.xml</file>
    <desc>
      Alternative date in yyyymmdd format
      sets model restart write date with REST_OPTION and REST_N
    </desc>
  </entry>

  <entry id="PAUSE_OPTION">
    <type>char</type>
    <valid_values>none,never,nsteps,nstep,nseconds,nsecond,nminutes,nminute,nhours,nhour,ndays,nday,nmonths,nmonth,nyears,nyear</valid_values>
    <default_value>never</default_value>
    <group>run_begin_stop_restart</group>
    <file>env_run.xml</file>
    <desc>
      Sets the pause frequency along with PAUSE_N
    </desc>
  </entry>

  <entry id="PAUSE_N">
    <type>integer</type>
    <default_value>0</default_value>
    <group>run_begin_stop_restart</group>
    <file>env_run.xml</file>
    <desc>
      Provides a numerical count for $PAUSE_OPTION.
    </desc>
  </entry>

  <entry id="PAUSE_ACTIVE">
    <type>logical</type>
    <valid_values>TRUE,FALSE</valid_values>
    <group>run_begin_stop_restart</group>
    <file>env_run.xml</file>
    <desc>
      Pause the model at times specified by PAUSE_OPTION and PAUSE_N.
      Components 'pause' by writing a restart file.
    </desc>
    <values>
      <value compclass="ATM">FALSE</value>
      <value compclass="CPL">FALSE</value>
      <value compclass="OCN">FALSE</value>
      <value compclass="WAV">FALSE</value>
      <value compclass="GLC">FALSE</value>
      <value compclass="ICE">FALSE</value>
      <value compclass="ROF">FALSE</value>
      <value compclass="LND">FALSE</value>
    </values>
  </entry>

  <entry id="BARRIER_N">
    <type>char</type>
    <default_value>1</default_value>
    <group>run_begin_stop_restart</group>
    <file>env_run.xml</file>
    <desc>
      Sets periodic model barriers with BARRIER_OPTION and BARRIER_DATE for synchronization
    </desc>
  </entry>

  <entry id="BARRIER_DATE">
    <type>char</type>
    <default_value>-999</default_value>
    <group>run_begin_stop_restart</group>
    <file>env_run.xml</file>
    <desc>
      Alternative date in yyyymmdd format
      sets periodic model barriers with BARRIER_OPTION and BARRIER_N for synchronization
    </desc>
  </entry>

  <entry id="ESP_RUN_ON_PAUSE">
    <type>logical</type>
    <valid_values>TRUE,FALSE</valid_values>
    <default_value>FALSE</default_value>
    <group>run_begin_stop_restart</group>
    <file>env_run.xml</file>
    <desc>
      ESP component runs after driver 'pause cycle' If any component
      'pauses' (see PAUSE_OPTION,
      PAUSE_N and PAUSE_ACTIVE_XXX XML variables),
      the ESP component (if present) will be run to process the
      component 'pause' (restart) files and set any required 'resume'
      signals.  If true, esp_cpl_dt and esp_cpl_offset settings are
      ignored.  default: false
    </desc>
  </entry>

  <entry id="CONTINUE_RUN">
    <type>logical</type>
    <valid_values>TRUE,FALSE</valid_values>
    <default_value>FALSE</default_value>
    <group>run_begin_stop_restart</group>
    <file>env_run.xml</file>
    <desc>
      A setting of TRUE implies a continuation run
      When you first begin a branch, hybrid or startup run, CONTINUE_RUN
      must be set to FALSE. When you successfully run and get a restart
      file, you will need to change CONTINUE_RUN to TRUE for the remainder
      of your run. This variable determines if the run is a restart run.
      Set to FALSE when initializing a startup, branch or hybrid case.
      Set to TRUE when continuing a run.
    </desc>
  </entry>

  <entry id="RESUBMIT">
    <type>integer</type>
    <default_value>0</default_value>
    <group>run_begin_stop_restart</group>
    <file>env_run.xml</file>
    <desc>If RESUBMIT is greater than 0, then case will automatically resubmit
    Enables the model to automatically resubmit a new run.  To get
    multiple runs, set RESUBMIT greater than 0, then RESUBMIT will be
    decremented and the case will be resubmitted.  The case will stop automatically
    resubmitting when the RESUBMIT value reaches 0.
    Long runs can easily outstrip supercomputer queue time limits. For
    this reason, a case is usually run as a series of jobs, each
    restarting where the previous finished.
    </desc>
  </entry>

  <entry id="RESUBMIT_SETS_CONTINUE_RUN">
    <type>logical</type>
    <default_value>TRUE</default_value>
    <group>run_begin_stop_restart</group>
    <file>env_run.xml</file>
    <desc>This flag controls whether the RESUBMIT flag causes
      CONTINUE_RUN to toggle from FALSE to TRUE.  The default is
      TRUE.  This flag might be used in conjunction with COMP_RUN_BARRIERS for
      timing tests.
    </desc>
  </entry>

  <entry id="RUN_WITH_SUBMIT">
    <type>logical</type>
    <group>run_begin_stop_restart</group>
    <default_value>FALSE</default_value>
    <valid_values>TRUE,FALSE</valid_values>
    <file>env_run.xml</file>
    <desc>Logical to determine whether CESM run has been submitted with the submit script or not</desc>
  </entry>

 <entry id="JOB_IDS">
   <type>char</type>
   <default_value></default_value>
   <group>run_begin_stop_restart</group>
   <file>env_run.xml</file>
   <desc>List of job ids for most recent case.submit</desc>
 </entry>

  <!-- ===================================================================== -->
  <!-- definitions archive -->
  <!-- ===================================================================== -->

  <entry id="DOUT_S">
    <type>logical</type>
    <valid_values>TRUE,FALSE</valid_values>
    <default_value>FALSE</default_value>
    <group>run_data_archive</group>
    <file>env_run.xml</file>
    <desc>Logical to turn on short term archiving.
    If TRUE, short term archiving will be turned on.</desc>
  </entry>

  <entry id="SYSLOG_N">
    <type>integer</type>
    <default_value>900</default_value>
    <group>run_data_archive</group>
    <file>env_run.xml</file>
    <desc>system workload snapshot frequency (in seconds, if greater than 0; disabled otherwise)</desc>
  </entry>

  <!-- ===================================================================== -->
  <!-- definitions machines specific -->
  <!-- ===================================================================== -->

  <entry id="environment_variables">
     <type>char</type>
     <default_value>UNSET</default_value>
     <group>config_batch</group>
     <file>env_mach_specific.xml</file>
     <desc>The environment variables that will be loaded for this machine</desc>
  </entry>

  <entry id="BATCH_SYSTEM">
     <type>char</type>
     <default_value>none</default_value>
     <valid_values>nersc_slurm,lc_slurm,moab,pbs,lsf,slurm,cobalt,cobalt_theta,none</valid_values>
     <group>config_batch</group>
     <file>env_batch.xml</file>
     <desc>The batch system type to use for this machine.</desc>
  </entry>

  <entry id="env">
     <type>char</type>
     <default_value>UNSET</default_value>
     <group>config_batch</group>
     <file>env_mach_specific.xml</file>
     <desc>The individual environment variable entry for config_machines</desc>
  </entry>

  <entry id="limits">
     <type>char</type>
     <default_value>UNSET</default_value>
     <group>config_batch</group>
     <file>env_mach_specific.xml</file>
     <desc>The limits tag</desc>
  </entry>

  <entry id="limit">
     <type>char</type>
     <default_value>UNSET</default_value>
     <group>config_batch</group>
     <file>env_mach_specific.xml</file>
     <desc>The individual limit variable</desc>
  </entry>

  <!-- ===================================================================== -->
  <!-- definitions batch -->
  <!-- ===================================================================== -->

  <entry id="PERL5LIB">
    <type>char</type>
    <default_value></default_value>
    <group>build_derived</group>
    <file>env_build.xml</file>
    <desc>Perl 5 library directory</desc>
  </entry>

  <entry id="mpirun">
    <type>char</type>
    <default_value></default_value>
    <group>config_batch</group>
    <file>env_case.xml</file>
    <desc>The mpi run command associated with the machine configured batch system</desc>
  </entry>

  <entry id="module_system">
    <type>char</type>
    <default_value>UNSET</default_value>
    <group>config_batch</group>
    <file>env_case.xml</file>
    <desc>The module system type defined for this machine</desc>
  </entry>

  <entry id="module_init_path">
    <type>char</type>
    <default_value>UNSET</default_value>
    <group>config_batch</group>
    <file>env_case.xml</file>
    <desc>The module initialization path for module system defined for this machine</desc>
  </entry>

  <entry id="module_cmd_path">
    <type>char</type>
    <default_value>UNSET</default_value>
    <group>config_batch</group>
    <file>env_case.xml</file>
    <desc>The module command path for module system defined for this machine</desc>
  </entry>

  <!-- ===================================================================== -->
  <!-- definitions build -->
  <!-- ===================================================================== -->

  <entry id="CIME_OUTPUT_ROOT">
    <type>char</type>
    <valid_values></valid_values>
    <default_value>UNSET</default_value>
    <group>build_def</group>
    <file>env_build.xml</file>
    <desc>Output root directory for each machine.
		Base directory for build and run directories.
    </desc>
  </entry>

  <entry id="EXEROOT">
    <type>char</type>
    <valid_values></valid_values>
    <default_value>$CIME_OUTPUT_ROOT/$CASE/bld</default_value>
    <group>build_def</group>
    <file>env_build.xml</file>
    <desc>Case executable root directory.
    (executable is $EXEROOT/$MODEL.exe, component libraries are in $EXEROOT/lib)
    This is where the model builds its executable and by default runs the executable.
    Note that EXEROOT needs to have enough disk space for the experimental configuration
    requirements. As an example, a model run can produce more than a terabyte of
    data during a 100-year run, so you should set EXEROOT to scratch or
    tmp space and frequently back up the data to a long term archiving storage device
    For a supported machine, EXEROOT is set in $CIMEROOT/machines/config_machines.xml.
    For a userdefined machine, EXEROOT must explicitly be set it in env_build.xml.</desc>
  </entry>

  <entry id="OS">
    <type>char</type>
    <valid_values></valid_values>
    <default_value>USERDEFINED_required_macros</default_value>
    <group>build_macros</group>
    <file>env_build.xml</file>
    <desc>Operating system - DO NOT EDIT UNLESS for userdefined machine - ignored once Macros has been created.</desc>
  </entry>

  <entry id="COMPILER">
    <type>char</type>
    <valid_values></valid_values>
    <default_value></default_value>
    <group>build_macros</group>
    <file>env_build.xml</file>
    <desc>Machine compiler (must match one the supported compilers)
    Set in $CIMEROOT/machines/config_machines.xml for each supported machine.
    Must be explicitly set in env_build.xml for userdefined machine.</desc>
  </entry>

  <entry id="MPILIB">
    <type>char</type>
    <valid_values></valid_values>
    <default_value>USERDEFINED_required_macros</default_value>
    <group>build_macros</group>
    <file>env_build.xml</file>
    <desc>mpi library (must match one of the supported libraries) -
    ignored once Macros has been created
    Set in $CIMEROOT/machines/config_machines.xml for each supported machine.
    Must be explicitly set in env_build.xml for userdefined machine.</desc>
  </entry>

  <entry id="CALENDAR">
    <type>char</type>
    <valid_values>NO_LEAP,GREGORIAN</valid_values>
    <default_value>NO_LEAP</default_value>
    <group>build_def</group>
    <file>env_build.xml</file>
    <desc>calendar type</desc>
  </entry>

  <entry id="COMP_INTERFACE">
    <type>char</type>
    <valid_values>mct,nuopc</valid_values>
    <default_value>mct</default_value>
    <group>build_def</group>
    <file>env_build.xml</file>
    <desc>use MCT component interface</desc>
  </entry>

  <entry id="USE_ESMF_LIB">
    <type>logical</type>
    <valid_values>TRUE,FALSE</valid_values>
    <default_value>TRUE</default_value>
    <group>build_def</group>
    <file>env_build.xml</file>
    <desc>TRUE implies using the ESMF library specified by ESMF_LIBDIR or ESMFMKFILE</desc>
  </entry>

  <entry id="DEBUG">
    <type>logical</type>
    <valid_values>TRUE,FALSE</valid_values>
    <default_value>FALSE</default_value>
    <group>build_def</group>
    <file>env_build.xml</file>
    <desc>TRUE implies turning on run and compile time debugging
      Flag to turn on debugging for run time and compile time.
      If TRUE, compile-time debugging flags are activated that you can use to verify
      software robustness, such as bounds checking.
      Important:: On IBM machines, floating point trapping is not activated for production
      runs (i.e., non-DEBUG), due to performance penalties associated with turning on these flags.</desc>
  </entry>

  <entry id="FORCE_BUILD_SMP">
    <type>logical</type>
    <valid_values>TRUE,FALSE</valid_values>
    <default_value>FALSE</default_value>
    <group>build_def</group>
    <file>env_build.xml</file>
    <desc>TRUE implies always build model for openmp capability
      If FALSE, component libraries are built with OpenMP capability only if
      the NTHREADS_ setting for that component is greater than 1 in env_mach_pes.xml.
      If TRUE, the component libraries are always built with OpenMP capability.</desc>
  </entry>

  <entry id="SMP_PRESENT">
    <type>logical</type>
    <valid_values>TRUE,FALSE</valid_values>
    <default_value>FALSE</default_value>
    <group>build_def</group>
    <file>env_build.xml</file>
    <desc>TRUE implies that at least one of the components is built threaded (DO NOT EDIT)</desc>
  </entry>

  <entry id="USE_PETSC">
    <type>logical</type>
    <valid_values>TRUE,FALSE</valid_values>
    <default_value>FALSE</default_value>
    <group>build_def</group>
    <file>env_build.xml</file>
    <desc>TRUE implies linking to the PETSc library - set
    automatically by XXX_USE_PETSC options (do not edit). Flag to turn
    on linking to the PETSc library. Currently this is used by
    CLM. This is currently only supported for certain machines.</desc>
  </entry>

  <entry id="USE_ALBANY">
    <type>logical</type>
    <valid_values>TRUE,FALSE</valid_values>
    <default_value>FALSE</default_value>
    <group>build_def</group>
    <file>env_build.xml</file>
    <desc>TRUE implies linking to the Albany library - set
    automatically by XXX_USE_ALBANY options (do not edit). Flag to
    turn on linking to the Albany library. Currently this is used by
    MALI. Note that Albany is a C++ library, so setting this
    variable to TRUE will involve the inclusion of C++ code in the
    MALI executable. This is currently only supported for certain
    machines.</desc>
  </entry>

  <entry id="USE_MOAB">
    <type>logical</type>
    <valid_values>TRUE,FALSE</valid_values>
    <default_value>FALSE</default_value>
    <group>build_def</group>
    <file>env_build.xml</file>
    <desc>TRUE implies linking to the MOAB library</desc>
  </entry>

  <entry id="USE_TRILINOS">
    <type>logical</type>
    <valid_values>TRUE,FALSE</valid_values>
    <default_value>FALSE</default_value>
    <group>build_def</group>
    <file>env_build.xml</file>
    <desc>TRUE implies linking to the trilinos library - set automatically by XXX_USE_TRILINOS options (do not edit)
      Flag to turn on linking to the trilinos library. Currently this is
      used by CISM. Note that trilinos is a C++ library, so setting this
      variable to TRUE will involve the inclusion of C++ code in the model
      executable. This is currently only supported for certain machines.</desc>
  </entry>

  <entry id="GMAKE">
    <type>char</type>
    <valid_values></valid_values>
    <default_value>gmake</default_value>
    <group>build_def</group>
    <file>env_run.xml</file>
    <desc>GNU make command</desc>
  </entry>

  <entry id="GMAKE_J">
    <type>integer</type>
    <valid_values></valid_values>
    <default_value>1</default_value>
    <group>build_def</group>
    <file>env_run.xml</file>
    <desc>Number of processors for gmake</desc>
  </entry>

  <entry id="BUILD_COMPLETE">
    <type>logical</type>
    <valid_values>TRUE,FALSE</valid_values>
    <default_value>FALSE</default_value>
    <group>build_status</group>
    <file>env_build.xml</file>
    <desc>Status output: if TRUE, models have been built successfully. (DO NOT EDIT)></desc>
  </entry>

  <entry id="SMP_BUILD">
    <type>char</type>
    <valid_values></valid_values>
    <default_value>0</default_value>
    <group>build_status</group>
    <file>env_build.xml</file>
    <desc>Status: smp status of previous build, coded string. (DO NOT EDIT)</desc>
  </entry>

  <entry id="SMP_VALUE">
    <type>char</type>
    <valid_values></valid_values>
    <default_value>0</default_value>
    <group>build_status</group>
    <file>env_build.xml</file>
    <desc>Status: smp status of current case, coded string (DO NOT EDIT)</desc>
  </entry>

  <entry id="NINST_BUILD">
    <type>char</type>
    <valid_values></valid_values>
    <default_value>0</default_value>
    <group>build_status</group>
    <file>env_build.xml</file>
    <desc>Status: ninst status of previous build, coded string. (DO NOT EDIT)></desc>
  </entry>

  <entry id="NINST_VALUE">
    <type>char</type>
    <valid_values></valid_values>
    <default_value>0</default_value>
    <group>build_status</group>
    <file>env_build.xml</file>
    <desc>Status: ninst status of current case, coded string (DO NOT EDIT)</desc>
  </entry>

  <entry id="BUILD_STATUS">
    <type>integer</type>
    <valid_values>0,1,2</valid_values>
    <default_value>0</default_value>
    <group>build_status</group>
    <file>env_build.xml</file>
    <desc>Status: of prior build. (DO NOT EDIT)</desc>
  </entry>

  <entry id="OBJROOT">
    <type>char</type>
    <valid_values></valid_values>
    <default_value>$EXEROOT</default_value>
    <group>build_derived</group>
    <file>env_build.xml</file>
    <desc>case build directory (set automatically to $EXEROOT, - DO NOT EDIT)</desc>
  </entry>

  <entry id="LIBROOT">
    <type>char</type>
    <valid_values></valid_values>
    <default_value>$EXEROOT/lib</default_value>
    <group>build_derived</group>
    <file>env_build.xml</file>
    <desc>case lib directory (set automatically to $EXEROOT/lib - DO NOT EDIT)</desc>
  </entry>

  <entry id="INCROOT">
    <type>char</type>
    <valid_values></valid_values>
    <default_value>$EXEROOT/lib/include</default_value>
    <group>build_derived</group>
    <file>env_build.xml</file>
    <desc>case lib include directory (set automatically to $EXEROOT/lib/include - DO NOT EDIT)</desc>
  </entry>

  <entry id="SHAREDLIBROOT">
    <type>char</type>
    <valid_values></valid_values>
    <default_value>$EXEROOT</default_value>
    <group>build_derived</group>
    <file>env_build.xml</file>
    <desc>Shared library root, (set automatically to $EXEROOT - DO NOT EDIT)</desc>
  </entry>

  <!-- ===================================================================== -->
  <!-- definitions performance -->
  <!-- ===================================================================== -->

  <entry id="CHECK_TIMING">
    <type>logical</type>
    <valid_values>TRUE,FALSE</valid_values>
    <default_value>TRUE</default_value>
    <group>run_flags</group>
    <file>env_run.xml</file>
    <desc>logical to diagnose model timing at the end of the run</desc>
  </entry>

  <entry id="PROFILE_PAPI_ENABLE">
    <type>logical</type>
    <valid_values>TRUE,FALSE</valid_values>
    <default_value>FALSE</default_value>
    <group>run_flags</group>
    <file>env_run.xml</file>
    <desc>Enables the papi hardware counters in gptl
    The papi library must be included in the build step for
    this to work.</desc>
  </entry>

  <entry id="ESMF_LOGFILE_KIND">
    <type>char</type>
    <valid_values>ESMF_LOGKIND_SINGLE,ESMF_LOGKIND_MULTI,ESMF_LOGKIND_MULTI_ON_ERROR,ESMF_LOGKIND_NONE</valid_values>
    <default_value>ESMF_LOGKIND_NONE</default_value>
    <group>run_flags</group>
    <file>env_run.xml</file>
    <desc>
      Determines what ESMF log files (if any) are generated when
          USE_ESMF_LIB is TRUE.
      ESMF_LOGKIND_SINGLE: Use a single log file, combining messages from
          all of the PETs. Not supported on some platforms.
      ESMF_LOGKIND_MULTI: Use multiple log files -- one per PET.
      ESMF_LOGKIND_NONE: Do not issue messages to a log file.
      By default, no ESMF log files are generated.
    </desc>
  </entry>

  <entry id="COMP_RUN_BARRIERS">
    <type>logical</type>
    <valid_values>TRUE,FALSE</valid_values>
    <default_value>FALSE</default_value>
    <group>run_flags</group>
    <file>env_run.xml</file>
    <desc>Turns on component barriers for component timing.
	  This variable is for testing and debugging only and should never
	  be set for a production run.
    </desc>
  </entry>

  <entry id="COST_PES">
    <type>integer</type>
    <default_value>0</default_value>
    <group>mach_pes_last</group>
    <file>env_mach_pes.xml</file>
    <desc>pes or cores used relative to MAX_MPITASKS_PER_NODE for accounting (0 means TOTALPES is valid)</desc>
  </entry>

  <!-- ===================================================================== -->
  <!-- definitions grid -->
  <!-- ===================================================================== -->

  <entry id="ATM_GRID">
    <type>char</type>
    <default_value>UNSET</default_value>
    <group>build_grid</group>
    <file>env_build.xml</file>
    <desc>atmosphere grid - DO NOT EDIT (for experts only)</desc>
  </entry>

  <entry id="ATM_NX">
    <type>integer</type>
    <default_value>0</default_value>
    <group>build_grid</group>
    <file>env_build.xml</file>
    <desc>number of atmosphere cells in i direction - DO NOT EDIT (for experts only)</desc>
  </entry>

  <entry id="ATM_NY">
    <type>integer</type>
    <default_value>0</default_value>
    <group>build_grid</group>
    <file>env_build.xml</file>
    <desc>number of atmosphere cells in j direction - DO NOT EDIT (for experts only)</desc>
  </entry>

  <entry id="LND_GRID">
    <type>char</type>
    <default_value>UNSET</default_value>
    <group>build_grid</group>
    <file>env_build.xml</file>
    <desc>land grid - DO NOT EDIT (for experts only)</desc>
  </entry>

  <entry id="LND_NX">
    <type>integer</type>
    <default_value>0</default_value>
    <group>build_grid</group>
    <file>env_build.xml</file>
    <desc>number of land cells in i direction - DO NOT EDIT (for experts only)</desc>
  </entry>

  <entry id="LND_NY">
    <type>integer</type>
    <default_value>0</default_value>
    <group>build_grid</group>
    <file>env_build.xml</file>
    <desc>number of land cells in j direction - DO NOT EDIT (for experts only)</desc>
  </entry>

  <entry id="OCN_GRID">
    <type>char</type>
    <default_value>UNSET</default_value>
    <group>build_grid</group>
    <file>env_build.xml</file>
    <desc>ocn grid - DO NOT EDIT (for experts only)</desc>
  </entry>

  <entry id="OCN_NX">
    <type>integer</type>
    <default_value>0</default_value>
    <group>build_grid</group>
    <file>env_build.xml</file>
    <desc>number of ocn cells in i direction - DO NOT EDIT (for experts only)</desc>
  </entry>

  <entry id="OCN_NY">
    <type>integer</type>
    <default_value>0</default_value>
    <group>build_grid</group>
    <file>env_build.xml</file>
    <desc>number of ocn cells in j direction - DO NOT EDIT (for experts only)</desc>
  </entry>

  <entry id="ICE_GRID">
    <type>char</type>
    <default_value>UNSET</default_value>
    <group>build_grid</group>
    <file>env_build.xml</file>
    <desc>ice grid (must equal ocn grid) - DO NOT EDIT (for experts only)</desc>
  </entry>

  <entry id="ICE_NX">
    <type>integer</type>
    <default_value>0</default_value>
    <group>build_grid</group>
    <file>env_build.xml</file>
    <desc>number of ice cells in i direction - DO NOT EDIT (for experts only)</desc>
  </entry>

  <entry id="ICE_NY">
    <type>integer</type>
    <default_value>0</default_value>
    <group>build_grid</group>
    <file>env_build.xml</file>
    <desc>number of ice cells in j direction - DO NOT EDIT (for experts only)</desc>
  </entry>

  <entry id="ICE_NCAT">
    <type>integer</type>
    <default_value>1</default_value>
    <group>build_grid</group>
    <file>env_build.xml</file>
    <desc>number of ice thickness categories - DO NOT EDIT (set by CICE configure)</desc>
  </entry>

  <entry id="ROF_GRID">
    <type>char</type>
    <default_value>UNSET</default_value>
    <group>build_grid</group>
    <file>env_build.xml</file>
    <desc>river runoff (rof) grid</desc>
  </entry>

  <entry id="ROF_NX">
    <type>integer</type>
    <default_value>0</default_value>
    <group>build_grid</group>
    <file>env_build.xml</file>
    <desc>number of rof cells in i direction - DO NOT EDIT (for experts only)</desc>
  </entry>

  <entry id="ROF_NY">
    <type>integer</type>
    <default_value>0</default_value>
    <group>build_grid</group>
    <file>env_build.xml</file>
    <desc>number of rof cells in j direction - DO NOT EDIT (for experts only)</desc>
  </entry>

  <entry id="GLC_GRID">
    <type>char</type>
    <valid_values>gland20,gland10,gland5,gland5UM,gland4,mpas.gis20km,mpas.ais20km,null</valid_values>
    <default_value>gland5UM</default_value>
    <group>build_grid</group>
    <file>env_build.xml</file>
    <desc>glacier (glc) grid - DO NOT EDIT (for experts only)</desc>
  </entry>

  <entry id="GLC_NX">
    <type>integer</type>
    <default_value>0</default_value>
    <group>build_grid</group>
    <file>env_build.xml</file>
    <desc>number of glc cells in i direction - DO NOT EDIT (for experts only)</desc>
  </entry>

  <entry id="GLC_NY">
    <type>integer</type>
    <default_value>0</default_value>
    <group>build_grid</group>
    <file>env_build.xml</file>
    <desc>number of glc cells in j direction - DO NOT EDIT (for experts only)</desc>
  </entry>


  <entry id="WAV_GRID">
    <type>char</type>
    <default_value>UNSET</default_value>
    <group>build_grid</group>
    <file>env_build.xml</file>
    <desc>wave model (wav) grid</desc>
  </entry>

  <entry id="WAV_NX">
    <type>integer</type>
    <default_value>0</default_value>
    <group>build_grid</group>
    <file>env_build.xml</file>
    <desc>number of wav cells in i direction - DO NOT EDIT (for experts only)</desc>
  </entry>

  <entry id="WAV_NY">
    <type>integer</type>
    <default_value>0</default_value>
    <group>build_grid</group>
    <file>env_build.xml</file>
    <desc>number of wav cells in j direction - DO NOT EDIT (for experts only)</desc>
  </entry>

  <entry id="MASK_GRID">
    <type>char</type>
    <default_value>UNSET</default_value>
    <group>build_grid</group>
    <file>env_build.xml</file>
    <desc>grid mask - DO NOT EDIT (for experts only)</desc>
  </entry>

  <entry id="PTS_MODE">
    <type>logical</type>
    <valid_values>TRUE,FALSE</valid_values>
    <default_value>FALSE</default_value>
    <group>run_domain</group>
    <file>env_run.xml</file>
    <desc>Operate on only a single point of the global grid  - DO NOT EDIT (for experts only)</desc>
  </entry>

  <entry id="PTS_LAT">
    <type>real</type>
    <default_value>-999.99</default_value>
    <group>run_domain</group>
    <file>env_run.xml</file>
    <desc>Latitude to find nearest points for points mode (only used if PTS_MODE is TRUE)</desc>
  </entry>

  <entry id="PTS_LON">
    <type>real</type>
    <default_value>-999.99</default_value>
    <group>run_domain</group>
    <file>env_run.xml</file>
    <desc>Longitude to find nearest points for points mode (only used if PTS_MODE is TRUE)</desc>
  </entry>

  <!-- ======================================================================= -->
  <!--  DOMAIN FILES (drv)                                          -->
  <!-- ======================================================================= -->

  <entry id="ATM_DOMAIN_FILE">
    <type>char</type>
    <default_value>UNSET</default_value>
    <group>run_domain</group>
    <file>env_run.xml</file>
    <desc>atm domain file</desc>
  </entry>

  <entry id="ATM_DOMAIN_PATH">
    <type>char</type>
    <default_value>$DIN_LOC_ROOT/share/domains</default_value>
    <group>run_domain</group>
    <file>env_run.xml</file>
    <desc>path of atm domain file</desc>
  </entry>

  <entry id="LND_DOMAIN_FILE">
    <type>char</type>
    <default_value>UNSET</default_value>
    <group>run_domain</group>
    <file>env_run.xml</file>
    <desc>lnd domain file</desc>
  </entry>

  <entry id="LND_DOMAIN_PATH">
    <type>char</type>
    <default_value>$DIN_LOC_ROOT/share/domains</default_value>
    <group>run_domain</group>
    <file>env_run.xml</file>
    <desc>path of lnd domain file</desc>
  </entry>

  <entry id="ROF_DOMAIN_FILE">
    <type>char</type>
    <default_value>UNSET</default_value>
    <group>run_domain</group>
    <file>env_run.xml</file>
    <desc>rof domain file</desc>
  </entry>

  <entry id="ROF_DOMAIN_PATH">
    <type>char</type>
    <default_value>$DIN_LOC_ROOT/share/domains</default_value>
    <group>run_domain</group>
    <file>env_run.xml</file>
    <desc>path of rof domain file</desc>
  </entry>

  <entry id="WAV_DOMAIN_FILE">
    <type>char</type>
    <default_value>UNSET</default_value>
    <group>run_domain</group>
    <file>env_run.xml</file>
    <desc>wav domain file</desc>
  </entry>

  <entry id="WAV_DOMAIN_PATH">
    <type>char</type>
    <default_value>$DIN_LOC_ROOT/share/domains</default_value>
    <group>run_domain</group>
    <file>env_run.xml</file>
    <desc>path of wav domain file</desc>
  </entry>

  <entry id="ICE_DOMAIN_FILE">
    <type>char</type>
    <default_value>UNSET</default_value>
    <group>run_domain</group>
    <file>env_run.xml</file>
    <desc>ice domain file</desc>
  </entry>

  <entry id="ICE_DOMAIN_PATH">
    <type>char</type>
    <default_value>$DIN_LOC_ROOT/share/domains</default_value>
    <group>run_domain</group>
    <file>env_run.xml</file>
    <desc>path of ice domain file</desc>
  </entry>

  <entry id="OCN_DOMAIN_FILE">
    <type>char</type>
    <default_value>UNSET</default_value>
    <group>run_domain</group>
    <file>env_run.xml</file>
    <desc>ocn domain file</desc>
  </entry>

  <entry id="OCN_DOMAIN_PATH">
    <type>char</type>
    <default_value>$DIN_LOC_ROOT/share/domains</default_value>
    <group>run_domain</group>
    <file>env_run.xml</file>
    <desc>path of ocn domain file</desc>
  </entry>

  <entry id="GLC_DOMAIN_FILE">
    <type>char</type>
    <default_value>UNSET</default_value>
    <group>run_domain</group>
    <file>env_run.xml</file>
    <desc>glc domain file</desc>
  </entry>

  <entry id="GLC_DOMAIN_PATH">
    <type>char</type>
    <default_value>$DIN_LOC_ROOT/share/domains</default_value>
    <group>run_domain</group>
    <file>env_run.xml</file>
    <desc>path of glc domain file</desc>
  </entry>

  <!--- map files -->
  <!--- comment out map type for now, tcraig 3/25/13 -->

  <entry id="ATM2OCN_FMAPNAME">
    <type>char</type>
    <default_value>idmap</default_value>
    <group>run_domain</group>
    <file>env_run.xml</file>
    <desc>atm2ocn flux mapping file</desc>
  </entry>

  <entry id="ATM2OCN_FMAPTYPE">
    <type>char</type>
    <valid_values>X,Y</valid_values>
    <default_value>X</default_value>
    <group>run_domain</group>
    <file>env_run.xml</file>
    <desc>atm2ocn flux mapping file decomp type</desc>
  </entry>

  <entry id="ATM2OCN_SMAPNAME">
    <type>char</type>
    <default_value>idmap</default_value>
    <group>run_domain</group>
    <file>env_run.xml</file>
    <desc>atm2ocn state mapping file</desc>
  </entry>

  <entry id="ATM2OCN_SMAPTYPE">
    <type>char</type>
    <valid_values>X,Y</valid_values>
    <default_value>X</default_value>
    <group>run_domain</group>
    <file>env_run.xml</file>
    <desc>atm2ocn state mapping file decomp type</desc>
  </entry>

  <entry id="ATM2OCN_VMAPNAME">
    <type>char</type>
    <default_value>idmap</default_value>
    <group>run_domain</group>
    <file>env_run.xml</file>
    <desc>atm2ocn vector mapping file</desc>
  </entry>

  <entry id="ATM2OCN_VMAPTYPE">
    <type>char</type>
    <valid_values>X,Y</valid_values>
    <default_value>X</default_value>
    <group>run_domain</group>
    <file>env_run.xml</file>
    <desc>atm2ocn vector mapping file decomp type</desc>
  </entry>

  <entry id="ATM2LND_FMAPNAME">
    <type>char</type>
    <default_value>idmap</default_value>
    <group>run_domain</group>
    <file>env_run.xml</file>
    <desc>atm2lnd flux mapping file</desc>
  </entry>

  <entry id="ATM2LND_FMAPTYPE">
    <type>char</type>
    <valid_values>X,Y</valid_values>
    <default_value>X</default_value>
    <group>run_domain</group>
    <file>env_run.xml</file>
    <desc>atm2lnd flux mapping file decomp type</desc>
  </entry>

  <entry id="ATM2LND_SMAPNAME">
    <type>char</type>
    <default_value>idmap</default_value>
    <group>run_domain</group>
    <file>env_run.xml</file>
    <desc>atm2lnd state mapping file</desc>
  </entry>

  <entry id="ATM2LND_SMAPTYPE">
    <type>char</type>
    <valid_values>X,Y</valid_values>
    <default_value>X</default_value>
    <group>run_domain</group>
    <file>env_run.xml</file>
    <desc>atm2lnd state mapping file decomp type</desc>
  </entry>

  <entry id="ATM2WAV_SMAPNAME">
    <type>char</type>
    <default_value>idmap</default_value>
    <group>run_domain</group>
    <file>env_run.xml</file>
    <desc>atm2wav state mapping file</desc>
  </entry>

  <entry id="ATM2WAV_SMAPTYPE">
    <type>char</type>
    <valid_values>X,Y</valid_values>
    <default_value>Y</default_value>
    <group>run_domain</group>
    <file>env_run.xml</file>
    <desc>atm2wav state mapping file decomp type</desc>
  </entry>

  <entry id="OCN2ATM_FMAPNAME">
    <type>char</type>
    <default_value>idmap</default_value>
    <group>run_domain</group>
    <file>env_run.xml</file>
    <desc>ocn2atm flux mapping file</desc>
  </entry>

  <entry id="OCN2ATM_FMAPTYPE">
    <type>char</type>
    <valid_values>X,Y</valid_values>
    <default_value>Y</default_value>
    <group>run_domain</group>
    <file>env_run.xml</file>
    <desc>ocn2atm flux mapping file decomp type</desc>
  </entry>

  <entry id="OCN2ATM_SMAPNAME">
    <type>char</type>
    <default_value>idmap</default_value>
    <group>run_domain</group>
    <file>env_run.xml</file>
    <desc>ocn2atm state mapping file</desc>
  </entry>

  <entry id="OCN2ATM_SMAPTYPE">
    <type>char</type>
    <valid_values>X,Y</valid_values>
    <default_value>Y</default_value>
    <group>run_domain</group>
    <file>env_run.xml</file>
    <desc>ocn2atm state mapping file decomp type</desc>
  </entry>

  <entry id="LND2ATM_FMAPNAME">
    <type>char</type>
    <default_value>idmap</default_value>
    <group>run_domain</group>
    <file>env_run.xml</file>
    <desc>lnd2atm flux mapping file</desc>
  </entry>

  <entry id="LND2ATM_FMAPTYPE">
    <type>char</type>
    <valid_values>X,Y</valid_values>
    <default_value>Y</default_value>
    <group>run_domain</group>
    <file>env_run.xml</file>
    <desc>lnd2atm flux mapping file decomp type</desc>
  </entry>

  <entry id="LND2ATM_SMAPNAME">
    <type>char</type>
    <default_value>idmap</default_value>
    <group>run_domain</group>
    <file>env_run.xml</file>
    <desc>lnd2atm state mapping file</desc>
  </entry>

  <entry id="LND2ATM_SMAPTYPE">
    <type>char</type>
    <valid_values>X,Y</valid_values>
    <default_value>Y</default_value>
    <group>run_domain</group>
    <file>env_run.xml</file>
    <desc>lnd2atm state mapping file decomp type</desc>
  </entry>

  <entry id="LND2GLC_FMAPNAME">
    <type>char</type>
    <default_value>idmap</default_value>
    <group>run_domain</group>
    <file>env_run.xml</file>
    <desc>lnd2glc flux mapping file</desc>
  </entry>

  <entry id="LND2GLC_FMAPTYPE">
    <type>char</type>
    <valid_values>X,Y</valid_values>
    <default_value>X</default_value>
    <group>run_domain</group>
    <file>env_run.xml</file>
    <desc>lnd2glc flux mapping file decomp type</desc>
  </entry>

  <entry id="LND2GLC_SMAPNAME">
    <type>char</type>
    <default_value>idmap</default_value>
    <group>run_domain</group>
    <file>env_run.xml</file>
    <desc>lnd2glc state mapping file</desc>
  </entry>

  <entry id="LND2GLC_SMAPTYPE">
    <type>char</type>
    <valid_values>X,Y</valid_values>
    <default_value>X</default_value>
    <group>run_domain</group>
    <file>env_run.xml</file>
    <desc>lnd2glc state mapping file decomp type</desc>
  </entry>

  <entry id="LND2ROF_FMAPNAME">
    <type>char</type>
    <default_value>idmap</default_value>
    <group>run_domain</group>
    <file>env_run.xml</file>
    <desc>lnd2rof flux mapping file</desc>
  </entry>

  <entry id="LND2ROF_FMAPTYPE">
    <type>char</type>
    <valid_values>X,Y</valid_values>
    <default_value>X</default_value>
    <group>run_domain</group>
    <file>env_run.xml</file>
    <desc>lnd2rof flux mapping file decomp type</desc>
  </entry>

  <entry id="ROF2LND_FMAPNAME">
    <type>char</type>
    <default_value>idmap</default_value>
    <group>run_domain</group>
    <file>env_run.xml</file>
    <desc>rof2lnd flux mapping file</desc>
  </entry>

  <entry id="ROF2LND_FMAPTYPE">
    <type>char</type>
    <valid_values>X,Y</valid_values>
    <default_value>Y</default_value>
    <group>run_domain</group>
    <file>env_run.xml</file>
    <desc>rof2lnd flux mapping file decomp type</desc>
  </entry>

  <entry id="ROF2OCN_FMAPNAME">
    <type>char</type>
    <default_value>idmap</default_value>
    <group>run_domain</group>
    <file>env_run.xml</file>
    <desc>rof2ocn flux mapping file</desc>
  </entry>

  <entry id="ROF2OCN_FMAPTYPE">
    <type>char</type>
    <valid_values>X,Y</valid_values>
    <default_value>Y</default_value>
    <group>run_domain</group>
    <file>env_run.xml</file>
    <desc>rof2ocn flux mapping file decomp type</desc>
  </entry>

  <entry id="ROF2OCN_LIQ_RMAPNAME">
    <type>char</type>
    <default_value>idmap</default_value>
    <group>run_domain</group>
    <file>env_run.xml</file>
    <desc>rof2ocn runoff mapping file</desc>
  </entry>

  <entry id="ROF2OCN_LIQ_RMAPTYPE">
    <type>char</type>
    <valid_values>X,Y</valid_values>
    <default_value>Y</default_value>
    <group>run_domain</group>
    <file>env_run.xml</file>
    <desc>rof2ocn runoff mapping file decomp type</desc>
  </entry>

  <entry id="ROF2OCN_ICE_RMAPNAME">
    <type>char</type>
    <default_value>idmap</default_value>
    <group>run_domain</group>
    <file>env_run.xml</file>
    <desc>rof2ocn runoff mapping file</desc>
  </entry>

  <entry id="ROF2OCN_ICE_RMAPTYPE">
    <type>char</type>
    <valid_values>X,Y</valid_values>
    <default_value>Y</default_value>
    <group>run_domain</group>
    <file>env_run.xml</file>
    <desc>rof2ocn runoff mapping file decomp type</desc>
  </entry>

  <entry id="GLC2LND_FMAPNAME">
    <type>char</type>
    <default_value>idmap</default_value>
    <group>run_domain</group>
    <file>env_run.xml</file>
    <desc>glc2lnd flux mapping file</desc>
  </entry>

  <entry id="GLC2LND_FMAPTYPE">
    <type>char</type>
    <valid_values>X,Y</valid_values>
    <default_value>Y</default_value>
    <group>run_domain</group>
    <file>env_run.xml</file>
    <desc>glc2lnd flux mapping file decomp type</desc>
  </entry>

  <entry id="GLC2LND_SMAPNAME">
    <type>char</type>
    <default_value>idmap</default_value>
    <group>run_domain</group>
    <file>env_run.xml</file>
    <desc>glc2lnd state mapping file</desc>
  </entry>

  <entry id="GLC2LND_SMAPTYPE">
    <type>char</type>
    <valid_values>X,Y</valid_values>
    <default_value>Y</default_value>
    <group>run_domain</group>
    <file>env_run.xml</file>
    <desc>glc2lnd state mapping file decomp type</desc>
  </entry>

  <entry id="GLC2ICE_RMAPNAME">
    <type>char</type>
    <default_value>idmap</default_value>
    <group>run_domain</group>
    <file>env_run.xml</file>
    <desc>glc2ice runoff mapping file</desc>
  </entry>

  <entry id="GLC2ICE_RMAPTYPE">
    <type>char</type>
    <valid_values>X,Y</valid_values>
    <default_value>Y</default_value>
    <group>run_domain</group>
    <file>env_run.xml</file>
    <desc>glc2ice runoff mapping file decomp type</desc>
  </entry>

  <entry id="GLC2OCN_LIQ_RMAPNAME">
    <type>char</type>
    <default_value>idmap</default_value>
    <group>run_domain</group>
    <file>env_run.xml</file>
    <desc>glc2ocn runoff mapping file for liquid runoff</desc>
  </entry>

  <entry id="GLC2OCN_LIQ_RMAPTYPE">
    <type>char</type>
    <valid_values>X,Y</valid_values>
    <default_value>Y</default_value>
    <group>run_domain</group>
    <file>env_run.xml</file>
    <desc>glc2ocn runoff mapping file decomp type for liquid runoff</desc>
  </entry>

  <entry id="GLC2OCN_ICE_RMAPNAME">
    <type>char</type>
    <default_value>idmap</default_value>
    <group>run_domain</group>
    <file>env_run.xml</file>
    <desc>glc2ocn runoff mapping file for ice runoff</desc>
  </entry>

  <entry id="GLC2OCN_ICE_RMAPTYPE">
    <type>char</type>
    <valid_values>X,Y</valid_values>
    <default_value>Y</default_value>
    <group>run_domain</group>
    <file>env_run.xml</file>
    <desc>glc2ocn runoff mapping file decomp type for ice runoff</desc>
  </entry>

  <entry id="OCN2WAV_SMAPNAME">
    <type>char</type>
    <default_value>idmap</default_value>
    <group>run_domain</group>
    <file>env_run.xml</file>
    <desc>ocn2wav state mapping file</desc>
  </entry>

  <entry id="OCN2WAV_SMAPTYPE">
    <type>char</type>
    <valid_values>X,Y</valid_values>
    <default_value>Y</default_value>
    <group>run_domain</group>
    <file>env_run.xml</file>
    <desc>ocn2wav state mapping file decomp type</desc>
  </entry>

  <entry id="ICE2WAV_SMAPNAME">
    <type>char</type>
    <default_value>idmap</default_value>
    <group>run_domain</group>
    <file>env_run.xml</file>
    <desc>ice2wav state mapping file</desc>
  </entry>

  <entry id="ICE2WAV_SMAPTYPE">
    <type>char</type>
    <valid_values>X,Y</valid_values>
    <default_value>Y</default_value>
    <group>run_domain</group>
    <file>env_run.xml</file>
    <desc>ice2wav state mapping file decomp type</desc>
  </entry>

  <entry id="WAV2OCN_SMAPNAME">
    <type>char</type>
    <default_value>idmap</default_value>
    <group>run_domain</group>
    <file>env_run.xml</file>
    <desc>wav2ocn state mapping file</desc>
  </entry>

  <entry id="WAV2OCN_SMAPTYPE">
    <type>char</type>
    <valid_values>X,Y</valid_values>
    <default_value>X</default_value>
    <group>run_domain</group>
    <file>env_run.xml</file>
    <desc>wav2ocn state mapping file decomp type</desc>
  </entry>

  <entry id="VECT_MAP">
    <type>char</type>
    <valid_values>none,npfix,cart3d,cart3d_diag,cart3d_uvw,cart3d_uvw_diag</valid_values>
    <default_value>cart3d</default_value>
    <group>run_domain</group>
    <file>env_run.xml</file>
    <desc>vector mapping option</desc>
  </entry>

  <entry id="EPS_FRAC">
    <type>char</type>
    <default_value>1.0e-02</default_value>
    <group>run_domain</group>
    <file>env_run.xml</file>
    <desc>Error tolerance for differences in fractions in domain checking</desc>
  </entry>

  <entry id="EPS_AAREA">
    <type>real</type>
    <default_value>9.0e-07</default_value>
    <group>run_domain</group>
    <file>env_run.xml</file>
    <desc>Error tolerance for differences in atm/land areas in domain checking</desc>
  </entry>

  <entry id="EPS_AMASK">
    <type>real</type>
    <default_value>1.0e-13</default_value>
    <group>run_domain</group>
    <file>env_run.xml</file>
    <desc>Error tolerance for differences in atm/land masks in domain checking</desc>
  </entry>

  <entry id="EPS_AGRID">
    <type>real</type>
    <default_value>1.0e-12</default_value>
    <group>run_domain</group>
    <file>env_run.xml</file>
    <desc>Error tolerance for differences in atm/land lat/lon in domain checking</desc>
  </entry>

  <entry id="EPS_OAREA">
    <type>real</type>
    <default_value>1.0e-01</default_value>
    <group>run_domain</group>
    <file>env_run.xml</file>
    <desc>Error tolerance for differences in ocean/ice lon/lat in domain checking</desc>
  </entry>

  <entry id="EPS_OMASK">
    <type>real</type>
    <default_value>1.0e-06</default_value>
    <group>run_domain</group>
    <file>env_run.xml</file>
    <desc>Error tolerance for differences in ocean/ice lon/lat in domain checking</desc>
  </entry>

  <entry id="EPS_OGRID">
    <type>real</type>
    <default_value>1.0e-02</default_value>
    <group>run_domain</group>
    <file>env_run.xml</file>
    <desc>Error tolerance for differences in ocean/ice lon/lat in domain checking</desc>
  </entry>

  <!-- ===================================================================== -->
  <!-- definitions machine -->
  <!-- ===================================================================== -->

  <entry id="MACH">
    <type>char</type>
    <default_value>UNSET</default_value>
    <group>case_def</group>
    <file>env_case.xml</file>
    <desc>Machine name</desc>
  </entry>

  <entry id="MACHDIR">
    <type>char</type>
    <default_value></default_value>
    <group>case_def</group>
    <file>env_case.xml</file>
    <desc>Machines directory location</desc>
  </entry>

  <entry id="RUNDIR">
    <type>char</type>
    <default_value>$CIME_OUTPUT_ROOT/$CASE/run</default_value>
    <group>run_desc</group>
    <file>env_run.xml</file>
    <desc>
      The directory where the executable will be run.
      By default this is set to EXEROOT/../run.
      RUNDIR allows you to keep the run directory separate from the build directory
    </desc>
  </entry>

  <entry id="NODENAME_REGEX">
    <type>char</type>
    <default_value>UNSET</default_value>
    <group>run_din</group>
    <file>env_run.xml</file>
    <desc>
      A regular expression to match machine node names to ACME machine.
    </desc>
  </entry>

  <entry id="NODE_FAIL_REGEX">
    <type>char</type>
    <group>run_din</group>
    <file>env_run.xml</file>
    <desc>
      A regular expression to search for an indication that a run failure
       was caused by a node failure and should therefore be re-attempted.
    </desc>
  </entry>

  <entry id="MPIRUN_RETRY_REGEX">
    <type>char</type>
    <group>run_din</group>
    <file>env_run.xml</file>
    <desc>
      A regular expression to search for an indication that a run failure
      was caused by a known event such as a timeout and should therefore
      be re-attempted.
    </desc>
  </entry>

  <entry id="MPIRUN_RETRY_COUNT">
    <type>integer</type>
    <default_value>0</default_value>
    <group>run_din</group>
    <file>env_run.xml</file>
    <desc>The number of times to reattempt the mpirun command if
    MPIRUN_RETRY_REGEX is matched but ALLOCATE_SPARE_NODES is False
    </desc>
  </entry>

  <entry id="PROXY">
    <type>char</type>
    <default_value>UNSET</default_value>
    <group>run_din</group>
    <file>env_run.xml</file>
    <desc>
      Proxy (if any) setting for http_proxy to allow web access on this machine.
    </desc>
  </entry>

  <entry id="TEST">
    <type>logical</type>
    <default_value>FALSE</default_value>
    <group>run_din</group>
    <file>env_run.xml</file>
    <desc>
      Indicates to case.submit that this is a test case.
    </desc>
  </entry>

  <entry id="DIN_LOC_ROOT">
    <type>char</type>
    <default_value>UNSET</default_value>
    <group>run_din</group>
    <file>env_run.xml</file>
    <desc>
      The root directory of all CIME and component input data for the selected machine.
      This is usually a shared disk area.
      Default values for the target machine are in the
      $CIMEROOT/machines/config_machines.xml
    </desc>
  </entry>

  <entry id="DIN_LOC_ROOT_CLMFORC">
    <type>char</type>
    <default_value>UNSET</default_value>
    <group>run_din</group>
    <file>env_run.xml</file>
    <desc>CLM-specific root directory for CLM type input forcing data
    This directory will only be used for I (CLM/DATM) compsets and only
    for datm forcing data that is NOT checked into the svn repository
    (datasets other than the Qian or single-point forcing).
    This is usually a shared disk area.
    Default values for the target machine are in the
    $CIMEROOT/machines/config_machines.xml</desc>
  </entry>

  <entry id="DOUT_S_ROOT">
    <type>char</type>
    <default_value>UNSET</default_value>
    <group>run_dout</group>
    <file>env_run.xml</file>
    <desc>Root directory for short term archiving. This directory must be visible to compute nodes.</desc>
  </entry>

  <entry id="MPI_RUN_COMMAND">
    <type>char</type>
    <default_value>UNSET</default_value>
    <group>run_mpi</group>
    <file>env_run.xml</file>
    <desc>override the mpi run command, do not include model executable</desc>
  </entry>

  <!-- ===================================================================== -->
  <!-- definitions pelayout -->
  <!-- ===================================================================== -->

  <entry id="ALLOCATE_SPARE_NODES">
    <type>logical</type>
    <valid_values>TRUE,FALSE</valid_values>
    <default_value>FALSE</default_value>
    <group>mach_pes</group>
    <file>env_mach_pes.xml</file>
    <desc>Allocate some spare nodes to handle node failures. The system will pick a reasonable number</desc>
  </entry>

  <entry id="FORCE_SPARE_NODES">
    <type>integer</type>
    <default_value>-999</default_value>
    <group>mach_pes</group>
    <file>env_mach_pes.xml</file>
    <desc>Force this exact number of spare nodes to be allocated</desc>
  </entry>

  <entry id="NTASKS">
    <type>integer</type>
    <values>
      <value compclass="ATM"> $MAX_MPITASKS_PER_NODE</value>
      <value compclass="CPL"> $MAX_MPITASKS_PER_NODE</value>
      <value compclass="OCN"> $MAX_MPITASKS_PER_NODE</value>
      <value compclass="WAV"> $MAX_MPITASKS_PER_NODE</value>
      <value compclass="GLC"> $MAX_MPITASKS_PER_NODE</value>
      <value compclass="ICE"> $MAX_MPITASKS_PER_NODE</value>
      <value compclass="ROF"> $MAX_MPITASKS_PER_NODE</value>
      <value compclass="LND"> $MAX_MPITASKS_PER_NODE</value>
      <value compclass="ESP"> $MAX_MPITASKS_PER_NODE</value>
    </values>
    <group>mach_pes</group>
    <file>env_mach_pes.xml</file>
    <desc>number of tasks for each component</desc>
  </entry>

  <entry id="NTASKS_PER_INST">
    <type>integer</type>
    <values>
      <value compclass="ATM"> 0</value>
      <value compclass="OCN"> 0</value>
      <value compclass="WAV"> 0</value>
      <value compclass="GLC"> 0</value>
      <value compclass="ICE"> 0</value>
      <value compclass="ROF"> 0</value>
      <value compclass="LND"> 0</value>
      <value compclass="ESP"> 0</value>
    </values>
    <group>mach_pes</group>
    <file>env_mach_pes.xml</file>
    <desc>Number of tasks per instance for each component. DO NOT EDIT: Set automatically by case.setup based on NTASKS, NINST and MULTI_DRIVER</desc>
  </entry>

  <entry id="NTHRDS">
    <type>integer</type>
    <values>
      <value compclass="ATM">1</value>
      <value compclass="CPL">1</value>
      <value compclass="OCN">1</value>
      <value compclass="WAV">1</value>
      <value compclass="GLC">1</value>
      <value compclass="ICE">1</value>
      <value compclass="ROF">1</value>
      <value compclass="LND">1</value>
      <value compclass="ESP">1</value>
    </values>
    <group>mach_pes</group>
    <file>env_mach_pes.xml</file>
    <desc>number of threads for each task in each component</desc>
  </entry>

  <entry id="ROOTPE">
    <type>integer</type>
    <values>
      <value compclass="ATM">0</value>
      <value compclass="CPL">0</value>
      <value compclass="OCN">0</value>
      <value compclass="WAV">0</value>
      <value compclass="GLC">0</value>
      <value compclass="ICE">0</value>
      <value compclass="ROF">0</value>
      <value compclass="LND">0</value>
      <value compclass="ESP">0</value>
    </values>
    <group>mach_pes</group>
    <file>env_mach_pes.xml</file>
    <desc>ROOTPE (mpi task in MPI_COMM_WORLD) for each component</desc>
  </entry>

  <entry id="MULTI_DRIVER">
    <type>logical</type>
    <default_value>FALSE</default_value>
    <valid_values>TRUE,FALSE</valid_values>
    <group>mach_pes</group>
    <file>env_mach_pes.xml</file>
    <desc>MULTI_DRIVER mode provides a separate driver/coupler component for each
    ensemble member.  All components must have an equal number of members.  If
    MULTI_DRIVER mode is False prognostic components must have the same number
    of members but data or stub components may also have 1 member. </desc>
  </entry>

  <entry id="NINST">
    <type>integer</type>
    <values>
      <value compclass="ATM">1</value>
      <value compclass="OCN">1</value>
      <value compclass="WAV">1</value>
      <value compclass="GLC">1</value>
      <value compclass="ICE">1</value>
      <value compclass="ROF">1</value>
      <value compclass="LND">1</value>
      <value compclass="ESP">1</value>
    </values>
    <group>mach_pes</group>
    <file>env_mach_pes.xml</file>
    <desc>Number of instances for each component.  If MULTI_DRIVER is True
    the NINST_MAX value will be used.
    </desc>
  </entry>

  <entry id="NINST_LAYOUT">
    <type>char</type>
    <valid_values>sequential,concurrent</valid_values>
    <values>
      <value compclass="ATM">concurrent</value>
      <value compclass="OCN">concurrent</value>
      <value compclass="WAV">concurrent</value>
      <value compclass="GLC">concurrent</value>
      <value compclass="ICE">concurrent</value>
      <value compclass="ROF">concurrent</value>
      <value compclass="LND">concurrent</value>
      <value compclass="ESP">concurrent</value>
    </values>
    <group>mach_pes</group>
    <file>env_mach_pes.xml</file>
    <desc>Layout of component instances for each component</desc>
  </entry>

  <entry id="PSTRID">
    <type>integer</type>
    <values>
      <value compclass="ATM">1</value>
      <value compclass="CPL">1</value>
      <value compclass="OCN">1</value>
      <value compclass="WAV">1</value>
      <value compclass="GLC">1</value>
      <value compclass="ICE">1</value>
      <value compclass="ROF">1</value>
      <value compclass="LND">1</value>
      <value compclass="ESP">1</value>
    </values>
    <group>mach_pes</group>
    <file>env_mach_pes.xml</file>
    <desc>The mpi global processors stride associated with the mpi tasks for the a component</desc>

  </entry>

  <entry id="TOTALPES">
    <type>integer</type>
    <default_value>0</default_value>
    <group>mach_pes_last</group>
    <file>env_mach_pes.xml</file>
    <desc>total number of physical cores used (setup automatically - DO NOT EDIT)</desc>
  </entry>

  <entry id="MAX_TASKS_PER_NODE">
    <type>integer</type>
    <default_value>0</default_value>
    <group>mach_pes_last</group>
    <file>env_mach_pes.xml</file>
    <desc>maximum number of tasks/ threads allowed per node </desc>
  </entry>

  <entry id="MAX_MPITASKS_PER_NODE">
    <type>integer</type>
    <default_value>0</default_value>
    <group>mach_pes_last</group>
    <file>env_mach_pes.xml</file>
    <desc>pes or cores per node for mpitasks </desc>
  </entry>

  <entry id="COSTPES_PER_NODE">
    <type>integer</type>
    <default_value>$MAX_MPITASKS_PER_NODE</default_value>
    <group>mach_pes_last</group>
    <file>env_mach_pes.xml</file>
    <desc>pes or cores per node for accounting purposes </desc>
  </entry>

  <!-- ===================================================================== -->
  <!-- definitions pio -->
  <!-- ===================================================================== -->

  <entry id="PIO_VERSION">
    <type>integer</type>
    <default_value>1</default_value>
    <valid_values>1,2</valid_values>
    <group>build_macros</group>
    <file>env_build.xml</file>
    <desc>PIO library version</desc>
  </entry>

  <entry id="PIO_CONFIG_OPTS">
    <type>char</type>
    <default_value></default_value>
    <group>build_macros</group>
    <file>env_build.xml</file>
    <desc>PIO configure options, see PIO configure utility for details</desc>
  </entry>

  <entry id="PIO_ASYNC_INTERFACE">
    <type>logical</type>
    <valid_values>TRUE,FALSE</valid_values>
    <default_value>FALSE</default_value>
    <group>run_pio</group>
    <file>env_run.xml</file>
    <desc>TRUE implies perform asynchronous i/o</desc>
  </entry>

  <entry id="PIO_REARR_COMM_TYPE">
    <type>char</type>
    <valid_values>p2p,coll,default</valid_values>
    <default_value>p2p</default_value>
    <group>run_pio</group>
    <file>env_run.xml</file>
    <desc>pio rearranger communication type</desc>
  </entry>

  <entry id="PIO_REARR_COMM_FCD">
    <type>char</type>
    <valid_values>2denable,io2comp,comp2io,disable,default</valid_values>
    <default_value>2denable</default_value>
    <group>run_pio</group>
    <file>env_run.xml</file>
    <desc>pio rearranger communication flow control direction</desc>
  </entry>

  <entry id="PIO_REARR_COMM_MAX_PEND_REQ_COMP2IO">
    <type>integer</type>
    <valid_values></valid_values>
    <default_value>0</default_value>
    <group>run_pio</group>
    <file>env_run.xml</file>
    <desc>pio rearranger communication max pending requests (comp2io) : 0 implies that CIME internally calculates the value ( = max(64, 2 * PIO_NUMTASKS) ), -1 implies no bound on max pending requests </desc>
  </entry>

  <entry id="PIO_REARR_COMM_ENABLE_HS_COMP2IO">
    <type>logical</type>
    <valid_values>TRUE,FALSE</valid_values>
    <default_value>TRUE</default_value>
    <group>run_pio</group>
    <file>env_run.xml</file>
    <desc>pio rearranger communiation options (comp2io) : TRUE implies enable handshake </desc>
  </entry>

  <entry id="PIO_REARR_COMM_ENABLE_ISEND_COMP2IO">
    <type>logical</type>
    <valid_values>TRUE,FALSE</valid_values>
    <default_value>FALSE</default_value>
    <group>run_pio</group>
    <file>env_run.xml</file>
    <desc>pio rearranger communiation options (comp2io) : TRUE implies enable isend</desc>
  </entry>

  <entry id="PIO_REARR_COMM_MAX_PEND_REQ_IO2COMP">
    <type>integer</type>
    <valid_values></valid_values>
    <default_value>64</default_value>
    <group>run_pio</group>
    <file>env_run.xml</file>
    <desc>pio rearranger communication max pending requests (io2comp) : -1 implies no bound on max pending requests </desc>
  </entry>

  <!-- Handshaking is a very bad idea for large process counts and for -->
  <!-- io2comp (but important for comp2io -->
  <entry id="PIO_REARR_COMM_ENABLE_HS_IO2COMP">
    <type>logical</type>
    <valid_values>TRUE,FALSE</valid_values>
    <default_value>FALSE</default_value>
    <group>run_pio</group>
    <file>env_run.xml</file>
    <desc>pio rearranger communiation options (io2comp) : TRUE implies enable handshake</desc>
  </entry>

  <entry id="PIO_REARR_COMM_ENABLE_ISEND_IO2COMP">
    <type>logical</type>
    <valid_values>TRUE,FALSE</valid_values>
    <default_value>TRUE</default_value>
    <group>run_pio</group>
    <file>env_run.xml</file>
    <desc>pio rearranger communiation options (io2comp) : TRUE implies enable isend</desc>
  </entry>


  <entry id="PIO_DEBUG_LEVEL">
    <type>integer</type>
    <default_value>0</default_value>
    <group>run_pio</group>
    <file>env_run.xml</file>
    <desc>pio debug level</desc>
  </entry>

  <entry id="PIO_BLOCKSIZE">
    <type>integer</type>
    <default_value>-1</default_value>
    <group>run_pio</group>
    <file>env_run.xml</file>
    <desc>pio blocksize for box decompositions</desc>
  </entry>

  <entry id="PIO_BUFFER_SIZE_LIMIT">
    <type>integer</type>
    <default_value>-1</default_value>
    <group>run_pio</group>
    <file>env_run.xml</file>
    <desc>pio buffer size limit for pnetcdf output</desc>
  </entry>

  <entry id="PIO_TYPENAME">
    <type>char</type>
    <valid_values>netcdf,pnetcdf,netcdf4p,netcdf4c,default</valid_values>
    <group>run_pio</group>
    <file>env_run.xml</file>
    <desc>pio io type</desc>
    <values>
      <value compclass="ATM">default</value>
      <value compclass="CPL">default</value>
      <value compclass="OCN">default</value>
      <value compclass="WAV">default</value>
      <value compclass="GLC">default</value>
      <value compclass="ICE">default</value>
      <value compclass="ROF">default</value>
      <value compclass="LND">default</value>
      <value compclass="ESP">default</value>
    </values>
  </entry>

  <entry id="PIO_NETCDF_FORMAT">
    <type>char</type>
    <valid_values>classic,64bit_offset,64bit_data</valid_values>
    <group>run_pio</group>
    <file>env_run.xml</file>
    <desc>pio netcdf format (ignored for netcdf4p and netcdf4c)
    https://www.unidata.ucar.edu/software/netcdf/docs/data_type.html
    </desc>
    <values>
      <value compclass="ATM">64bit_offset</value>
      <value compclass="CPL">64bit_offset</value>
      <value compclass="OCN">64bit_offset</value>
      <value compclass="WAV">64bit_offset</value>
      <value compclass="GLC">64bit_offset</value>
      <value compclass="ICE">64bit_offset</value>
      <value compclass="ROF">64bit_offset</value>
      <value compclass="LND">64bit_offset</value>
      <value compclass="ESP">64bit_offset</value>
    </values>
  </entry>

  <entry id="PIO_STRIDE">
    <type>integer</type>
    <group>run_pio</group>
    <file>env_run.xml</file>
    <desc>
     stride in compute comm of io tasks for each component, if this value is -99 it will
     be computed based on PIO_NUMTASKS and number of compute tasks
    </desc>
    <values>
      <value compclass="ATM"></value>
      <value compclass="CPL"></value>
      <value compclass="OCN"></value>
      <value compclass="WAV"></value>
      <value compclass="GLC"></value>
      <value compclass="ICE"></value>
      <value compclass="ROF"></value>
      <value compclass="LND"></value>
      <value compclass="ESP"></value>
    </values>
  </entry>

  <entry id="PIO_REARRANGER">
    <type>integer</type>
    <valid_values>1,2</valid_values>
    <group>run_pio</group>
    <file>env_run.xml</file>
    <desc>pio rearranger choice box=1, subset=2 </desc>
    <values>
      <value>$PIO_VERSION</value>
      <value compclass="ATM"></value>
      <value compclass="CPL"></value>
      <value compclass="OCN"></value>
      <value compclass="WAV"></value>
      <value compclass="GLC"></value>
      <value compclass="ICE"></value>
      <value compclass="ROF"></value>
      <value compclass="LND"></value>
      <value compclass="ESP"></value>
    </values>
  </entry>

  <entry id="PIO_ROOT">
    <type>integer</type>
    <group>run_pio</group>
    <file>env_run.xml</file>
    <desc>pio root processor relative to component root</desc>
    <values>
      <value component="ATM">1</value>
      <value component="CPL">1</value>
      <value component="OCN">1</value>
      <value component="WAV">1</value>
      <value component="GLC">1</value>
      <value component="ICE">1</value>
      <value component="ROF">1</value>
      <value component="LND">1</value>
      <value component="ESP">1</value>
    </values>
  </entry>

  <entry id="PIO_NUMTASKS">
    <type>integer</type>
    <group>run_pio</group>
    <file>env_run.xml</file>
    <desc>
      pio number of io tasks, if this value is -99 it will be computed based on PIO_STRIDE and
      number of tasks
    </desc>
    <values>
      <value compclass="ATM">-99</value>
      <value compclass="CPL">-99</value>
      <value compclass="OCN">-99</value>
      <value compclass="WAV">-99</value>
      <value compclass="GLC">-99</value>
      <value compclass="ICE">-99</value>
      <value compclass="ROF">-99</value>
      <value compclass="LND">-99</value>
      <value compclass="ESP">-99</value>
    </values>
  </entry>

  <!-- ===================================================================== -->
  <!-- definitions testing -->
  <!-- ===================================================================== -->

  <entry id="NAME">
    <type>char</type>
    <default_value>UNSET</default_value>
    <group>test</group>
    <file>env_test.xml</file>
    <desc>Test type name</desc>
  </entry>

  <entry id="DESC">
    <type>char</type>
    <default_value>UNSET</default_value>
    <group>test</group>
    <file>env_test.xml</file>
    <desc>Test type descriptor</desc>
  </entry>

  <entry id="TESTCASE">
    <type>char</type>
    <default_value>UNSET</default_value>
    <group>test</group>
    <file>env_test.xml</file>
    <desc>Testcase short name</desc>
  </entry>

  <entry id="CASEBASEID">
    <type>char</type>
    <default_value>UNSET</default_value>
    <group>test</group>
    <file>env_test.xml</file>
    <desc>Case base ID</desc>
  </entry>

  <entry id="IS_FIRST_RUN">
    <type>logical</type>
    <valid_values>TRUE,FALSE</valid_values>
    <default_value>TRUE</default_value>
    <group>test</group>
    <file>env_test.xml</file>
    <desc>Is first run of test</desc>
  </entry>

  <entry id="TEST_ARGV">
    <type>char</type>
    <default_value>UNSET</default_value>
    <group>test</group>
    <file>env_test.xml</file>
    <desc>Arguments supplied to create_test</desc>
  </entry>

  <entry id="TEST_TESTID">
    <type>char</type>
    <default_value>UNSET</default_value>
    <group>test</group>
    <file>env_test.xml</file>
    <desc>supplied or computed test id</desc>
  </entry>

  <entry id="TEST_MEMLEAK_TOLERANCE">
    <type>real</type>
    <default_value>0.10</default_value>
    <group>test</group>
    <file>env_test.xml</file>
    <desc>Expected relative memory usage growth for test</desc>
  </entry>

  <entry id="TEST_TPUT_TOLERANCE">
    <type>real</type>
    <default_value>0.25</default_value>
    <group>test</group>
    <file>env_test.xml</file>
    <desc>Expected throughput deviation</desc>
  </entry>

  <entry id="GENERATE_BASELINE">
    <type>logical</type>
    <valid_values>TRUE,FALSE</valid_values>
    <default_value>FALSE</default_value>
    <group>test</group>
    <file>env_test.xml</file>
    <desc>Whether to generate a baseline</desc>
  </entry>

  <entry id="COMPARE_BASELINE">
    <type>logical</type>
    <valid_values>TRUE,FALSE</valid_values>
    <default_value>FALSE</default_value>
    <group>test</group>
    <file>env_test.xml</file>
    <desc>Whether to compare the baseline</desc>
  </entry>

  <entry id="BASEGEN_CASE">
    <type>char</type>
    <default_value>UNSET</default_value>
    <group>test</group>
    <file>env_test.xml</file>
    <desc>The tagname we are comparing baselines against</desc>
  </entry>

  <entry id="BASECMP_CASE">
    <type>char</type>
    <default_value>UNSET</default_value>
    <group>test</group>
    <file>env_test.xml</file>
    <desc>The tagname we are comparing baselines against</desc>
  </entry>

  <entry id="BASELINE_ROOT">
    <type>char</type>
    <default_value>/UNSET</default_value>
    <group>test</group>
    <file>env_test.xml</file>
    <desc>The directory where baselines are stored</desc>
  </entry>

  <entry id="BASELINE_NAME_GEN">
    <type>char</type>
    <default_value>UNSET</default_value>
    <group>test</group>
    <file>env_test.xml</file>
    <desc>The tagname we are generating baselines for</desc>
  </entry>

  <entry id="BASELINE_NAME_CMP">
    <type>char</type>
    <default_value>UNSET</default_value>
    <group>test</group>
    <file>env_test.xml</file>
    <desc>The tagname we are comparing baselines against</desc>
  </entry>

  <entry id="CLEANUP">
    <type>logical</type>
    <valid_values>TRUE,FALSE</valid_values>
    <default_value>FALSE</default_value>
    <group>test</group>
    <file>env_test.xml</file>
    <desc>Whether to clean the test after it is built/run</desc>
  </entry>

  <entry id="CCSM_CPRNC">
    <type>char</type>
    <default_value>UNSET</default_value>
    <group>test</group>
    <file>env_test.xml</file>
    <desc>standard full pathname of the cprnc executable</desc>
  </entry>

  <!-- ===================================================================== -->
  <!-- component coupling options and frequencies -->
  <!-- ===================================================================== -->

  <entry id="CPL_I2O_PER_CAT">
    <type>logical</type>
    <valid_values>TRUE,FALSE</valid_values>
    <default_value>FALSE</default_value>
    <group>run_coupling</group>
    <file>env_run.xml</file>
    <desc>determine if per ice thickness category fields are passed from ice to ocean - DO NOT EDIT (set by POP build-namelist)</desc>
  </entry>

  <!-- ===================================================================== -->
  <!-- history frequencies -->
  <!-- ===================================================================== -->

  <entry id="HIST_OPTION">
    <type>char</type>
    <valid_values>none,never,nsteps,nstep,nseconds,nsecond,nminutes,nminute,nhours,nhour,ndays,nday,nmonths,nmonth,nyears,nyear,date,ifdays0,end</valid_values>
    <default_value>never</default_value>
    <group>run_drv_history</group>
    <file>env_run.xml</file>
    <desc>Sets driver snapshot history file frequency (like REST_OPTION)</desc>
  </entry>

  <entry id="HIST_N">
    <type>integer</type>
    <valid_values></valid_values>
    <default_value>-999</default_value>
    <group>run_drv_history</group>
    <file>env_run.xml</file>
    <desc>Sets driver snapshot history file frequency (like REST_N)
    </desc>
  </entry>

  <entry id="HIST_DATE">
    <type>integer</type>
    <valid_values></valid_values>
    <default_value>-999</default_value>
    <group>run_drv_history</group>
    <file>env_run.xml</file>
    <desc>yyyymmdd format, sets coupler snapshot history date (like REST_DATE)</desc>
  </entry>

  <entry id="CPL_DECOMP">
    <type>integer</type>
    <valid_values>0,1,2,3,4,5,6</valid_values>
    <default_value>0</default_value>
    <group>run_flags</group>
    <file>env_run.xml</file>
    <desc>Coupler decomposition option.</desc>
  </entry>

  <entry id="INFO_DBUG">
    <type>integer</type>
    <valid_values>0,1,2,3</valid_values>
    <default_value>1</default_value>
    <group>run_flags</group>
    <file>env_run.xml</file>
    <desc>level of debug output, 0=minimum, 1=normal, 2=more, 3=too much</desc>
  </entry>

  <entry id="CLM_USE_PETSC">
    <type>logical</type>
    <valid_values>TRUE,FALSE</valid_values>
    <default_value>FALSE</default_value>
    <group>build_component_clm</group>
    <file>env_build.xml</file>
    <desc>TRUE implies CLM is built with support for the PETSc
      library. The Variably Saturated Flow Model (VSFM) solver in CLM
      uses the PETSc library. In order to use the VSFM solver, CLM
      must be built with PETSc support and linking to PETSc must occur
      when building the ACME executable. This occurs if this variable
      is set to TRUE. Note that is only available on a limited set of
      machines/compilers.</desc>
  </entry>

  <!-- Prerun/postrun custom script options -->

  <entry id="PRERUN_SCRIPT">
    <type>char</type>
    <default_value></default_value>
    <group>external_tools</group>
    <file>env_run.xml</file>
    <desc>External script to be run before model completion</desc>
  </entry>
  <entry id="POSTRUN_SCRIPT">
    <type>char</type>
    <default_value></default_value>
    <group>external_tools</group>
    <file>env_run.xml</file>
    <desc>External script to be run after model completion</desc>
  </entry>

  <!-- Data Assimilation type stuff -->

  <entry id="DATA_ASSIMILATION">
    <type>logical</type>
    <valid_values>TRUE,FALSE</valid_values>
    <group>external_tools</group>
    <file>env_run.xml</file>
    <desc> Run the external tool pointed to by DATA_ASSIMILATION_SCRIPT after the model run completes </desc>
    <values>
      <value compclass="ATM">FALSE</value>
      <value compclass="CPL">FALSE</value>
      <value compclass="OCN">FALSE</value>
      <value compclass="WAV">FALSE</value>
      <value compclass="GLC">FALSE</value>
      <value compclass="ICE">FALSE</value>
      <value compclass="ROF">FALSE</value>
      <value compclass="LND">FALSE</value>
    </values>
  </entry>

  <entry id="DATA_ASSIMILATION_CYCLES">
    <type>integer</type>
    <valid_values></valid_values>
    <default_value>1</default_value>
    <group>external_tools</group>
    <file>env_run.xml</file>
    <desc> Number of model run - data assimilation steps to complete </desc>
  </entry>
  <entry id="DATA_ASSIMILATION_SCRIPT">
    <type>char</type>
    <valid_values></valid_values>
    <default_value></default_value>
    <group>external_tools</group>
    <file>env_run.xml</file>
    <desc>External script to be run after model completion</desc>
  </entry>

 <!-- Job Submission stuff -->
 <entry id="USER_REQUESTED_QUEUE">
   <type>char</type>
   <group>job_submission</group>
   <file>env_batch.xml</file>
   <desc>Store user override for queue</desc>
 </entry>

 <entry id="USER_REQUESTED_WALLTIME">
   <type>char</type>
   <group>job_submission</group>
   <file>env_batch.xml</file>
   <desc>Store user override for walltime</desc>
 </entry>

 <entry id="JOB_QUEUE">
   <type>char</type>
   <valid_values></valid_values>
   <default_value></default_value>
   <group>job_submission</group>
   <file>env_batch.xml</file>
   <desc>The machine queue in which to submit the job.  Default determined in config_machines.xml can be overwritten by testing</desc>
 </entry>

 <entry id="JOB_WALLCLOCK_TIME">
   <type>char</type>
   <valid_values></valid_values>
   <default_value></default_value>
   <group>job_submission</group>
   <file>env_batch.xml</file>
   <desc>The machine wallclock setting.  Default determined in config_machines.xml can be overwritten by testing</desc>
 </entry>

  <entry id="BATCH_COMMAND_FLAGS">
    <type>char</type>
    <valid_values></valid_values>
    <default_value></default_value>
    <group>job_submission</group>
    <file>env_batch.xml</file>
    <desc>Override the batch submit command this job. Do not include executable or dependencies</desc>
  </entry>

 <entry id="PROJECT">
   <type>char</type>
   <default_value></default_value>
   <group>job_submission</group>
   <file>env_batch.xml</file>
   <desc>project for project-sensitive build and run paths, and job scripts</desc>
 </entry>

 <entry id="CHARGE_ACCOUNT">
   <type>char</type>
   <default_value></default_value>
   <group>job_submission</group>
   <file>env_batch.xml</file>
   <desc>project to charge in scripts if different from PROJECT</desc>
 </entry>

 <entry id="MODEL_VERSION">
   <type>char</type>
   <default_value>unknown</default_value>
   <group>case_der</group>
   <file>env_case.xml</file>
   <desc>Apparent version of the model used for this case</desc>
 </entry>

 <entry id="PROJECT_REQUIRED">
   <type>logical</type>
   <valid_values>TRUE,FALSE</valid_values>
   <default_value>FALSE</default_value>
   <group>job_submission</group>
   <file>env_batch.xml</file>
   <desc>whether the PROJECT value is required on this machine</desc>
 </entry>

 <entry id="COMPARE_TO_NUOPC">
   <type>logical</type>
   <valid_values>TRUE,FALSE</valid_values>
   <default_value>FALSE</default_value>
   <group>comparison_to_nuopc</group>
   <file>env_build.xml</file>
   <desc>TRUE=>turn on CPP variable COMPARE_TO_NUOPC</desc>
 </entry>

<<<<<<< HEAD

=======
>>>>>>> ee39e933
 <help>
    =========================================
    Notes:
    (1) Time period is first four characters of
    compset name
    =========================================
  </help>

</entry_id><|MERGE_RESOLUTION|>--- conflicted
+++ resolved
@@ -2735,10 +2735,6 @@
    <desc>TRUE=>turn on CPP variable COMPARE_TO_NUOPC</desc>
  </entry>
 
-<<<<<<< HEAD
-
-=======
->>>>>>> ee39e933
  <help>
     =========================================
     Notes:
