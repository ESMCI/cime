--- conflicted
+++ resolved
@@ -208,19 +208,13 @@
       <value compset="_DATM"    >none</value>
       <value compset="_BGC%BPRP">CO2C</value>
       <value compset="_BGC%BDRD">CO2C</value>
-<<<<<<< HEAD
-      <value compset="HIST.*_DATM%(QIA|CRU)">CO2A</value>
-      <value compset="20TR.*_DATM%(QIA|CRU)">CO2A</value>
-      <value compset="RCP.*_DATM%(QIA|CRU)" >CO2A</value>
+      <value compset="HIST.*_DATM%(QIA|CRU|GSW)">CO2A</value>
+      <value compset="20TR.*_DATM%(QIA|CRU|GSW)">CO2A</value>
+      <value compset="RCP.*_DATM%(QIA|CRU|GSW)" >CO2A</value>
       <value compset="_DATM%IAF*_MPASO%OECO" >CO2A</value>
       <value compset="_DATM%IAF*_MPASO%OIECO" >CO2A</value>
       <value compset="_DATM%IAF*_MPASO%TOIECO_" >CO2A</value>
       <value compset="_DATM%IAF_SLND_MPASCICE%BGC_MPASO%TOIECO_" >CO2A</value>
-=======
-      <value compset="HIST.*_DATM%(QIA|CRU|GSW)">CO2A</value>
-      <value compset="20TR.*_DATM%(QIA|CRU|GSW)">CO2A</value>
-      <value compset="RCP.*_DATM%(QIA|CRU|GSW)" >CO2A</value>
->>>>>>> ee5e5da1
     </values>
     <group>run_coupling</group>
     <file>env_run.xml</file>
