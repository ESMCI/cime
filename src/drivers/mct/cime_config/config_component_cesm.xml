<?xml version="1.0"?>

<?xml-stylesheet type="text/xsl" href="config_compsets.xsl" ?>

<entry_id version="3.0">
  <!-- modifier_mode allowed values are
       '*' 0 or more modifiers (default)
       '1' exactly 1 modifier
       '?' 0 or 1 modifiers
       '+' 1 or more modifiers

       This file may have forcing and cpl desc entries.
  -->
  <description modifier_mode="1">
    <desc forcing="1850"></desc>
    <desc forcing="2000">1972-2004</desc>
    <desc forcing="2003">2002-2003</desc>
    <desc forcing="HIST">Historic transient </desc>
    <desc forcing="20TR">Twentieth century transient</desc>
    <desc forcing="4804"></desc>
    <desc forcing="SSP119">CMIP6 SSP1-1.9 forcing</desc>
    <desc forcing="SSP126">CMIP6 SSP1-2.6 forcing</desc>
    <desc forcing="SSP245">CMIP6 SSP2-4.5 forcing</desc>
    <desc forcing="SSP370">CMIP6 SSP3-7.0 forcing</desc>
    <desc forcing="SSP434">CMIP6 SSP4-3.4 forcing</desc>
    <desc forcing="SSP460">CMIP6 SSP4-6.0 forcing</desc>
    <desc forcing="SSP534">CMIP6 SSP5-3.4 forcing</desc>
    <desc forcing="SSP585">CMIP6 SSP5-8.5 forcing</desc>
    <desc cpl="BGC[%BDRD][%BPRP]">Biogeochemistry intercomponent </desc>
    <desc option="BDRD"> with diagnostic CO2</desc>
    <desc option="BPRP"> with prognostic CO2 </desc>
  </description>

  <entry id="MODEL_DOI_URL">
    <type>char</type>
    <default_value>https://doi.org/10.5065/D67H1H0V</default_value>
    <group>run_metadata</group>
    <file>env_case.xml</file>
    <desc>run DOI</desc>
  </entry>

  <entry id="DRV_THREADING">
    <type>logical</type>
    <valid_values>TRUE,FALSE</valid_values>
    <default_value>FALSE</default_value>
    <group>run_flags</group>
    <file>env_run.xml</file>
    <desc>Turns on component varying thread control in the driver.
    Used to set the driver namelist variable "drv_threading".</desc>
  </entry>

  <entry id="INFO_TASKMAP_MODEL">
    <type>integer</type>
    <valid_values>0,1,2</valid_values>
    <default_value>0</default_value>
    <group>run_flags</group>
    <file>env_run.xml</file>
    <desc>Sets level of task-to-node mapping output for the whole model
    (0: no output; 1: compact; 2: verbose).</desc>
  </entry>

  <entry id="INFO_TASKMAP_COMP">
    <type>integer</type>
    <valid_values>0,1,2</valid_values>
    <default_value>0</default_value>
    <group>run_flags</group>
    <file>env_run.xml</file>
    <desc>Sets level of task-to-node mapping output for supported component models
    (0: no output; 1: compact; 2: verbose).</desc>
  </entry>

  <entry id="SAVE_TIMING">
    <type>logical</type>
    <valid_values>TRUE,FALSE</valid_values>
    <default_value>FALSE</default_value>
    <group>run_flags</group>
    <file>env_run.xml</file>
    <desc>logical to save timing files in rundir</desc>
  </entry>

  <entry id="TPROF_TOTAL">
    <type>integer</type>
    <default_value>0</default_value>
    <group>run_flags</group>
    <file>env_run.xml</file>
    <desc>Determines number of times profiler is called over the model run period.
    This sets values for tprof_option and tprof_n that determine the timing output file frequency
    </desc>
  </entry>

  <entry id="TIMER_DETAIL">
    <type>integer</type>
    <default_value>2</default_value>
    <group>run_flags</group>
    <file>env_run.xml</file>
    <desc>
    integer indicating maximum detail level to profile. This xml
    variable is used to set the namelist variable
    timing_detail_limit. This namelist variable is used by perf_mod
    (in $CIMEROOT/src/share/timing/perf_mod.F90) to turn timers off
    and on depending on calls to the routine t_adj_detailf. If in the
    code a statement appears like t_adj_detailf(+1), then the current
    timer detail level is incremented by 1 and compared to the
    time_detail_limit obtained from the namelist.  If the limit is
    exceeded then the timer is turned off.
    </desc>
  </entry>

  <entry id="TIMER_LEVEL">
    <type>integer</type>
    <default_value>12</default_value>
    <group>run_flags</group>
    <file>env_run.xml</file>
    <desc>Maximum code stack depth of enabled timers.</desc>
  </entry>

  <entry id="DOUT_S_SAVE_INTERIM_RESTART_FILES">
    <type>logical</type>
    <valid_values>TRUE,FALSE</valid_values>
    <default_value>FALSE</default_value>
    <group>run_data_archive</group>
    <file>env_run.xml</file>
    <desc>Logical to archive all interim restart files, not just those at eor
    If TRUE, perform short term archiving on all interim restart files,
    not just those at the end of the run. By default, this value is TRUE.
    The restart files are saved under the specific component directory
    ($DOUT_S_ROOT/$CASE/$COMPONENT/rest rather than the top-level $DOUT_S_ROOT/$CASE/rest directory).
    Interim restart files are created using the REST_N and REST_OPTION variables.
    This is for expert users ONLY and requires expert knowledge.
    We will not document this further in this guide.</desc>
  </entry>

  <entry id="BFBFLAG">
    <type>logical</type>
    <valid_values>TRUE,FALSE</valid_values>
    <default_value>FALSE</default_value>
    <group>run_flags</group>
    <file>env_run.xml</file>
    <desc>turns on coupler bit-for-bit reproducibility with varying pe counts</desc>
  </entry>

  <entry id="BARRIER_OPTION">
    <type>char</type>
    <valid_values>none,never,nsteps,nstep,nseconds,nsecond,nminutes,nminute,nhours,nhour,ndays,nday,nmonths,nmonth,nyears,nyear,date,ifdays0,end</valid_values>
    <default_value>never</default_value>
    <values match="last">
      <value compset="_DATM.+_CLM">ndays</value>
    </values>
    <group>run_begin_stop_restart</group>
    <file>env_run.xml</file>
    <desc>
      sets frequency of full model barrier (same options as STOP_OPTION) for synchronization with BARRIER_N and BARRIER_DATE
    </desc>
  </entry>

  <entry id="CCSM_BGC">
    <type>char</type>
    <valid_values>none,CO2A,CO2B,CO2C</valid_values>
    <default_value>none</default_value>
    <values match="last">
      <value compset="_CAM">CO2A</value>
      <value compset="_DATM">none</value>
      <value compset="_DATM%CPLHIST.*_POP2%[^_]*ECO">CO2A</value>
      <value compset="^OMIP_DATM%IAF.*_POP2%[^_]*ECO">CO2A</value>
      <value compset="^OMIP_DATM%JRA.*_POP2%[^_]*ECO">CO2A</value>
      <value compset="HIST.*_DATM.*_CLM">CO2A</value>
      <value compset="SSP.*_DATM.*_CLM">CO2A</value>
      <value compset="_BGC%BPRP">CO2C</value>
      <value compset="_BGC%BDRD">CO2C</value>
    </values>
    <group>run_coupling</group>
    <file>env_run.xml</file>
    <desc>Activates additional CO2-related fields to be exchanged between components. Possible values are:

    CO2A: sets the driver namelist variable flds_co2a = .true.; this adds
    prognostic CO2 and diagnostic CO2 at the lowest model level to be sent from
    the atmosphere to the land and ocean.

    CO2B: sets the driver namelist variable flds_co2b = .true.; this adds
    prognostic CO2 and diagnostic CO2 at the lowest model level to be sent from
    the atmosphere just to the land, and the surface upward flux of CO2 to be
    sent from the land back to the atmosphere

    CO2C: sets the driver namelist variable flds_co2c = .true.; this adds
    prognostic CO2 and diagnostic CO2 at the lowest model level to be sent from
    the atmosphere to the land and ocean, and the surface upward flux of CO2
    to be sent from the land and the open ocean back to the atmosphere.

    The namelist variables flds_co2a, flds_co2b and flds_co2c are in the
    namelist group cpl_flds_inparm.
    </desc>
  </entry>

  <entry id="CPL_USER_MODS">
    <type>char</type>
    <valid_values></valid_values>
    <default_value></default_value>
    <values match="last">
      <value/>
    </values>
    <group>run_component_cpl</group>
    <file>env_case.xml</file>
    <desc>User mods to apply to specific compset matches. </desc>
  </entry>

  <entry id="NCPL_BASE_PERIOD">
    <type>char</type>
    <valid_values>hour,day,year,decade</valid_values>
    <group>run_coupling</group>
    <file>env_run.xml</file>
    <default_value>day</default_value>
    <values match="last">
      <value compset="_DLND.*_CISM\d">year</value>
      <value compset="_MPAS"       >hour</value>
    </values>
    <desc>Base period associated with NCPL coupling frequency.
    This xml variable is only used to set the driver namelist variables,
    atm_cpl_dt, lnd_cpl_dt, ocn_cpl_dt, ice_cpl_dt, glc_cpl_dt, rof_cpl_dt, wav_cpl_dt, and esp_dt.</desc>
  </entry>

  <entry id="ATM_NCPL">
    <type>integer</type>
    <default_value>48</default_value>
    <values match="last">
      <value compset="_CAM\d+%WCBC">144</value>
      <value compset="_CAM\d+%WCMX">288</value>
      <value compset="_CAM\d+%WCXI">288</value>
      <value compset="_DATM%COPYALL_NPS">72</value>
      <value compset="_DATM.*_CLM">48</value>
      <value compset="_DATM.*_DICE.*_POP2">4</value>
      <value compset="_DATM.*_DICE.*_MOM6">24</value>
      <value compset="_DATM.*_SLND.*_CICE.*_POP2">24</value>
      <value compset="_DATM.*_SLND.*_CICE.*_MOM6">24</value>
      <value compset="_DATM.*_CICE.*_DOCN">24</value>
      <value compset="_DATM.*_DOCN%US20">24</value>
      <value compset="_DATM%CPLHIST.+POP\d">48</value>
      <value compset="_DATM%CPLHIST.+MOM\d">48</value>
      <value compset="_MPAS">1</value>
      <value compset=".+" grid="a%0.23x0.31">96</value>
      <value compset=".+" grid="a%ne60np4">96</value>
      <value compset=".+" grid="a%ne60np4.pg3">96</value>
      <value compset=".+" grid="a%ne60np4.pg4">96</value>
      <value compset=".+" grid="a%ne120np4">192</value>
      <value compset=".+" grid="a%ne120np4.pg2">192</value>
      <value compset=".+" grid="a%ne120np4.pg3">192</value>
      <value compset=".+" grid="a%ne120np4.pg4">192</value>
      <value compset=".+" grid="a%ne240np4">384</value>
      <value compset=".+" grid="a%ne240np4.pg2">384</value>
      <value compset=".+" grid="a%ne240np4.pg3">384</value>
      <value compset=".+" grid="a%ne0np4CONUS.ne30x8">144</value>
      <value compset=".+" grid="a%T42">72</value>
      <value compset=".+" grid="a%T85">144</value>
      <value compset=".+" grid="a%T341">288</value>
      <value compset=".+" grid="1x1">48</value>
      <value compset=".+" grid="1x1_urbanc">48</value>
      <value compset=".+" grid="1x1_mexico">24</value>
      <value compset=".+" grid="1x1_vancou">24</value>
      <value compset="_DLND.*_CISM\d">1</value>
      <value compset="_DATM.*_DICE.*_POP2.*_WW3">4</value>
      <value compset="_DATM.*_DICE.*_MOM6.*_WW3">4</value>
      <value compset="_DATM.*_DICE.*_POP2.*_DWAV">4</value>
      <value compset="_DATM.*_DICE.*_MOM6.*_DWAV">4</value>
    </values>
    <group>run_coupling</group>
    <file>env_run.xml</file>
    <desc>Number of atm coupling intervals per NCPL_BASE_PERIOD.
    This is used to set the driver namelist atm_cpl_dt, equal to basedt/ATM_NCPL,
    where basedt is equal to NCPL_BASE_PERIOD in seconds.</desc>
  </entry>

  <entry id="LND_NCPL">
    <type>integer</type>
    <default_value>$ATM_NCPL</default_value>
    <values match="last">
      <value compset="_DLND.*_CISM\d">1</value>
    </values>
    <group>run_coupling</group>
    <file>env_run.xml</file>
    <desc>Number of land coupling intervals per NCPL_BASE_PERIOD.
    This is used to set the driver namelist atm_cpl_dt, equal to basedt/LND_NCPL,
    where basedt is equal to NCPL_BASE_PERIOD in seconds.</desc>
  </entry>

  <entry id="ICE_NCPL">
    <type>integer</type>
    <default_value>$ATM_NCPL</default_value>
    <values match="last">
      <value compset="_DLND.*_CISM\d">1</value>
    </values>
    <group>run_coupling</group>
    <file>env_run.xml</file>
    <desc>Number of ice coupling intervals per NCPL_BASE_PERIOD.
    This is used to set the driver namelist ice_cpl_dt, equal to basedt/ICE_NCPL
    where basedt is equal to NCPL_BASE_PERIOD in seconds.</desc>
  </entry>

  <entry id="OCN_NCPL">
    <type>integer</type>
    <default_value>$ATM_NCPL</default_value>
    <values match="last">
      <value compset="_POP2">1</value>
      <value compset="_MOM6">24</value>
      <value compset="_POP2" grid="oi%tx0.1v2">4</value>
      <value compset="_POP2" grid="oi%gx1v6">24</value>
      <value compset="_POP2" grid="oi%gx1v7">24</value>
      <value compset="_DATM%NYF.*_SLND.*_DICE.*_DOCN.*_SWAV">1</value>
      <value compset="_DATM%NYF.*_DLND.*_DICE.*_DOCN.*_DWAV">1</value>
      <value compset="_DLND.*_CISM\d">1</value>
      <value compset="_XOCN">$ATM_NCPL</value>
      <value compset="_SOCN">$ATM_NCPL</value>
      <value compset="_NEMO">24</value>
    </values>
    <group>run_coupling</group>
    <file>env_run.xml</file>
    <desc>Number of ocn coupling intervals per NCPL_BASE_PERIOD.
    Thisn is used to set the driver namelist ocn_cpl_dt, equal to basedt/OCN_NCPL
    where basedt is equal to NCPL_BASE_PERIOD in seconds.</desc>
  </entry>

  <entry id="GLC_NCPL">
    <type>integer</type>
    <default_value>1</default_value>
    <values match="last">
      <value compset="_DLND.*_CISM\d">1</value>
      <value compset="_SGLC">$ATM_NCPL</value>
      <value compset="_XGLC">$ATM_NCPL</value>
      <value compset="_MOM6">1</value>
    </values>
    <group>run_coupling</group>
    <file>env_run.xml</file>
    <desc>Number of glc coupling intervals per NCPL_BASE_PERIOD.</desc>
  </entry>

  <entry id="GLC_AVG_PERIOD">
    <type>char</type>
    <valid_values>glc_coupling_period,yearly</valid_values>
    <default_value>yearly</default_value>
    <group>run_coupling</group>
    <file>env_run.xml</file>
    <desc>Period at which coupler averages fields sent to GLC.
    This supports doing the averaging to GLC less frequently than GLC is called
    (i.e., separating the averaging frequency from the calling frequency).
    This is useful because there are benefits to only averaging the GLC inputs
    as frequently as they are really needed (yearly for CISM), but GLC needs to
    still be called more frequently than that in order to support mid-year restarts.

    Setting GLC_AVG_PERIOD to 'glc_coupling_period' means that the averaging is
    done exactly when the GLC is called (governed by GLC_NCPL).

    IMPORTANT: In order to restart mid-year when running with CISM, you MUST specify GLC_AVG_PERIOD = 'yearly'.
    If using GLC_AVG_PERIOD = 'glc_coupling_period' with CISM, you can only restart on year boundaries.
    </desc>
  </entry>

  <entry id="ROF_NCPL">
    <type>integer</type>
    <default_value>8</default_value>
    <values match="last">
      <value compset="_DATM.*_POP2.*_DROF">$ATM_NCPL</value>
      <value compset="_DATM.*_MOM6.*_DROF">$ATM_NCPL</value>
      <value compset="_DATM.*_DOCN%SOM">$ATM_NCPL</value>
      <value compset="_DATM.*_SLND.*_DICE.*_DOCN">$ATM_NCPL</value>
      <value compset="_DATM%CPLHIST.+POP\d">8</value>
      <value compset="_DATM%CPLHIST.+MOM\d">8</value>
      <value compset="_XATM.*_XLND.*_XICE.*_XOCN">$ATM_NCPL</value>
      <value compset="_DLND.*_CISM\d">1</value>
      <value compset="_SROF">$ATM_NCPL</value>
      <value compset="_XROF">$ATM_NCPL</value>
    </values>
    <group>run_coupling</group>
    <file>env_run.xml</file>
    <desc>Number of rof coupling intervals per NCPL_BASE_PERIOD.
    This is used to set the driver namelist rof_cpl_dt, equal to basedt/ROF_NCPL
    where basedt is equal to NCPL_BASE_PERIOD in seconds.</desc>
  </entry>

  <entry id="WAV_NCPL">
    <type>integer</type>
    <default_value>$ATM_NCPL</default_value>
    <group>run_coupling</group>
    <file>env_run.xml</file>
    <desc>Number of wav coupling intervals per NCPL_BASE_PERIOD.
    This is used to set the driver namelist wav_cpl_dt, equal to basedt/WAV_NCPL
    where basedt is equal to NCPL_BASE_PERIOD in seconds.</desc>
  </entry>


  <!-- Logic for CPL_ALBAV should be reworked to depend on datm forcing rather
       than compset: see https://github.com/ESMCI/cime/issues/120 -->
  <entry id="CPL_ALBAV">
    <type>logical</type>
    <valid_values>TRUE,FALSE</valid_values>
    <default_value>FALSE</default_value>
    <values match="last">
      <value compset="DATM.+POP\d">TRUE</value>
      <value compset="DATM.+MOM\d">TRUE</value>
      <value compset="DATM.+DOCN%IAF">TRUE</value>
      <value compset="DATM%CPLHIST.+POP\d">FALSE</value>
<<<<<<< HEAD
      <value compset="DATM%CPLHIST.+MOM\d">FALSE</value>
=======
      <value compset="DOCN%AQP11">TRUE</value>
>>>>>>> f62a0a60
    </values>
    <group>run_component_cpl</group>
    <file>env_run.xml</file>
    <desc>
      Only used for compsets with DATM and POP (currently C, G and J):
      If true, compute albedos to work with daily avg SW down
      If false (default), albedos are computed with the assumption that downward
      solar radiation from the atm component has a diurnal cycle and zenith-angle
      dependence. This is normally the case when using an active atm component
      If true, albedos are computed with the assumption that downward
      solar radiation from the atm component is a daily average quantity and
      does not have a zenith-angle dependence. This is often the case when
      using a data atm component. Only used for compsets with DATM and POP (currently C, G and J).
      NOTE: This should really depend on the datm forcing and not the compset per se.
      So, for example, whether it is set in a J compset should depend on
      what datm forcing is used.
    </desc>
  </entry>

  <entry id="CPL_EPBAL">
    <type>char</type>
    <valid_values>off,ocn</valid_values>
    <default_value>off</default_value>
    <values match="last">
      <value compset="DATM.+POP\d">ocn</value>
      <value compset="DATM%CPLHIST.+POP\d">off</value>
    </values>
    <group>run_component_cpl</group>
    <file>env_run.xml</file>
    <desc>
      Only used for compsets with DATM and POP (currently C, G and J):
      If ocn, ocn provides EP balance factor for precipitation.
      Provides EP balance factor for precip for POP. A factor computed by
      POP is applied to precipitation so that precipitation balances
      evaporation and ocn global salinity does not drift. This is intended
      for use when coupling POP to a DATM. Only used for C, G and J compsets.
      Default is off
    </desc>
  </entry>

  <entry id="CPL_SEQ_OPTION">
    <type>char</type>
    <valid_values>CESM1_MOD,CESM1_MOD_TIGHT,RASM_OPTION1,RASM_OPTION2,NUOPC,NUOPC_TIGHT</valid_values>
    <default_value>CESM1_MOD_TIGHT</default_value>
    <values match="last">
      <value compset="_DATM.*_DOCN%SOM"			>CESM1_MOD</value>
      <value compset="_POP2"				>CESM1_MOD</value>
      <value compset="_MOM6"				>RASM_OPTION1</value>
      <value compset="_POP2" grid="oi%gx1v6"		>RASM_OPTION1</value>
      <value compset="_POP2" grid="oi%gx1v7"		>RASM_OPTION1</value>
      <value compset="_DATM%NYF.*_SLND.*_DICE.*_DOCN"	>CESM1_MOD</value>
      <value compset="_XATM.*_XLND.*_XICE.*_XOCN"	>CESM1_MOD</value>
      <value compset="_SOCN"				>CESM1_MOD</value>
      <value compset="_MPAS"				>CESM1_MOD</value>
    </values>
    <group>run_coupling</group>
    <file>env_run.xml</file>
    <desc>
      Coupler sequencing option. This is used to set the driver namelist variable cpl_seq_option.
      CESM1_MOD includes a cesm1.3 mod that swaps ocean merging and atm/ocn flux
      computation.
      RASM_OPTION1 runs prep ocean before the ocean coupling reducing
      most of the lags and field inconsistency but still allowing the ocean to run
      concurrently with the ice and atmosphere.
      RASM_OPTION2 is similar to RASM_OPTION1
      but sequences the ice model, prep ocean and ocean model in that order.  The
      ocean model loses some of the concurrency with the ice model.
      CESM1_MOD_TIGHT are consistent with the old variables ocean_tight_coupling = true in the driver.
    </desc>
  </entry>

  <entry id="AVGHIST_OPTION">
    <type>char</type>
    <valid_values>none,never,nsteps,nstep,nseconds,nsecond,nminutes,nminute,nhours,nhour,ndays,nday,nmonths,nmonth,nyears,nyear,date,ifdays0,end</valid_values>
    <default_value>never</default_value>
    <values match="last">
      <value compset="_DOCN%IAF">nmonths</value>
    </values>
    <group>run_drv_history</group>
    <file>env_run.xml</file>
    <desc>Sets driver average history file frequency (like REST_OPTION)</desc>
  </entry>

  <entry id="AVGHIST_N">
    <type>char</type>
    <valid_values></valid_values>
    <default_value>-999</default_value>
    <values match="last">
      <value compset="_DOCN%IAF">1</value>
    </values>
    <group>run_drv_history</group>
    <file>env_run.xml</file>
    <desc>Sets driver average history file frequency (like REST_N)</desc>
  </entry>

  <entry id="AVGHIST_DATE">
    <type>integer</type>
    <valid_values></valid_values>
    <default_value>-999</default_value>
    <group>run_drv_history</group>
    <file>env_run.xml</file>
    <desc>yyyymmdd format, sets driver average history date (like REST_DATE)</desc>
  </entry>

  <entry id="BUDGETS">
    <type>logical</type>
    <valid_values>TRUE,FALSE</valid_values>
    <default_value>FALSE</default_value>
    <values match="last">
      <value compset="DATM.*_POP\d">TRUE</value>
      <value compset="CAM.*_POP\d">TRUE</value>
      <value compset="CAM.*_DOCN%SOM">TRUE</value>
    </values>
    <group>run_budgets</group>
    <file>env_run.xml</file>
    <desc>logical that turns on diagnostic budgets for driver</desc>
  </entry>

  <entry id="CCSM_CO2_PPMV">
    <type>real</type>
    <valid_values></valid_values>
    <default_value>284.7</default_value>
    <values match="last">
      <value compset="^2000">367.0</value>
      <value compset="DATM.*_POP2%[^_]*ECO">284.317</value>
      <value compset="DATM.*_POP2%[^_]*ECOCESM20">284.7</value>
    </values>
    <group>run_co2</group>
    <file>env_run.xml</file>
    <desc>
      Mechanism for setting the CO2 value in ppmv for
      CLM if CLM_CO2_TYPE is constant or for
      POP if OCN_CO2_TYPE is constant.
    </desc>
  </entry>

  <entry id="FLDS_WISO">
    <type>logical</type>
    <valid_values>TRUE,FALSE</valid_values>
    <default_value>FALSE</default_value>
    <values match="last">
      <value compset="%WISO">TRUE</value>
      <value compset="%ISO">TRUE</value>
    </values>
    <group>run_flags</group>
    <file>env_run.xml</file>
    <desc>Turn on the passing of water isotope fields through the coupler</desc>
  </entry>

  <entry id="GLC_NEC">
    <type>integer</type>
    <valid_values>1,3,5,10,36</valid_values>
    <default_value>10</default_value>
    <group>run_glc</group>
    <file>env_run.xml</file>
    <desc>Number of glacier elevation classes used in CLM.
    Used by both CLM and the coupler (even if CISM is not running, and only SGLC is used).</desc>
  </entry>

  <entry id="GLC_TWO_WAY_COUPLING">
    <type>logical</type>
    <valid_values>TRUE,FALSE</valid_values>
    <default_value>FALSE</default_value>
    <values match="last">
      <value compset="_CLM.+CISM\d">TRUE</value>
      <!-- Turn on two-way coupling for TG compsets - even though there are no
           feedbacks for a TG compset, this will give us additional diagnostics -->
      <value compset="_DLND.+CISM\d">TRUE</value>
    </values>
    <group>run_glc</group>
    <file>env_run.xml</file>
    <desc>Whether the glacier component feeds back to the rest of the system
      This affects:
      (1) Whether CLM updates its areas based on glacier areas sent from GLC
      (2) Whether GLC sends fluxes (e.g., calving fluxes) to the coupler
      Note that this is set to TRUE by default for TG compsets - even though there are
      no feedbacks for TG compsets, this enables extra coupler diagnostics for these
      compsets.</desc>
  </entry>

  <entry id="TFREEZE_SALTWATER_OPTION">
    <type>char</type>
    <valid_values>minus1p8,linear_salt,mushy</valid_values>
    <default_value>mushy</default_value>
    <group>run_physics</group>
    <file>env_run.xml</file>
    <desc>Freezing point calculation for salt water.</desc>
  </entry>


</entry_id><|MERGE_RESOLUTION|>--- conflicted
+++ resolved
@@ -396,11 +396,8 @@
       <value compset="DATM.+MOM\d">TRUE</value>
       <value compset="DATM.+DOCN%IAF">TRUE</value>
       <value compset="DATM%CPLHIST.+POP\d">FALSE</value>
-<<<<<<< HEAD
       <value compset="DATM%CPLHIST.+MOM\d">FALSE</value>
-=======
       <value compset="DOCN%AQP11">TRUE</value>
->>>>>>> f62a0a60
     </values>
     <group>run_component_cpl</group>
     <file>env_run.xml</file>
