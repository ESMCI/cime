<?xml version="1.0"?>

<?xml-stylesheet type="text/xsl" href="namelist_definition.xsl"?>

<entry_id version="2.0">

  <!-- Each namelist variable is defined in an <entry> element.  The
     content of the element is the documentation of how the variable is
     used.  Other elements  are:
     id
          The variable's name.  *** N.B. *** The name must be lower case.
          The module convert all namelist variable names to lower case
          since Fortran is case insensitive.
     type
          An abbreviation of the fortran declaration for the variable.
	  Valid declarations are:
             char, integer, logical, real
	  Any of these types may be followed by a comma separated list of
	  integers enclosed in parenthesis to indicate an array.
	  The current namelist validation code only distinquishes between
	  string and non-string types.
     input_pathname
          Only include this attribute to indicate that the variable
          contains the pathname of an input dataset that resides in the
          CIME inputdata directory tree.

	  The recognized values are
           "abs"  - an absolute  pathname is required
	   "rel:var_name"  - the  pathname is relative and that
            the namelist variable "var_name" contains the absolute
	    root directory.
           "mapping" - the absolute inputdata path is specified and
            will be included in the cpl.inputdata_list
     category
          A category assigned for organizing the documentation.
     group
          The namelist group that the variable is declared in.
     valid_values
          This is an optional attribute that is mainly useful for variables
          that have only a small number of allowed values.
  -->

  <!-- =========================== -->
  <!-- group cime_driver_inst              -->
  <!-- =========================== -->

  <entry id="ninst_driver" modify_via_xml="NINST_MAX">
    <type>integer</type>
    <category>cime_driver_inst</category>
    <group>cime_driver_inst</group>
    <desc>
      Number of CESM driver instances.  Only used if MULTI_DRIVER is TRUE.
    </desc>
    <values>
      <value>1</value>
      <value MULTI_DRIVER=".true.">$NINST_MAX</value>
    </values>
  </entry>

  <!-- =========================== -->
  <!-- group seq_cplflds_inparm    -->
  <!-- =========================== -->

  <entry id="flds_co2a">
    <type>logical</type>
    <category>seq_flds</category>
    <group>seq_cplflds_inparm</group>
    <desc>
      If set to .true., adds prognostic CO2 and diagnostic CO2 at the lowest
      model level to be sent from the atmosphere to the land and ocean.
      If CCSM_BGC is set to 'CO2A', then flds_co2a will be set to .true. by default
    </desc>
    <values>
      <value>.false.</value>
      <value BGC_MODE="CO2A.*">.true.</value>
    </values>
  </entry>

  <entry id="flds_co2b">
    <type>logical</type>
    <category>seq_flds</category>
    <group>seq_cplflds_inparm</group>
    <desc>
      If set to .true., adds prognostic CO2 and diagnostic CO2 at the lowest
      model level to be sent from the atmosphere just to the land, and the
      surface upward flux of CO2 to be sent from the land back to the
      atmosphere.
      If CCSM_BGC is set to 'CO2B', then flds_co2b will be set to .true. by default.
    </desc>
    <values>
      <value>.false.</value>
      <value BGC_MODE="CO2B">.true.</value>
    </values>
  </entry>

  <entry id="flds_co2c">
    <type>logical</type>
    <category>seq_flds</category>
    <group>seq_cplflds_inparm</group>
    <desc>
      If set to .true., adds prognostic CO2 and diagnostic CO2 at the lowest
      model level to be sent from the atmosphere to the land and ocean, and the
      surface upward flux of CO2 to be sent from the land and the open ocean
      back to the atmosphere.
      If CCSM_BGC is set to 'CO2C', then flds_co2c will be set to .true. by default.
    </desc>
    <values>
      <value>.false.</value>
      <value BGC_MODE="CO2C">.true.</value>
    </values>
  </entry>

  <entry id="flds_co2_dmsa">
    <type>logical</type>
    <category>seq_flds</category>
    <group>seq_cplflds_inparm</group>
    <desc>
      If CCSM_BGC is set to 'CO2_DMSA', then flds_co2_dmsa will be set to .true. by default.
    </desc>
    <values>
      <value>.false.</value>
      <value BGC_MODE="CO2_DMSA">.true.</value>
    </values>
  </entry>

<<<<<<< HEAD
  <entry id="flds_co2_dmsb">
    <type>logical</type>
    <category>seq_flds</category>
    <group>seq_cplflds_inparm</group>
    <desc>
    Previously, new fields that were needed to be passed between components
    for certain compsets were specified by cpp-variables. This has been
    modified to now be use cases. This use cases are specified in the
    namelist cpl_flds_inparm and are currently triggered by the xml variable CCSM_BGC.
    If CCSM_BGC is set to 'CO2_DMSB', then flds_co2_dmsb will be set to .true.
    </desc>
    <values>
      <value>.false.</value>
      <value BGC_MODE="CO2_DMSB">.true.</value>
    </values>
  </entry>

  <entry id="flds_bgc">
=======
  <entry id="flds_bgc_oi">
>>>>>>> c43e0605
    <type>logical</type>
    <category>seq_flds</category>
    <group>seq_cplflds_inparm</group>
    <desc>
      If set to .true. BGC fields will be passed back and forth between the ocean and seaice
      via the coupler.
    </desc>
    <values>
      <value>.false.</value>
      <value BGC_MODE=".*_OI">.true.</value>
    </values>
  </entry>

  <entry  id="flds_wiso" modify_via_xml="FLDS_WISO">
    <type>logical</type>
    <category>seq_flds</category>
    <group>seq_cplflds_inparm</group>
    <desc>
      Pass water isotopes between components
    </desc>
    <values>
      <value>$FLDS_WISO</value>
    </values>
  </entry>

  <entry  id="glc_nec" modify_via_xml="GLC_NEC">
    <type>integer</type>
    <category>seq_flds</category>
    <group>seq_cplflds_inparm</group>
    <desc>
      Number of cism elevation classes. Set by the xml variable GLC_NEC in env_run.xml
    </desc>
    <values>
      <value>$GLC_NEC</value>
    </values>
  </entry>

  <entry id="ice_ncat" modify_via_xml="ICE_NCAT">
    <type>integer</type>
    <category>seq_flds</category>
    <group>seq_cplflds_inparm</group>
    <desc>
      Number of sea ice thickness categories. Set by the xml variable ICE_NCAT in env_build.xml
    </desc>
    <values>
      <value>$ICE_NCAT</value>
    </values>
  </entry>

  <entry id="seq_flds_i2o_per_cat" modify_via_xml="CPL_I2O_PER_CAT">
    <type>logical</type>
    <category>seq_flds</category>
    <group>seq_cplflds_inparm</group>
    <desc>
      .true. if select per ice thickness category fields are passed to the ocean.
      Set by the xml variable CPL_I2O_PER_CAT in env_run.xml
    </desc>
    <values>
      <value>$CPL_I2O_PER_CAT</value>
    </values>
  </entry>

  <entry id="nan_check_component_fields">
    <type>logical</type>
    <category>seq_flds</category>
    <group>seq_cplflds_inparm</group>
    <desc>
      .true. means that all fields passed to coupler are checked for NaN values
    </desc>
    <values>
      <value>.false.</value>
      <value cime_model='cesm'>.true.</value>
    </values>
  </entry>

  <!-- =========================== -->
  <!-- -group seq_cplflds_custom   -->
  <!-- =========================== -->

  <entry id="cplflds_custom">
    <type>char(200)</type>
    <category>seq_flds</category>
    <group>seq_cplflds_userspec</group>
    <desc>
      New fields that are user specidied can be added as namelist variables
      by the user in the cpl namelist seq_flds_user using the namelist variable
      array cplflds_customs. The user specified new fields must follow the
      above naming convention.
      As an example, say you want to add a new state 'foo' that is passed
      from the land to the atm - you would do this as follows
      &amp;seq_flds_user
      cplflds_custom = 'Sa_foo->a2x', 'Sa_foo->x2a'
      /
      This would add the field 'Sa_foo' to the character strings defining the
      attribute vectors a2x and x2a. It is assumed that code would need to be
      introduced in the atm and land components to deal with this new attribute
      vector field.
      Modify user_nl_cpl to edit this.
    </desc>
    <values>
      <value>''</value>
    </values>
  </entry>

  <!-- =========================== -->
  <!--  group seq_infodata_inparm  -->
  <!-- =========================== -->

  <entry id="cime_model" modify_via_xml="CIME_MODEL">
    <type>char</type>
    <category>expdef</category>
    <group>seq_infodata_inparm</group>
    <valid_values>e3sm,cesm</valid_values>
    <desc>cime model</desc>
    <values>
      <value cime_model='cesm'>cesm</value>
      <value cime_model='e3sm'>e3sm</value>
    </values>
  </entry>

  <entry id="aqua_planet">
    <type>logical</type>
    <category>expdef</category>
    <group>seq_infodata_inparm</group>
    <desc>
      true => turn on aquaplanet mode in cam
    </desc>
    <values>
      <value>.false.</value>
    </values>
  </entry>

  <entry id="aqua_planet_sst">
    <type>integer</type>
    <category>expdef</category>
    <group>seq_infodata_inparm</group>
    <desc>
      1 => default sst mode for aquaplanet in cam
    </desc>
    <values>
      <value>1</value>
    </values>
  </entry>

  <entry id="case_name" modify_via_xml="CASE">
    <type>char</type>
    <category>expdef</category>
    <group>seq_infodata_inparm</group>
    <desc>
      case name.
    </desc>
    <values>
      <value>$CASE</value>
    </values>
  </entry>

  <entry id="case_desc" modify_via_xml="CASESTR">
    <type>char</type>
    <category>expdef</category>
    <group>seq_infodata_inparm</group>
    <desc>
      case description.
    </desc>
    <values>
    <value>$CASESTR</value>
    </values>
  </entry>

  <entry id="model_version" modify_via_xml="CCSM_REPOTAG">
    <type>char</type>
    <category>expdef</category>
    <group>seq_infodata_inparm</group>
    <desc>
      model version documentation,
    </desc>
    <values>
      <value>$MODEL_VERSION</value>
    </values>
  </entry>

  <entry id="model_doi_url" modify_via_xml="MODEL_DOI_URL">
    <type>char</type>
    <category>expdef</category>
    <group>seq_infodata_inparm</group>
    <desc>
      model doi url
    </desc>
    <values>
      <value>$MODEL_DOI_URL</value>
    </values>
  </entry>

  <entry id="username" modify_via_xml="USER">
    <type>char</type>
    <category>expdef</category>
    <group>seq_infodata_inparm</group>
    <desc>
      username documentation
    </desc>
    <values>
      <value>$USER</value>
    </values>
  </entry>

  <entry id="hostname" modify_via_xml="MACH">
    <type>char</type>
    <category>expdef</category>
    <group>seq_infodata_inparm</group>
    <desc>
      hostname information,
    </desc>
    <values>
      <value>$MACH</value>
    </values>
  </entry>

  <entry id="timing_dir">
    <type>char</type>
    <category>expdef</category>
    <group>seq_infodata_inparm</group>
    <desc>
      location of timing output.
    </desc>
    <values>
      <value>./timing</value>
    </values>
  </entry>

  <entry id="tchkpt_dir">
    <type>char</type>
    <category>expdef</category>
    <group>seq_infodata_inparm</group>
    <desc>
      location of timing checkpoint output.
    </desc>
    <values>
      <value>./timing/checkpoints</value>
    </values>
  </entry>

  <entry id="start_type" modify_via_xml="RUN_TYPE">
    <type>char</type>
    <category>expdef</category>
    <group>seq_infodata_inparm</group>
    <valid_values>startup,branch,continue</valid_values>
    <desc>
      mode to start the run up, [startup,branch,continue],
      automatically derived from RUN_TYPE in env_run.xml
    </desc>
    <values>
      <value run_type="startup" continue_run=".false.">startup</value>
      <value run_type="hybrid"  continue_run=".false.">startup</value>
      <value run_type="branch"  continue_run=".false.">branch</value>
      <value run_type="startup" continue_run=".true.">continue</value>
      <value run_type="hybrid"  continue_run=".true.">continue</value>
      <value run_type="branch"  continue_run=".true.">continue</value>
    </values>
  </entry>

  <entry id="brnch_retain_casename" modify_via_xml="RUN_REFCASE">
    <type>logical</type>
    <category>expdef</category>
    <group>seq_infodata_inparm</group>
    <desc>
      Allow same branch casename as reference casename. If $CASE and $REFCASE are the same and the start_type is
      not startup, then the value of brnch_retain_casename is set to .true.
    </desc>
    <values>
      <value>.false.</value>
    </values>
  </entry>

  <entry id="info_debug" modify_via_xml="INFO_DBUG">
    <type>integer</type>
    <category>expdef</category>
    <group>seq_infodata_inparm</group>
    <desc>
      Level of debug output, 0=minimum, 1=normal, 2=more, 3=too much (default: 1)
    </desc>
    <values>
      <value>$INFO_DBUG</value>
    </values>
  </entry>

  <entry id="bfbflag" modify_via_xml="BFBFLAG">
    <type>logical</type>
    <category>expdef</category>
    <group>seq_infodata_inparm</group>
    <desc>
      turns on bfb option in coupler which produce bfb results in the
      coupler on different processor counts.  (default: .false.)
    </desc>
    <values>
      <value>$BFBFLAG</value>
    </values>
  </entry>

  <entry id="orb_mode">
    <type>char</type>
    <category>orbital</category>
    <group>seq_infodata_inparm</group>
    <valid_values>fixed_year,variable_year,fixed_parameters</valid_values>
    <desc>
      orbital model setting.  this sets how the orbital mode will be
      configured.
      "fixed_year" uses the orb_iyear and other orb inputs are ignored.  In
      this mode, the orbital parameters are constant and based on the year.
      "variable_year" uses the orb_iyear and orb_iyear_align.  In this mode,
      the orbital parameters vary as the model year advances and the model
      year orb_iyear_align has the equivalent orbital year of orb_iyear.
      "fixed_parameters" uses the orb_eccen, orb_mvelp, and orb_obliq to set
      the orbital parameters which then remain constant through the model
      integration. [fixed_year, variable_year, fixed_parameters]  (default: 'fixed_year'.)
    </desc>
    <values>
      <value>fixed_year</value>
      <value iyear='HIST' cime_model='cesm'>variable_year</value>
    </values>
  </entry>

  <entry id="orb_iyear_align">
    <type>integer</type>
    <category>orbital</category>
    <group>seq_infodata_inparm</group>
    <desc>
      model year associated with orb_iyear when orb_mode is variable_year. (default: 1990)
    </desc>
    <values>
      <value>1990</value>
      <value iyear="1850" cime_model="cesm">1850</value>
      <value iyear="2000" cime_model="cesm">2000</value>
      <value iyear='HIST' cime_model='cesm'>1850</value>
    </values>
  </entry>

  <entry id="orb_iyear">
    <type>integer</type>
    <category>orbital</category>
    <group>seq_infodata_inparm</group>
    <desc>
      year of orbit, used when orb_mode is fixed_year or variable_year. (default: 1990)
    </desc>
    <values>
      <value>1990</value>
      <value iyear="1850" cime_model="cesm">1850</value>
      <value iyear="2000" cime_model="cesm">2000</value>
      <value iyear='HIST' cime_model='cesm'>1850</value>
    </values>
  </entry>

  <entry id="orb_eccen">
    <type>real</type>
    <category>orbital</category>
    <group>seq_infodata_inparm</group>
    <desc>
      eccentricity of orbit, used when orb_mode is fixed_parameters.
      default: SHR_ORB_UNDEF_REAL (1.e36) (Not currently used in build-namelist)
    </desc>
    <values>
      <value>1.e36</value>
    </values>
  </entry>

  <entry id="orb_mvelp">
    <type>real</type>
    <category>orbital</category>
    <group>seq_infodata_inparm</group>
    <desc>
      location of vernal equinox in longitude degrees, used when orb_mode is fixed_parameters.
      default: SHR_ORB_UNDEF_REAL (1.e36)(Not currently used in build-namelist)
    </desc>
    <values>
      <value>1.e36</value>
    </values>
  </entry>

  <entry id="orb_obliq">
    <type>real</type>
    <category>orbital</category>
    <group>seq_infodata_inparm</group>
    <desc>
      obliquity of orbit in degrees, used when orb_mode is fixed_parameters.
      default: SHR_ORB_UNDEF_REAL (1.e36) (Not currently used in build-namelist)
    </desc>
    <values>
      <value>1.e36</value>
    </values>
  </entry>

  <entry id="wv_sat_scheme">
    <type>char</type>
    <category>wv_sat</category>
    <group>seq_infodata_inparm</group>
    <valid_values>GoffGratch,MurphyKoop,Bolton,Flatau</valid_values>
    <desc>
      Type of water vapor saturation vapor pressure scheme employed. 'GoffGratch' for
      Goff and Gratch (1946); 'MurphyKoop' for Murphy and Koop (2005); 'Bolton' for
      Bolton (1980); 'Flatau' for Flatau, Walko, and Cotton (1992).
      Default: GoffGratch
    </desc>
    <values>
      <value>GoffGratch</value>
    </values>
  </entry>

  <entry id="wv_sat_transition_start">
    <type>real</type>
    <category>wv_sat</category>
    <group>seq_infodata_inparm</group>
    <desc>
      Width of the liquid-ice transition range in mixed-phase water saturation vapor
      pressure calculations. The range always ends at 0 degrees Celsius, so this
      variable only affects the start of the transition.
      Default: 20K
      WARNING: CAM is tuned to the default value of this variable. Because it affects
      so many different parameterizations, changes to this variable may require a
      significant retuning of CAM's cloud physics to give reasonable results.
    </desc>
    <values>
      <value>20.0D0</value>
    </values>
  </entry>

  <entry id="wv_sat_use_tables">
    <type>logical</type>
    <category>wv_sat</category>
    <group>seq_infodata_inparm</group>
    <desc>
      Whether or not to produce lookup tables at init time to use as a cache for
      saturation vapor pressure.
      Default: .false.
    </desc>
    <values>
      <value>.false.</value>
    </values>
  </entry>

  <entry id="wv_sat_table_spacing">
    <type>real</type>
    <category>wv_sat</category>
    <group>seq_infodata_inparm</group>
    <desc>
      Temperature resolution of saturation vapor pressure lookup tables in Kelvin.
      (This is only used if wv_sat_use_tables is .true.)
      Default: 1.0
    </desc>
    <values>
      <value>1.0D0</value>
    </values>
  </entry>

  <entry id="tfreeze_option" modify_via_xml="TFREEZE_SALTWATER_OPTION">
    <type>char</type>
    <category>control</category>
    <group>seq_infodata_inparm</group>
    <desc>Freezing point calculation for salt water.</desc>
    <values>
      <value>$TFREEZE_SALTWATER_OPTION</value>
    </values>
  </entry>

  <entry id="flux_epbal" modify_via_xml="CPL_EPBAL">
    <type>char</type>
    <category>control</category>
    <group>seq_infodata_inparm</group>
    <valid_values>off,ocn</valid_values>
    <desc>
      Only used for C,G compsets: if ocn, ocn provides EP balance factor for precip
    </desc>
    <values>
      <value>$CPL_EPBAL</value>
    </values>
  </entry>

  <entry id="flux_albav" modify_via_xml="CPL_ALBAV">
    <type>logical</type>
    <category>control</category>
    <group>seq_infodata_inparm</group>
    <desc>
      Only used for C,G compsets: if true, compute albedos to work with daily avg SW down
    </desc>
    <values>
      <value>$CPL_ALBAV</value>
    </values>
  </entry>

  <entry id="glc_renormalize_smb">
    <type>char</type>
    <category>control</category>
    <group>seq_infodata_inparm</group>
    <valid_values>on,off,on_if_glc_coupled_fluxes</valid_values>
    <desc>
      Whether to renormalize the surface mass balance (smb) sent from lnd to glc so that the
      global integral on the glc grid agrees with the global integral on the lnd grid.

      Unlike most fluxes, smb is remapped with bilinear rather than conservative mapping weights,
      so this option is needed for conservation. However, conservation is not required in many
      cases, since we often run glc as a diagnostic (one-way-coupled) component.

      Allowable values are:
      'on': always do this renormalization
      'off': never do this renormalization (see WARNING below)
      'on_if_glc_coupled_fluxes': Determine at runtime whether to do this renormalization.
         Does the renormalization if we're running a two-way-coupled glc that sends fluxes
         to other components (which is the case where we need conservation).
         Does NOT do the renormalization if we're running a one-way-coupled glc, or if
         we're running a glc-only compset (T compsets).
         (In these cases, conservation is not important.)

      Only used if running with a prognostic GLC component.

      WARNING: Setting this to 'off' will break conservation when running with an
      evolving, two-way-coupled glc.
    </desc>
    <values>
      <value>on_if_glc_coupled_fluxes</value>
    </values>
  </entry>

  <entry id="wall_time_limit">
    <type>real</type>
    <category>control</category>
    <group>seq_infodata_inparm</group>
    <desc>
      Wall time limit for run
      default: -1.0
    </desc>
    <values>
      <value>-1.0</value>
    </values>
  </entry>

  <entry id="force_stop_at">
    <type>char</type>
    <category>control</category>
    <group>seq_infodata_inparm</group>
    <valid_values>day,month,year</valid_values>
    <desc>
      Force stop at the next month, day, etc when wall_time_limit is hit
      default: month
    </desc>
    <values>
      <value>month</value>
    </values>
  </entry>

  <entry id="coldair_outbreak_mod">
    <type>logical</type>
    <category>control</category>
    <group>seq_infodata_inparm</group>
    <desc>
      if true use  Mahrt and Sun 1995,MWR modification to surface flux calculation
    </desc>
    <values>
      <value cime_model='e3sm'>.false.</value>
      <value cime_model='cesm'>.true.</value>
    </values>
  </entry>

  <entry id="flux_diurnal">
     <type>logical</type>
     <category>control</category>
     <group>seq_infodata_inparm</group>
     <desc>
      If true, turn on diurnal cycle in computing atm/ocn fluxes
      default: false
     </desc>
     <values>
      <value>.false.</value>
     </values>
   </entry>

  <entry id="flux_convergence">
    <type>real</type>
    <category>control</category>
    <group>seq_infodata_inparm</group>
    <desc>
      Iterate atmocn flux calculation to this % difference
      Setting this to zero will always do flux_max_iteration
    </desc>
    <values>
      <value cime_model='cesm'>0.0</value>
      <value cime_model='e3sm'>0.0</value>
    </values>
  </entry>

  <entry id="flux_max_iteration">
    <type>integer</type>
    <category>control</category>
    <group>seq_infodata_inparm</group>
    <desc>
      Iterate atmocn flux calculation a max of this value
    </desc>
    <values>
      <value cime_model='cesm'>5</value>
      <value cime_model='e3sm'>2</value>
    </values>
  </entry>

  <entry id="gust_fac">
    <type>real</type>
    <category>control</category>
    <group>seq_infodata_inparm</group>
    <desc>
      wind gustiness factor
    </desc>
    <values>
      <value>0.0D0</value>
    </values>
  </entry>

  <entry id="flux_scheme">
    <type>integer</type>
    <category>control</category>
    <group>seq_infodata_inparm</group>
    <valid_values>0,1,2</valid_values>
    <desc>
      integer parameter controlling choice of notional equilibrium
      self-similarity parametrisation scheme for surface turbulent
      fluxes between ocean and atmosphere: 
	=0 -> CESM default (derived from of Large et al. 1994)
        =1 -> COARE v3.0 (Fairall et al. 2003)
        =2 -> like 0, but with fixed number of iterations 
              towards convergence - N.B. 2 not allowed if
              FLUX_DIURNAL is set to TRUE
    </desc>
    <values>
      <value>0</value>
    </values>
  </entry>

  <entry id="alb_cosz_avg">
    <type>logical</type>
    <category>control</category>
    <group>seq_infodata_inparm</group>
    <desc>
      logical parameter controlling whether a time-step average is
      used for the computation of albedos in addition to the      
      computation for radiances: 
	=F -> CESM default 
        =T -> use cosz average over time-step also for albedos
    </desc>
    <values>
      <value>.false.</value>
    </values>
  </entry>


  <entry id="atm_gnam" modify_via_xml="ATM_GRID">
    <type>char</type>
    <category>mapping</category>
    <group>seq_infodata_inparm</group>
    <desc>
      ATM_GRID values passed into driver.
    </desc>
    <values>
      <value>$ATM_GRID</value>
    </values>
  </entry>

  <entry id="lnd_gnam" modify_via_xml="LND_GRID">
    <type>char</type>
    <category>mapping</category>
    <group>seq_infodata_inparm</group>
    <desc>
      LND_GRID values passed into driver.
    </desc>
    <values>
      <value>$LND_GRID</value>
    </values>
  </entry>

  <entry id="ocn_gnam" modify_via_xml="OCN_GRID">
    <type>char</type>
    <category>mapping</category>
    <group>seq_infodata_inparm</group>
    <desc>
      OCN_GRID values passed into driver.
    </desc>
    <values>
      <value>$OCN_GRID</value>
    </values>
  </entry>

  <entry id="ice_gnam" modify_via_xml="ICE_GRID">
    <type>char</type>
    <category>mapping</category>
    <group>seq_infodata_inparm</group>
    <desc>
      ICE_GRID values passed into driver.
    </desc>
    <values>
      <value>$ICE_GRID</value>
    </values>
  </entry>

  <entry id="rof_gnam" modify_via_xml="ROF_GRID">
    <type>char</type>
    <category>mapping</category>
    <group>seq_infodata_inparm</group>
    <desc>
      ROF_GRID values passed into driver.
    </desc>
    <values>
      <value>$ROF_GRID</value>
    </values>
  </entry>

  <entry id="glc_gnam" modify_via_xml="GLC_GRID">
    <type>char</type>
    <category>mapping</category>
    <group>seq_infodata_inparm</group>
    <desc>
      GLC_GRID values passed into driver.
    </desc>
    <values>
      <value>$GLC_GRID</value>
    </values>
  </entry>

  <entry id="wav_gnam" modify_via_xml="WAV_GRID">
    <type>char</type>
    <category>mapping</category>
    <group>seq_infodata_inparm</group>
    <desc>
      WAV_GRID values passed into driver.
    </desc>
    <values>
      <value>$WAV_GRID</value>
    </values>
  </entry>

  <entry id="shr_map_dopole">
    <type>logical</type>
    <category>mapping</category>
    <group>seq_infodata_inparm</group>
    <desc>
      invoke pole averaging corrections in shr_map_mod weights generation (default: true)
    </desc>
    <values>
      <value>.true.</value>
    </values>
  </entry>

  <entry id="vect_map" modify_via_xml="VECT_MAP">
    <type>char</type>
    <category>mapping</category>
    <group>seq_infodata_inparm</group>
    <valid_values>none,npfix,cart3d,cart3d_diag,cart3d_uvw,cart3d_uvw_diag</valid_values>
    <desc>
      vect_map
      turns on the vector mapping option for u and v vector mapping between
      atm and ocean grids in the coupler.  the options are none, npfix,
      cart3d, cart3d_diag, cart3d_uvw, and cart3d_uvw_diag.  the none option
      results in scalar mapping independently for the u and v field which
      tends to generate large errors near the poles.  npfix is the
      traditional option where the vectors are corrected on the ocean grid
      north of the last latitude line of the atmosphere grid.  the cart3d
      options convert the east (u) and north (v) vectors to 3d (x,y,z)
      triplets, and maps those fields before converting back to the east (u)
      and north (v) directions.  the cart3d ignores the resuling "w"
      velocity.  the cart3d_uvw calculates the resulting u and v vectors by
      preserving the total "u,v,w" speed and the angle of the (u,v) vector.
      the _diag options just add diagnotics to the log file about the vector
      mapping.
    </desc>
    <values>
      <value>$VECT_MAP</value>
    </values>
  </entry>

  <entry id="aoflux_grid">
    <type>char</type>
    <category>mapping</category>
    <group>seq_infodata_inparm</group>
    <valid_values>ocn,atm,exch</valid_values>
    <desc>
      Grid for atm ocn flux calc (untested)
      default: ocn
    </desc>
    <values>
      <value>ocn</value>
    </values>
  </entry>

  <entry id="flux_scheme">
    <type>integer</type>
    <category>control</category>
    <group>seq_infodata_inparm</group>
    <valid_values>0,1</valid_values>
    <desc>
      integer parameter controlling choice of notional equilibrium
      self-similarity parametrisation scheme for surface turbulent
      fluxes between ocean and atmosphere:
        =0 -> CESM default (derived from of Large et al. 1994)
        =1 -> COARE v3.0 (Fairall et al. 2003)
      N.B. flux_scheme=2 option no longer available as Large scheme
         has now iteration added as default (since CESM2 beta08 tag)
    </desc>
    <values>
      <value>0</value>
    </values>
  </entry>

  <entry id="alb_cosz_avg">
    <type>logical</type>
    <category>control</category>
    <group>seq_infodata_inparm</group>
    <desc>
      logical parameter controlling whether a time-step average is
      used for the computation of albedos in addition to the
      computation for radiances:
       =F -> CESM default
       =T -> use cosz average over time-step also for albedos
    </desc>
    <values>
      <value>.false.</value>
    </values>
  </entry>

  <entry id="mct_usealltoall">
    <type>logical</type>
    <category>mapping</category>
    <group>seq_infodata_inparm</group>
    <desc>
      mct alltoall mapping flag
      default: false
    </desc>
    <values>
      <value>.false.</value>
    </values>
  </entry>

  <entry id="mct_usevector">
    <type>logical</type>
    <category>mapping</category>
    <group>seq_infodata_inparm</group>
    <desc>
      mct vector flag
      default: false
    </desc>
    <values>
      <value>.false.</value>
    </values>
  </entry>

  <entry id="cpl_decomp" modify_via_xml="CPL_DECOMP">
    <type>integer</type>
    <category>expdef</category>
    <group>seq_infodata_inparm</group>
    <valid_values>0,1,2,3,4,5,6</valid_values>
    <desc>
      cpl decomp option (0=default, 1=comp decomp, 2=rearr comp decomp, 3=new single 1d seg
      default: 0
    </desc>
    <values>
      <value>$CPL_DECOMP</value>
    </values>
  </entry>

  <entry id="cpl_seq_option" modify_via_xml="CPL_SEQ_OPTION">
    <type>char</type>
    <category>expdef</category>
    <group>seq_infodata_inparm</group>
    <valid_values>CESM1_ORIG,CESM1_MOD,CESM1_ORIG_TIGHT,CESM1_MOD_TIGHT,RASM_OPTION1,RASM_OPTION2</valid_values>
    <desc>
      Set the coupler sequencing.
    </desc>
    <values>
      <value>$CPL_SEQ_OPTION</value>
    </values>
  </entry>

  <entry id="do_budgets" modify_via_xml="BUDGETS">
    <type>logical</type>
    <category>budget</category>
    <group>seq_infodata_inparm</group>
    <desc>
      logical that turns on diagnostic budgets, false means budgets will never be written
    </desc>
    <values>
      <value>$BUDGETS</value>
    </values>
  </entry>

  <entry id="do_histinit">
    <type>logical</type>
    <category>history</category>
    <group>seq_infodata_inparm</group>
    <desc>
      logical to write an extra initial coupler history file
    </desc>
    <values>
      <value>.false.</value>
    </values>
  </entry>

  <entry id="budget_inst">
    <type>integer</type>
    <category>budget</category>
    <group>seq_infodata_inparm</group>
    <valid_values>0,1,2,3</valid_values>
    <desc>
      sets the diagnotics level of the instantaneous budgets. [0,1,2,3],
      written only if BUDGETS variable is true
      0=none,
      1=+net summary budgets,
      2=+detailed lnd/ocn/ice component budgets,
      3=+detailed atm budgets
      default: 0
    </desc>
    <values>
      <value>0</value>
    </values>
  </entry>

  <entry id="budget_daily">
    <type>integer</type>
    <category>budget</category>
    <group>seq_infodata_inparm</group>
    <valid_values>0,1,2,3</valid_values>
    <desc>
      sets the diagnotics level of the daily budgets. [0,1,2,3],
      written only if do_budgets variable is .true.,
      0=none,
      1=+net summary budgets,
      2=+detailed lnd/ocn/ice component budgets,
      3=+detailed atm budgets
      default: 0
    </desc>
    <values>
      <value>0</value>
    </values>
  </entry>

  <entry id="budget_month">
    <type>integer</type>
    <category>expdef</category>
    <group>seq_infodata_inparm</group>
    <valid_values>0,1,2,3</valid_values>
    <desc>
      sets the diagnotics level of the monthy budgets. [0,1,2,3],
      written only if do_budgets variable is .true.,
      0=none,
      1=+net summary budgets,
      2=+detailed lnd/ocn/ice component budgets,
      3=+detailed atm budgets
      default: 1
    </desc>
    <values>
      <value>1</value>
    </values>
  </entry>

  <entry id="budget_ann">
    <type>integer</type>
    <category>budget</category>
    <group>seq_infodata_inparm</group>
    <valid_values>0,1,2,3</valid_values>
    <desc>
      sets the diagnotics level of the annual budgets. [0,1,2,3],
      written only if do_budgets variable is .true.,
      0=none,
      1=+net summary budgets,
      2=+detailed lnd/ocn/ice component budgets,
      3=+detailed atm budgets
      default: 1
    </desc>
    <values>
      <value>1</value>
    </values>
  </entry>

  <entry id="budget_ltann">
    <type>integer</type>
    <category>budget</category>
    <group>seq_infodata_inparm</group>
    <valid_values>0,1,2,3</valid_values>
    <desc>
      sets the diagnotics level of the longterm budgets written at the end
      of the year. [0,1,2,3],
      written only if do_budgets variable is .true.,
      0=none,
      1=+net summary budgets,
      2=+detailed lnd/ocn/ice component budgets,
      3=+detailed atm budgets,
      default: 1
    </desc>
    <values>
      <value>1</value>
    </values>
  </entry>

  <entry id="budget_ltend">
    <type>integer</type>
    <category>budget</category>
    <group>seq_infodata_inparm</group>
    <valid_values>0,1,2,3</valid_values>
    <desc>
      sets the diagnotics level of the longterm budgets written at the end
      of each run. [0,1,2,3],
      written only if do_budgets variable is .true.,
      0=none,
      1=+net summary budgets,
      2=+detailed lnd/ocn/ice component budgets,
      3=+detailed atm budgets,
      default: 0
    </desc>
    <values>
      <value>0</value>
    </values>
  </entry>

  <entry id="histaux_a2x">
    <type>logical</type>
    <category>history</category>
    <group>seq_infodata_inparm</group>
    <desc>
      turns on coupler history stream for instantaneous atm to coupler fields.
      default: false
    </desc>
    <values>
      <value>.false.</value>
    </values>
  </entry>

  <entry id="histaux_a2x1hr">
    <type>logical</type>
    <category>history</category>
    <group>seq_infodata_inparm</group>
    <desc>
      turns on coupler history stream for 1-hour average atm to coupler fields.
      default: false
    </desc>
    <values>
      <value>.false.</value>
    </values>
  </entry>

  <entry id="histaux_a2x1hri">
    <type>logical</type>
    <category>history</category>
    <group>seq_infodata_inparm</group>
    <desc>
      turns on coupler history stream for 1-hour instantaneous atm to coupler fields.
      default: false
    </desc>
    <values>
      <value>.false.</value>
    </values>
  </entry>

  <entry id="histaux_a2x3hr">
    <type>logical</type>
    <category>history</category>
    <group>seq_infodata_inparm</group>
    <desc>
      turns on coupler history stream for 3-hour average atm to coupler fields.
      default: false
    </desc>
    <values>
      <value>.false.</value>
    </values>
  </entry>

  <entry id="histaux_a2x3hrp">
    <type>logical</type>
    <category>history</category>
    <group>seq_infodata_inparm</group>
    <desc>
      turns on coupler history stream for 3-hour average atm to coupler precip fields.
      default: false
    </desc>
    <values>
      <value>.false.</value>
    </values>
  </entry>

  <entry id="histaux_a2x24hr">
    <type>logical</type>
    <category>history</category>
    <group>seq_infodata_inparm</group>
    <desc>
      turns on coupler history stream for daily average atm to coupler fields.
      default: false
    </desc>
    <values>
      <value>.false.</value>
    </values>
  </entry>

  <entry id="histaux_l2x">
    <type>logical</type>
    <category>history</category>
    <group>seq_infodata_inparm</group>
    <desc>
      turns on coupler history stream for instantaneous land to coupler fields.
      default: false
    </desc>
    <values>
      <value>.false.</value>
    </values>
  </entry>

  <entry id="histaux_r2x">
    <type>logical</type>
    <category>history</category>
    <group>seq_infodata_inparm</group>
    <desc>
      turns on coupler history stream for instantaneous runoff to coupler fields.
      default: false
    </desc>
    <values>
      <value>.false.</value>
    </values>
  </entry>

  <entry id="histaux_l2x1yrg">
    <type>logical</type>
    <category>history</category>
    <group>seq_infodata_inparm</group>
    <desc>
      turns on coupler history stream for annual lnd to coupler glc forcing fields.
      default: false
    </desc>
    <values>
      <value>.false.</value>
    </values>
  </entry>

  <entry id="histaux_double_precision">
    <type>logical</type>
    <category>history</category>
    <group>seq_infodata_inparm</group>
    <desc>
      if true, use double-precision rather than single-precision for
      coupler auxiliary history files
      default: false
    </desc>
    <values>
      <value>.false.</value>
    </values>
  </entry>

  <entry id="histavg_atm">
    <type>logical</type>
    <category>history</category>
    <group>seq_infodata_inparm</group>
    <desc>
      writes atm fields in coupler average history files.
      default: true
    </desc>
    <values>
	<value>.true.</value>
    </values>
  </entry>

  <entry id="histavg_lnd">
    <type>logical</type>
    <category>history</category>
    <group>seq_infodata_inparm</group>
    <desc>
      writes lnd fields in coupler average history files.
      default: true
    </desc>
    <values>
      <value>.true.</value>
    </values>
  </entry>

  <entry id="histavg_ocn">
    <type>logical</type>
    <category>history</category>
    <group>seq_infodata_inparm</group>
    <desc>
      writes ocn fields in coupler average history files.
      default: true
    </desc>
    <values>
      <value>.true.</value>
    </values>
  </entry>

  <entry id="histavg_ice">
    <type>logical</type>
    <category>history</category>
    <group>seq_infodata_inparm</group>
    <desc>
      writes ice fields in coupler average history files.
      default: true
    </desc>
    <values>
      <value>.true.</value>
    </values>
  </entry>

  <entry id="histavg_rof">
    <type>logical</type>
    <category>history</category>
    <group>seq_infodata_inparm</group>
    <desc>
      writes rof fields in coupler average history files.
      default: true
    </desc>
    <values>
      <value>.true.</value>
    </values>
  </entry>

  <entry id="histavg_glc">
    <type>logical</type>
    <category>history</category>
    <group>seq_infodata_inparm</group>
    <desc>
      writes glc fields in coupler average history files.
      default: true
    </desc>
    <values>
      <value>.true.</value>
    </values>
  </entry>

  <entry id="histavg_wav">
    <type>logical</type>
    <category>history</category>
    <group>seq_infodata_inparm</group>
    <desc>
      writes wav fields in coupler average history files.
      default: true
    </desc>
    <values>
      <value>.true.</value>
    </values>
  </entry>

  <entry id="histavg_xao">
    <type>logical</type>
    <category>history</category>
    <group>seq_infodata_inparm</group>
    <desc>
      writes xao fields in coupler average history files.
      default: true
    </desc>
    <values>
      <value>.true.</value>
    </values>
  </entry>

  <entry id="drv_threading" modify_via_xml="DRV_THREADING">
    <type>logical</type>
    <category>performance</category>
    <group>seq_infodata_inparm</group>
    <desc>
      turn on run time control of threading per pe per component by the driver
      default: false
    </desc>
    <values>
      <value>$DRV_THREADING</value>
    </values>
  </entry>

  <entry id="run_barriers" modify_via_xml="COMP_RUN_BARRIERS">
    <type>logical</type>
    <category>performance</category>
    <group>seq_infodata_inparm</group>
    <desc>
      default: .false.
    </desc>
    <values>
      <value>$COMP_RUN_BARRIERS</value>
    </values>
  </entry>

  <entry id="eps_frac" modify_via_xml="EPS_FRAC">
    <type>real</type>
    <category>domain_check</category>
    <group>seq_infodata_inparm</group>
    <desc>
      Error tolerance for differences in fractions in domain checking
      default: 1.0e-02
    </desc>
    <values>
      <value>$EPS_FRAC</value>
    </values>
  </entry>

  <entry id="eps_amask" modify_via_xml="EPS_AMASK">
    <type>real</type>
    <category>domain_check</category>
    <group>seq_infodata_inparm</group>
    <desc>
      Error tolerance for differences in atm/land masks in domain checking
      default: 1.0e-13
    </desc>
    <values>
      <value>$EPS_AMASK</value>
    </values>
  </entry>

  <entry id="eps_agrid" modify_via_xml="EPS_AGRID">
    <type>real</type>
    <category>domain_check</category>
    <group>seq_infodata_inparm</group>
    <desc>
      Error tolerance for differences in atm/land lat/lon in domain checking
      default: 1.0e-12
    </desc>
    <values>
      <value>$EPS_AGRID</value>
    </values>
  </entry>

  <entry id="eps_aarea" modify_via_xml="EPS_AAREA">
    <type>real</type>
    <category>domain_check</category>
    <group>seq_infodata_inparm</group>
    <desc>
      Error tolerance for differences in atm/land areas in domain checking
      default: 1.0e-07
    </desc>
    <values>
      <value>$EPS_AAREA</value>
    </values>
  </entry>

  <entry id="eps_omask" modify_via_xml="EPS_OMASK">
    <type>real</type>
    <category>domain_check</category>
    <group>seq_infodata_inparm</group>
    <desc>
      Error tolerance for differences in ocean/ice masks in domain checking
      default: 1.0e-06
    </desc>
    <values>
      <value>$EPS_OMASK</value>
    </values>
  </entry>

  <entry id="eps_ogrid" modify_via_xml="EPS_OGRID">
    <type>real</type>
    <category>domain_check</category>
    <group>seq_infodata_inparm</group>
    <desc>
      Error tolerance for differences in ocean/ice lon/lat in domain checking
      default: 1.0e-2
    </desc>
    <values>
      <value>$EPS_OGRID</value>
    </values>
  </entry>

  <entry id="eps_oarea" modify_via_xml="EPS_OAREA">
    <type>real</type>
    <category>domain_check</category>
    <group>seq_infodata_inparm</group>
    <desc>
      Error tolerance for differences in ocean/ice lon/lat in domain checking
      default: 1.0e-1
    </desc>
    <values>
      <value>$EPS_OAREA</value>
    </values>
  </entry>

  <entry id="single_column" modify_via_xml="PTS_MODE">
    <type>logical</type>
    <category>seq_infodata_inparm</category>
    <group>seq_infodata_inparm</group>
    <desc>
      turns on single column mode. set by PTS_MODE in env_case.xml, default: false
    </desc>
    <values>
      <value>.false.</value>
      <value single_column="true">.true.</value>
    </values>
  </entry>

  <entry id="scmlat" modify_via_xml="PTS_LAT">
    <type>real</type>
    <category>seq_infodata_inparm</category>
    <group>seq_infodata_inparm</group>
    <desc>
      grid point latitude associated with single column mode.
      if set to -999, ignore this value
    </desc>
    <values>
      <value>-999.</value>
      <value single_column="true">$PTS_LAT</value>
    </values>
  </entry>

  <entry id="scmlon" modify_via_xml="PTS_LON">
    <type>real</type>
    <category>seq_infodata_inparm</category>
    <group>seq_infodata_inparm</group>
    <desc>
      grid point longitude associated with single column mode.
      set by PTS_LON in env_run.xml.
    </desc>
    <values>
      <value>-999.</value>
      <value single_column="true">$PTS_LON</value>
    </values>
  </entry>

  <entry id="reprosum_use_ddpdd">
    <type>logical</type>
    <category>reprosum</category>
    <group>seq_infodata_inparm</group>
    <desc>
      Use faster method for reprosum, but one where reproducibility is not always guaranteed.
      default: .false.
    </desc>
    <values>
      <value>.false.</value>
    </values>
  </entry>

  <entry id="reprosum_diffmax">
    <type>real</type>
    <category>reprosum</category>
    <group>seq_infodata_inparm</group>
    <desc>
      Tolerance for relative error
      default: -1.0e-8
    </desc>
    <values>
      <value>-1.0e-8</value>
    </values>
  </entry>

  <entry id="reprosum_recompute">
    <type>logical</type>
    <category>reprosum</category>
    <group>seq_infodata_inparm</group>
    <desc>
      Recompute with non-scalable algorithm if reprosum_diffmax is exceeded.
      default: .false.
    </desc>
    <values>
      <value>.false.</value>
    </values>
  </entry>

  <!-- =========================== -->
  <!-- group seq_timemgr_inparm    -->
  <!-- =========================== -->

  <entry id="atm_cpl_dt" modify_via_xml="ATM_NCPL" skip_default_entry="true">
    <type>integer</type>
    <category>time</category>
    <group>seq_timemgr_inparm</group>
    <desc>
      atm coupling interval in seconds
      set via ATM_NCPL in env_run.xml.
      ATM_NCPL is the number of times the atm is coupled per NCPL_BASE_PERIOD
      NCPL_BASE_PERIOD is also set in env_run.xml and is the base period
      associated with NCPL coupling frequency, and has valid values: hour,day,year,decade
    </desc>
  </entry>

  <entry id="lnd_cpl_dt" modify_via_xml="LND_NCPL" skip_default_entry="true">
    <type>integer</type>
    <category>time</category>
    <group>seq_timemgr_inparm</group>
    <desc>
      lnd coupling interval in seconds
      set via LND_NCPL in env_run.xml.
      LND_NCPL is the number of times the lnd is coupled per NCPL_BASE_PERIOD
      NCPL_BASE_PERIOD is also set in env_run.xml and is the base period
      associated with NCPL coupling frequency, nad has valid values: hour,day,year,decade
    </desc>
  </entry>

  <entry id="rof_cpl_dt" modify_via_xml="ROF_NCPL" skip_default_entry="true">
    <type>integer</type>
    <category>time</category>
    <group>seq_timemgr_inparm</group>
    <desc>
      river runoff coupling interval in seconds
      currently set by default to 10800 seconds.
      default: 10800
    </desc>
  </entry>

  <entry id="ice_cpl_dt" modify_via_xml="ICE_NCPL" skip_default_entry="true">
    <type>integer</type>
    <category>time</category>
    <group>seq_timemgr_inparm</group>
    <desc>
      ice coupling interval in seconds
      set via ICE_NCPL in env_run.xml.
      ICE_NCPL is the number of times the ice is coupled per NCPL_BASE_PERIOD
      NCPL_BASE_PERIOD is also set in env_run.xml and is the base period
      associated with NCPL coupling frequency, nad has valid values: hour,day,year,decade
    </desc>
  </entry>

  <entry id="ocn_cpl_dt" modify_via_xml="OCN_NCPL" skip_default_entry="true">
    <type>integer</type>
    <category>time</category>
    <group>seq_timemgr_inparm</group>
    <desc>
      ocn coupling interval in seconds
      set via OCN_NCPL in env_run.xml.
      OCN_NCPL is the number of times the ocn is coupled per NCPL_BASE_PERIOD
      NCPL_BASE_PERIOD is also set in env_run.xml and is the base period
      associated with NCPL coupling frequency, nad has valid values: hour,day,year,decade
    </desc>
  </entry>

  <entry id="glc_cpl_dt" modify_via_xml="GLC_NCPL" skip_default_entry="true">
    <type>integer</type>
    <category>time</category>
    <group>seq_timemgr_inparm</group>
    <desc>
      glc coupling interval in seconds
      set via GLC_NCPL in env_run.xml.
      GLC_NCPL is the number of times the glc is coupled per NCPL_BASE_PERIOD
      NCPL_BASE_PERIOD is also set in env_run.xml and is the base period
      associated with NCPL coupling frequency, nad has valid values: hour,day,year,decade
    </desc>
  </entry>

  <entry id="glc_avg_period" modify_via_xml="GLC_AVG_PERIOD">
    <type>char</type>
    <category>time</category>
    <group>seq_timemgr_inparm</group>
    <valid_values>glc_coupling_period,yearly</valid_values>
    <values>
      <value>$GLC_AVG_PERIOD</value>
    </values>
    <desc>
      Period at which coupler averages fields sent to GLC.
      This supports doing the averaging to GLC less frequently than GLC is called
      (i.e., separating the averaging frequency from the calling frequency).
      This is useful because there are benefits to only averaging the GLC inputs
      as frequently as they are really needed (yearly for CISM), but GLC needs to
      still be called more frequently than that in order to support mid-year restarts.

      Setting glc_avg_period to 'glc_coupling_period' means that the averaging is
      done exactly when the GLC is called (governed by GLC_NCPL).
    </desc>
  </entry>

  <entry id="wav_cpl_dt" modify_via_xml="WAV_NCPL" skip_default_entry="true">
    <type>integer</type>
    <category>time</category>
    <group>seq_timemgr_inparm</group>
    <desc>
      wav coupling interval in seconds
      set via WAV_NCPL in env_run.xml.
      WAV_NCPL is the number of times the wav is coupled per NCPL_BASE_PERIOD
      NCPL_BASE_PERIOD is also set in env_run.xml and is the base period
      associated with NCPL coupling frequency, nad has valid values: hour,day,year,decade
    </desc>
  </entry>

  <entry id="esp_cpl_dt" skip_default_entry="true">
    <type>integer</type>
    <category>time</category>
    <group>seq_timemgr_inparm</group>
    <desc>
      esp run interval in seconds
      esp_cpl_dt is the number of times the esp is run per NCPL_BASE_PERIOD
      NCPL_BASE_PERIOD is set in env_run.xml and is the base period
      associated with NCPL coupling frequency, nad has valid values: hour,day,year,decade
      default value set by buildnml to be the pause interval if pause is active
      otherwise, it is set to the shortest component coupling time
    </desc>
    <values>
      <value>-999</value>
    </values>
  </entry>

  <entry id="atm_cpl_offset">
    <type>integer</type>
    <category>time</category>
    <group>seq_timemgr_inparm</group>
    <desc>
      atm coupling interval offset in seconds default: 0
    </desc>
    <values>
      <value>0</value>
    </values>
  </entry>

  <entry id="lnd_cpl_offset">
    <type>integer</type>
    <category>time</category>
    <group>seq_timemgr_inparm</group>
    <desc>
      lnd coupling interval offset in seconds default: 0
    </desc>
    <values>
      <value>0</value>
    </values>
  </entry>

  <entry id="ice_cpl_offset">
    <type>integer</type>
    <category>time</category>
    <group>seq_timemgr_inparm</group>
    <desc>
      ice coupling interval offset in seconds default: 0
    </desc>
    <values>
      <value>0</value>
    </values>
  </entry>

  <entry id="ocn_cpl_offset">
    <type>integer</type>
    <category>time</category>
    <group>seq_timemgr_inparm</group>
    <desc>
      ocn coupling interval offset in seconds default: 0
    </desc>
    <values>
      <value>0</value>
    </values>
  </entry>

  <entry id="glc_cpl_offset">
    <type>integer</type>
    <category>time</category>
    <group>seq_timemgr_inparm</group>
    <desc>
      glc coupling interval offset in seconds default: 0
    </desc>
    <values>
      <value>0</value>
    </values>
  </entry>

  <entry id="wav_cpl_offset">
    <type>integer</type>
    <category>time</category>
    <group>seq_timemgr_inparm</group>
    <desc>
      wav coupling interval offset in seconds default: 0
    </desc>
    <values>
      <value>0</value>
    </values>
  </entry>

  <entry id="esp_cpl_offset">
    <type>integer</type>
    <category>time</category>
    <group>seq_timemgr_inparm</group>
    <desc>
      esp coupling interval offset in seconds default: 0
    </desc>
    <values>
      <value>0</value>
    </values>
  </entry>

  <entry id="esp_run_on_pause" modify_via_xml="ESP_RUN_ON_PAUSE">
    <type>logical</type>
    <category>time</category>
    <group>seq_timemgr_inparm</group>
    <desc>
      true => ESP component runs after driver 'pause cycle' If any
      component 'pauses' (see PAUSE_OPTION,
      PAUSE_N and DATA_ASSIMILATION_XXX XML
      variables), the ESP component (if present) will be run to
      process the component 'pause' (restart) files and set any
      required 'resume' signals.  If true, esp_cpl_dt and
      esp_cpl_offset settings are ignored.  default: true
    </desc>
    <values>
      <value>.true.</value>
    </values>
  </entry>

  <entry id="calendar" modify_via_xml="CALENDAR">
    <type>char</type>
    <category>time</category>
    <group>seq_timemgr_inparm</group>
    <valid_values>NO_LEAP,GREGORIAN</valid_values>
    <desc>
      calendar in use.  [NO_LEAP, GREOGORIAN].
      set by CALENDAR in env_build.xml
    </desc>
    <values>
      <value>$CALENDAR</value>
    </values>
  </entry>

  <entry id="start_ymd" modify_via_xml="RUN_STARTDATE">
    <type>integer</type>
    <category>time</category>
    <group>seq_timemgr_inparm</group>
    <desc>
      Run start date in yyyymmdd format, only used for startup and hybrid runs.
      default: 00010101
    </desc>
    <values>
      <value>00010101</value>
    </values>
  </entry>

  <entry id="start_tod" modify_via_xml="START_TOD">
    <type>integer</type>
    <category>time</category>
    <group>seq_timemgr_inparm</group>
    <desc>
      Start time-of-day in universal time (seconds), should be between zero and 86400
      default: 0
    </desc>
    <values>
      <value>$START_TOD</value>
    </values>
  </entry>

  <entry id="stop_option" modify_via_xml="STOP_OPTION">
    <type>char</type>
    <category>time</category>
    <group>seq_timemgr_inparm</group>
    <valid_values>none,never,nsteps,nstep,nseconds,nsecond,nminutes,nminute,nhours,nhour,ndays,nday,monthly,nmonths,nmonth,nyears,nyear,date,ifdays0,end</valid_values>
    <desc>
      sets the run length with stop_n and stop_ymd
      stop_option alarms are:
      [none/never], turns option off
      [nstep/s]   , stops every stop_n nsteps  , relative to current run start time
      [nsecond/s] , stops every stop_n nseconds, relative to current run start time
      [nminute/s] , stops every stop_n nminutes, relative to current run start time
      [nhour/s]   , stops every stop_n nhours  , relative to current run start time
      [nday/s]    , stops every stop_n ndays   , relative to current run start time
      [nmonth/s]  , stops every stop_n nmonths , relative to current run start time
      [monthly/s] , stops every        month   , relative to current run start time
      [nyear/s]   , stops every stop_n nyears  , relative to current run start time
      [date]      , stops at stop_ymd value
      [ifdays0]   , stops at stop_n calendar day value and seconds equal 0
      [end]       , stops at end
    </desc>
    <values>
      <value>$STOP_OPTION</value>
    </values>
  </entry>

  <entry id="stop_n" modify_via_xml="STOP_N">
    <type>integer</type>
    <category>time</category>
    <group>seq_timemgr_inparm</group>
    <desc>
      Sets the run length with stop_option and stop_ymd
    </desc>
    <values>
      <value>$STOP_N</value>
    </values>
  </entry>

  <entry id="stop_ymd" modify_via_xml="STOP_DATE">
    <type>integer</type>
    <category>time</category>
    <group>seq_timemgr_inparm</group>
    <desc>
      date in yyyymmdd format, sets the run length with stop_option and stop_n,
      can be in addition to stop_option and stop_n, negative value implies off
    </desc>
    <values>
      <value>$STOP_DATE</value>
    </values>
  </entry>

  <entry id="restart_file">
    <type>char</type>
    <category>expdef</category>
    <group>seq_infodata_inparm</group>
    <valid_values></valid_values>
    <desc>
      Driver restart filename.
      (NOTE: Normally THIS IS NOT USED -- Set with RUN_REFCASE and RUN_REFDATE)
    </desc>
    <values>
      <value>str_undefined</value>
    </values>
  </entry>

  <entry id="restart_option" modify_via_xml="REST_OPTION">
    <type>char</type>
    <category>time</category>
    <group>seq_timemgr_inparm</group>
    <valid_values>none,never,nsteps,nstep,nseconds,nsecond,nminutes,nminute,nhours,nhour,ndays,nday,nmonths,monthly,nmonth,nyears,nyear,date,ifdays0,end</valid_values>
    <desc>
      sets the restart frequency with restart_n and restart_ymd
      restart_option alarms are:
      [none/never], turns option off
      [nstep/s]   , restarts every restart_n nsteps  , relative to current run start time
      [nsecond/s] , restarts every restart_n nseconds, relative to current run start time
      [nminute/s] , restarts every restart_n nminutes, relative to current run start time
      [nhour/s]   , restarts every restart_n nhours  , relative to current run start time
      [nday/s]    , restarts every restart_n ndays   , relative to current run start time
      [monthly/s] , restarts every           month   , relative to current run start time
      [nmonth/s]  , restarts every restart_n nmonths , relative to current run start time
      [nyear/s]   , restarts every restart_n nyears  , relative to current run start time
      [date]      , restarts at restart_ymd value
      [ifdays0]   , restarts at restart_n calendar day value and seconds equal 0
      [end]       , restarts at end
    </desc>
    <values>
      <value>$REST_OPTION</value>
    </values>
  </entry>

  <entry id="restart_n" modify_via_xml="REST_N">
    <type>integer</type>
    <category>time</category>
    <group>seq_timemgr_inparm</group>
    <desc>
      Sets model restart writes with restart_option and restart_ymd (same options as stop_n)
    </desc>
    <values>
      <value>$REST_N</value>
    </values>
  </entry>

  <entry id="restart_ymd" modify_via_xml="REST_YMD">
    <type>integer</type>
    <category>time</category>
    <group>seq_timemgr_inparm</group>
    <desc>
      Date in yyyymmdd format, sets model restart write date with rest_option and restart_n
      default: STOP_N
    </desc>
    <values>
      <value>$REST_DATE</value>
    </values>
  </entry>

  <entry id="end_restart">
    <type>logical</type>
    <category>time</category>
    <group>seq_timemgr_inparm</group>
    <desc>
      true => write restarts at end of run
      forces a restart write at the end of the run in addition to any
      setting associated with rest_option.  default=true.  this setting
      will be set to false if restart_option is none or never.
      default: false
    </desc>
    <values>
      <value>.false.</value>
    </values>
  </entry>

  <entry id="history_option" modify_via_xml="HIST_OPTION">
    <type>char</type>
    <category>time</category>
    <group>seq_timemgr_inparm</group>
    <valid_values>none,never,nsteps,nstep,nseconds,nsecond,nminutes,nminute,nhours,nhour,ndays,nday,monthly,nmonths,nmonth,nyears,nyear,date,ifdays0,end</valid_values>
    <desc>
      coupler history snapshot option (used with history_n and history_ymd)
      set by HIST_OPTION in env_run.xml.
      history_option alarms are:
      [none/never], turns option off
      [nstep/s]   , history snapshot every history_n nsteps  , relative to current run start time
      [nsecond/s] , history snapshot every history_n nseconds, relative to current run start time
      [nminute/s] , history snapshot every history_n nminutes, relative to current run start time
      [nhour/s]   , history snapshot every history_n nhours  , relative to current run start time
      [nday/s]    , history snapshot every history_n ndays   , relative to current run start time
      [monthly/s] , history snapshot every           month   , relative to current run start time
      [nmonth/s]  , history snapshot every history_n nmonths , relative to current run start time
      [nyear/s]   , history snapshot every history_n nyears  , relative to current run start time
      [date]      , history snapshot at history_ymd value
      [ifdays0]   , history snapshot at history_n calendar day value and seconds equal 0
      [end]       , history snapshot at end
    </desc>
    <values>
      <value>$HIST_OPTION</value>
    </values>
  </entry>

  <entry id="history_n" modify_via_xml="HIST_N">
    <type>integer</type>
    <category>time</category>
    <group>seq_timemgr_inparm</group>
    <desc>
      sets coupler snapshot history file frequency (like restart_n)
      set by HIST_N in env_run.xml.
    </desc>
    <values>
      <value>$HIST_N</value>
    </values>
  </entry>

  <entry id="history_ymd" modify_via_xml="HIST_YMD">
    <type>integer</type>
    <category>time</category>
    <group>seq_timemgr_inparm</group>
    <desc>
      date associated with history_option date.  yyyymmdd format.
      set by HIST_DATE in env_run.xml.
    </desc>
    <values>
      <value>$HIST_DATE</value>
    </values>
  </entry>

  <entry id="histavg_option" modify_via_xml="HISTAVG_OPTION">
    <type>char</type>
    <category>time</category>
    <group>seq_timemgr_inparm</group>
    <valid_values>none,never,nsteps,nstep,nseconds,nsecond,nminutes,nminute,nhours,nhour,ndays,nday,monthly,nmonths,nmonth,nyears,nyear,date,ifdays0,end</valid_values>
    <desc>
      coupler time average history option (used with histavg_n and histavg_ymd)
      set by AVGHIST_OPTION in env_run.xml.
      histavg_option alarms are:
      [none/never], turns option off
      [nstep/s]   , history snapshot every histavg_n nsteps  , relative to current run start time
      [nsecond/s] , history snapshot every histavg_n nseconds, relative to current run start time
      [nminute/s] , history snapshot every histavg_n nminutes, relative to current run start time
      [nhour/s]   , history snapshot every histavg_n nhours  , relative to current run start time
      [nday/s]    , history snapshot every histavg_n ndays   , relative to current run start time
      [monthly/s] , history snapshot every           month   , relative to current run start time
      [nmonth/s]  , history snapshot every histavg_n nmonths , relative to current run start time
      [nyear/s]   , history snapshot every histavg_n nyears  , relative to current run start time
      [date]      , history snapshot at histavg_ymd value
      [ifdays0]   , history snapshot at histavg_n calendar day value and seconds equal 0
      [end]       , history snapshot at end
    </desc>
    <values>
      <value>$AVGHIST_OPTION</value>
    </values>
  </entry>

  <entry id="histavg_n" modify_via_xml="HISTAVG_N">
    <type>integer</type>
    <category>time</category>
    <group>seq_timemgr_inparm</group>
    <desc>
      Sets coupler time-average history file frequency (like restart_option)
      set by AVGHIST_N in env_run.xml.
    </desc>
    <values>
      <value>$AVGHIST_N</value>
    </values>
  </entry>

  <entry id="histavg_ymd" modify_via_xml="HISTAVG_YMD">
    <type>integer</type>
    <category>time</category>
    <group>seq_timemgr_inparm</group>
    <desc>
      date associated with histavg_option date.  yyyymmdd format.
      set by AVGHIST_DATE in env_run.xml.
    </desc>
    <values>
      <value>$AVGHIST_DATE</value>
    </values>
  </entry>

  <entry id="barrier_option" modify_via_xml="BARRIER_OPTION">
    <type>char</type>
    <category>time</category>
    <group>seq_timemgr_inparm</group>
    <valid_values>none,never,nsteps,nstep,nseconds,nsecond,nminutes,nminute,nhours,nhour,ndays,nday,nmonths,monthly,nmonth,nyears,nyear,date,ifdays0,end</valid_values>
    <desc>
      sets the driver barrier frequency to sync models across all tasks with barrier_n and barrier_ymd
      barrier_option alarms are like restart_option
      default: never
    </desc>
    <values>
      <value>$BARRIER_OPTION</value>
    </values>
  </entry>

  <entry id="barrier_n" modify_via_xml="BARRIER_N">
    <type>integer</type>
    <category>time</category>
    <group>seq_timemgr_inparm</group>
    <desc>
      Sets model barriers with barrier_option and barrier_ymd (same options as stop_n)
      default: 1
    </desc>
    <values>
      <value>$BARRIER_N</value>
    </values>
  </entry>

  <entry id="barrier_ymd" modify_via_xml="BARRIER_DATE">
    <type>integer</type>
    <category>time</category>
    <group>seq_timemgr_inparm</group>
    <desc>
      Date in yyyymmdd format, sets model barriers date with barrier_option and barrier_n
    </desc>
    <values>
      <value>$BARRIER_DATE</value>
    </values>
  </entry>

  <entry id="tprof_option">
    <type>char</type>
    <category>time</category>
    <group>seq_timemgr_inparm</group>
    <valid_values>none,never,nsteps,nstep,nseconds,nsecond,nminutes,nminute,nhours,nhour,ndays,nday,monthly,nmonths,nmonth,nyears,nyear,date,ifdays0,end</valid_values>
    <desc>
      Sets timing output file frequency (like rest_option but relative to run start date)
      tprof_option alarms are:
      [none/never], turns option off
      [nstep/s]   , every tprof_n nsteps  , relative to current run start time
      [nsecond/s] , every tprof_n nseconds, relative to current run start time
      [nminute/s] , every tprof_n nminutes, relative to current run start time
      [nhour/s]   , every tprof_n nhours  , relative to current run start time
      [nday/s]    , every tprof_n ndays   , relative to current run start time
      [monthly/s] , every         month   , relative to current run start time
      [nmonth/s]  , every tprof_n nmonths , relative to current run start time
      [nyear/s]   , every tprof_n nyears  , relative to current run start time
      [date]      , at tprof_ymd value
      [ifdays0]   , at tprof_n calendar day value and seconds equal 0
      [end]       , at end
    </desc>
    <values>
      <value>never</value>
    </values>
  </entry>

  <entry id="tprof_n">
    <type>integer</type>
    <category>time</category>
    <group>seq_timemgr_inparm</group>
    <desc>
      Sets timing output file frequency (like restart_n)
    </desc>
    <values>
      <value>-999</value>
    </values>
  </entry>

  <entry id="tprof_ymd">
    <type>integer</type>
    <category>time</category>
    <group>seq_timemgr_inparm</group>
    <desc>
      yyyymmdd format, sets timing output file date (like restart_date)
    </desc>
    <values>
      <value>-999</value>
    </values>
  </entry>

  <entry id="pause_option" modify_via_xml="PAUSE_OPTION">
    <type>char</type>
    <category>time</category>
    <group>seq_timemgr_inparm</group>
    <valid_values>none,never,nsteps,nstep,nseconds,nsecond,nminutes,nminute,nhours,nhour,ndays,nday,monthly,nmonths,nmonth,nyears,nyear</valid_values>
    <desc>
      sets the pause frequency with pause_n
      pause_option alarms are:
      [none/never], turns option off
      [nstep/s]   , pauses every pause_n nsteps  , relative to start or last pause time
      [nsecond/s] , pauses every pause_n nseconds, relative to start or last pause time
      [nminute/s] , pauses every pause_n nminutes, relative to start or last pause time
      [nhour/s]   , pauses every pause_n nhours  , relative to start or last pause time
      [nday/s]    , pauses every pause_n ndays   , relative to start or last pause time
      [nmonth/s]  , pauses every pause_n nmonths , relative to start or last pause time
      [monthly/s] , pauses every        month    , relative to start or last pause time
      [nyear/s]   , pauses every pause_n nyears  , relative to start or last pause time
    </desc>
    <values>
      <value>$PAUSE_OPTION</value>
    </values>
  </entry>

  <entry id="pause_n" modify_via_xml="PAUSE_N">
    <type>integer</type>
    <category>time</category>
    <group>seq_timemgr_inparm</group>
    <desc>
      Sets the pause frequency with pause_option
    </desc>
    <values>
      <value>$PAUSE_N</value>
    </values>
  </entry>

  <entry id="pause_active_atm" modify_via_xml="PAUSE_ACTIVE_ATM">
    <type>logical</type>
    <category>time</category>
    <group>seq_timemgr_inparm</group>
    <desc>
      Whether Pause signals are active for component atm
    </desc>
    <values>
      <value>$PAUSE_ACTIVE_ATM</value>
    </values>
  </entry>

  <entry id="pause_active_cpl" modify_via_xml="PAUSE_ACTIVE_CPL">
    <type>logical</type>
    <category>time</category>
    <group>seq_timemgr_inparm</group>
    <desc>
      Whether Pause signals are active for component CPL
    </desc>
    <values>
      <value>$PAUSE_ACTIVE_CPL</value>
    </values>
  </entry>

  <entry id="pause_active_ocn" modify_via_xml="PAUSE_ACTIVE_OCN">
    <type>logical</type>
    <category>time</category>
    <group>seq_timemgr_inparm</group>
    <desc>
      Whether Pause signals are active for component ocn
    </desc>
    <values>
      <value>$PAUSE_ACTIVE_OCN</value>
    </values>
  </entry>

  <entry id="pause_active_wav" modify_via_xml="PAUSE_ACTIVE_WAV">
    <type>logical</type>
    <category>time</category>
    <group>seq_timemgr_inparm</group>
    <desc>
      Whether Pause signals are active for component wav
    </desc>
    <values>
      <value>$PAUSE_ACTIVE_WAV</value>
    </values>
  </entry>

  <entry id="pause_active_glc" modify_via_xml="PAUSE_ACTIVE_GLC">
    <type>logical</type>
    <category>time</category>
    <group>seq_timemgr_inparm</group>
    <desc>
      Whether Pause signals are active for component glc
    </desc>
    <values>
      <value>$PAUSE_ACTIVE_GLC</value>
    </values>
  </entry>

  <entry id="pause_active_rof" modify_via_xml="PAUSE_ACTIVE_ROF">
    <type>logical</type>
    <category>time</category>
    <group>seq_timemgr_inparm</group>
    <desc>
      Whether Pause signals are active for component rof
    </desc>
    <values>
      <value>$PAUSE_ACTIVE_ROF</value>
    </values>
  </entry>

  <entry id="pause_active_ice" modify_via_xml="PAUSE_ACTIVE_ICE">
    <type>logical</type>
    <category>time</category>
    <group>seq_timemgr_inparm</group>
    <desc>
      Whether Pause signals are active for component ice
    </desc>
    <values>
      <value>$PAUSE_ACTIVE_ICE</value>
    </values>
  </entry>

  <entry id="pause_active_lnd" modify_via_xml="PAUSE_ACTIVE_LND">
    <type>logical</type>
    <category>time</category>
    <group>seq_timemgr_inparm</group>
    <desc>
      Whether Pause signals are active for component lnd
    </desc>
    <values>
      <value>$PAUSE_ACTIVE_LND</value>
    </values>
  </entry>

  <entry id="logfilepostfix">
    <type>char</type>
    <category>driver</category>
    <group>seq_infodata_inparm</group>
    <valid_values></valid_values>
    <desc>
      Ending suffix "postfix" for output log files.
    </desc>
    <values>
      <value>.log</value>
    </values>
  </entry>

  <entry id="outpathroot">
    <type>char</type>
    <category>drv_history</category>
    <group>seq_infodata_inparm</group>
    <valid_values></valid_values>
    <desc>
      Root directory for driver output files
    </desc>
    <values>
      <value>./</value>
    </values>
  </entry>

  <entry id="max_cplstep_time">
    <type>real</type>
    <category>driver</category>
    <group>seq_infodata_inparm</group>
    <desc>
      Abort model if coupler timestep wallclock time exceeds this value, ignored if 0,
      if &lt; 0 then use abs(max_cplstep_time)*cktime as the threshold.
      default: 0
    </desc>
    <values>
      <value>0.0</value>
    </values>
  </entry>

  <!-- =========================== -->
  <!-- group seq_cime_pes          -->
  <!-- =========================== -->

  <entry id="atm_ntasks" modify_via_xml="NTASKS_ATM">
    <type>integer</type>
    <category>cime_pes</category>
    <group>cime_pes</group>
    <desc>
      the number of mpi tasks assigned to the atm components.
      set by NTASKS_ATM in env_configure.xml.
    </desc>
    <values>
      <value>$NTASKS_ATM</value>
    </values>
  </entry>

  <entry id="atm_nthreads" modify_via_xml="NTHRDS_ATM">
    <type>integer</type>
    <category>cime_pes</category>
    <group>cime_pes</group>
    <desc>
      the number of threads per mpi task for the atm component.
      set by NTHRDS_ATM in env_configure.xml.
    </desc>
    <values>
      <value>$NTHRDS_ATM</value>
    </values>
  </entry>

  <entry id="atm_rootpe" modify_via_xml="ROOTPE_ATM">
    <type>integer</type>
    <category>cime_pes</category>
    <group>cime_pes</group>
    <desc>
      the global mpi task rank of the root processor assigned to the atm component.
      set by ROOTPE_ATM in env_configure.xml.
    </desc>
    <values>
      <value>$ROOTPE_ATM</value>
    </values>
  </entry>

  <entry id="atm_pestride" modify_via_xml="PSTRID_ATM">
    <type>integer</type>
    <category>cime_pes</category>
    <group>cime_pes</group>
    <desc>
      the mpi global processors stride associated with the mpi tasks for the atm component.
      set by PSTRID_ATM in env_configure.xml.
    </desc>
    <values>
      <value>$PSTRID_ATM</value>
    </values>
  </entry>

  <entry id="atm_layout" modify_via_xml="NINST_ATM_LAYOUT">
    <type>char</type>
    <category>cime_pes</category>
    <group>cime_pes</group>
    <valid_values>concurrent,sequential</valid_values>
    <desc>
      Layout of multi-instance atms (if there are more than 1)
    </desc>
    <values>
      <value>$NINST_ATM_LAYOUT</value>
    </values>
  </entry>

  <entry id="lnd_ntasks" modify_via_xml="NTASKS_LND">
    <type>integer</type>
    <category>cime_pes</category>
    <group>cime_pes</group>
    <desc>
      the number of mpi tasks assigned to the lnd components.
      set by NTASKS_LND in env_configure.xml.
    </desc>
    <values>
      <value>$NTASKS_LND</value>
    </values>
  </entry>

  <entry id="lnd_nthreads" modify_via_xml="NTHRDS_LND">
    <type>integer</type>
    <category>cime_pes</category>
    <group>cime_pes</group>
    <desc>
      the number of threads per mpi task for the lnd component.
      set by NTHRDS_LND in env_configure.xml.
    </desc>
    <values>
      <value>$NTHRDS_LND</value>
    </values>
  </entry>

  <entry id="lnd_rootpe" modify_via_xml="ROOTPE_LND">
    <type>integer</type>
    <category>cime_pes</category>
    <group>cime_pes</group>
    <desc>
      the global mpi task rank of the root processor assigned to the lnd component.
      set by ROOTPE_LND in env_configure.xml.
    </desc>
    <values>
      <value>$ROOTPE_LND</value>
    </values>
  </entry>

  <entry id="lnd_pestride" modify_via_xml="PSTRID_LND">
    <type>integer</type>
    <category>cime_pes</category>
    <group>cime_pes</group>
    <desc>
      the mpi global processors stride associated with the mpi tasks for the lnd component.
      set by PSTRID_LND in env_configure.xml.
    </desc>
    <values>
      <value>$PSTRID_LND</value>
    </values>
  </entry>

  <entry id="lnd_layout" modify_via_xml="NINST_LND_LAYOUT">
    <type>char</type>
    <category>cime_pes</category>
    <group>cime_pes</group>
    <valid_values>concurrent,sequential</valid_values>
    <desc>
      Layout of multi-instance lnds (if there are more than 1)
    </desc>
    <values>
      <value>$NINST_LND_LAYOUT</value>
    </values>
  </entry>

  <entry id="ice_ntasks" modify_via_xml="NTASKS_ICE">
    <type>integer</type>
    <category>cime_pes</category>
    <group>cime_pes</group>
    <desc>
      the number of mpi tasks assigned to the ice components.
      set by NTASKS_ICE in env_configure.xml.
    </desc>
    <values>
      <value>$NTASKS_ICE</value>
    </values>
  </entry>

  <entry id="ice_nthreads" modify_via_xml="NTHRDS_ICE">
    <type>integer</type>
    <category>cime_pes</category>
    <group>cime_pes</group>
    <desc>
      the number of threads per mpi task for the ice component.
      set by NTHRDS_ICE in env_configure.xml.
    </desc>
    <values>
      <value>$NTHRDS_ICE</value>
    </values>
  </entry>

  <entry id="ice_rootpe" modify_via_xml="ROOTPE_ICE">
    <type>integer</type>
    <category>cime_pes</category>
    <group>cime_pes</group>
    <desc>
      the global mpi task rank of the root processor assigned to the ice component.
      set by ROOTPE_ICE in env_configure.xml.
    </desc>
    <values>
      <value>$ROOTPE_ICE</value>
    </values>
  </entry>

  <entry id="ice_pestride" modify_via_xml="PSTRID_ICE">
    <type>integer</type>
    <category>cime_pes</category>
    <group>cime_pes</group>
    <desc>
      the mpi global processors stride associated with the mpi tasks for the ice component.
      set by PSTRID_ICE in env_configure.xml.
    </desc>
    <values>
      <value>$PSTRID_ICE</value>
    </values>
  </entry>

  <entry id="ice_layout" modify_via_xml="NINST_ICE_LAYOUT">
    <type>char</type>
    <category>cime_pes</category>
    <group>cime_pes</group>
    <valid_values>concurrent,sequential</valid_values>
    <desc>
      Layout of multi-instance ices (if there are more than 1)
    </desc>
    <values>
      <value>$NINST_ICE_LAYOUT</value>
    </values>
  </entry>

  <entry id="ocn_ntasks" modify_via_xml="NTASKS_OCN">
    <type>integer</type>
    <category>cime_pes</category>
    <group>cime_pes</group>
    <desc>
      the number of mpi tasks assigned to the ocn components.
      set by NTASKS_OCN in env_configure.xml.
    </desc>
    <values>
      <value>$NTASKS_OCN</value>
    </values>
  </entry>

  <entry id="ocn_nthreads" modify_via_xml="NTHRDS_OCN">
    <type>integer</type>
    <category>cime_pes</category>
    <group>cime_pes</group>
    <desc>
      the number of threads per mpi task for the ocn component.
      set by NTHRDS_OCN in env_configure.xml.
    </desc>
    <values>
      <value>$NTHRDS_OCN</value>
    </values>
  </entry>

  <entry id="ocn_rootpe" modify_via_xml="ROOTPE_OCN">
    <type>integer</type>
    <category>cime_pes</category>
    <group>cime_pes</group>
    <desc>
      the global mpi task rank of the root processor assigned to the ocn component.
      set by ROOTPE_OCN in env_configure.xml.
    </desc>
    <values>
      <value>$ROOTPE_OCN</value>
    </values>
  </entry>

  <entry id="ocn_pestride" modify_via_xml="PSTRID_OCN">
    <type>integer</type>
    <category>cime_pes</category>
    <group>cime_pes</group>
    <desc>
      the mpi global processors stride associated with the mpi tasks for the ocn component.
      set by PSTRID_OCN in env_configure.xml.  default: 1
    </desc>
    <values>
      <value>$PSTRID_OCN</value>
    </values>
  </entry>

  <entry id="ocn_layout" modify_via_xml="NINST_OCN_LAYOUT">
    <type>char</type>
    <category>cime_pes</category>
    <group>cime_pes</group>
    <valid_values>concurrent,sequential</valid_values>
    <desc>
      Layout of multi-instance ocns (if there are more than 1)
    </desc>
    <values>
      <value>$NINST_OCN_LAYOUT</value>
    </values>
  </entry>

  <entry id="glc_ntasks" modify_via_xml="NTASKS_GLC">
    <type>integer</type>
    <category>cime_pes</category>
    <group>cime_pes</group>
    <desc>
      the number of mpi tasks assigned to the glc components.
      set by NTASKS_GLC in env_configure.xml.
    </desc>
    <values>
      <value>$NTASKS_GLC</value>
    </values>
  </entry>

  <entry id="glc_nthreads" modify_via_xml="NTHRDS_GLC">
    <type>integer</type>
    <category>cime_pes</category>
    <group>cime_pes</group>
    <desc>
      the number of threads per mpi task for the glc component.
      set by NTHRDS_GLC in env_configure.xml.
    </desc>
    <values>
      <value>$NTHRDS_GLC</value>
    </values>
  </entry>

  <entry id="glc_rootpe" modify_via_xml="ROOTPE_GLC">
    <type>integer</type>
    <category>cime_pes</category>
    <group>cime_pes</group>
    <desc>
      the global mpi task rank of the root processor assigned to the glc component.
      set by ROOTPE_GLC in env_configure.xml.
    </desc>
    <values>
      <value>$ROOTPE_GLC</value>
    </values>
  </entry>

  <entry id="glc_pestride" modify_via_xml="PSTRID_GLC">
    <type>integer</type>
    <category>cime_pes</category>
    <group>cime_pes</group>
    <desc>
      the mpi global processors stride associated with the mpi tasks for the glc component.
      set by PSTRID_GLC in env_configure.xml.
    </desc>
    <values>
      <value>$PSTRID_GLC</value>
    </values>
  </entry>

  <entry id="glc_layout" modify_via_xml="NINST_GLC_LAYOUT">
    <type>char</type>
    <category>cime_pes</category>
    <group>cime_pes</group>
    <valid_values>concurrent,sequential</valid_values>
    <desc>
      Layout of multi-instance glcs (if there are more than 1)
    </desc>
    <values>
      <value>$NINST_GLC_LAYOUT</value>
    </values>
  </entry>

  <entry id="wav_ntasks" modify_via_xml="NTASKS_WAV">
    <type>integer</type>
    <category>cime_pes</category>
    <group>cime_pes</group>
    <desc>
      the number of mpi tasks assigned to the wav components.
      set by NTASKS_WAV in env_configure.xml.
    </desc>
    <values>
      <value>$NTASKS_WAV</value>
    </values>
  </entry>

  <entry id="wav_nthreads" modify_via_xml="NTHRDS_WAV">
    <type>integer</type>
    <category>cime_pes</category>
    <group>cime_pes</group>
    <desc>
      the number of threads per mpi task for the wav component.
      set by NTHRDS_WAV in env_configure.xml.
    </desc>
    <values>
      <value>$NTHRDS_WAV</value>
    </values>
  </entry>

  <entry id="wav_rootpe" modify_via_xml="ROOTPE_WAV">
    <type>integer</type>
    <category>cime_pes</category>
    <group>cime_pes</group>
    <desc>
      the global mpi task rank of the root processor assigned to the wav component.
      set by ROOTPE_WAV in env_configure.xml.
    </desc>
    <values>
      <value>$ROOTPE_WAV</value>
    </values>
  </entry>

  <entry id="wav_pestride" modify_via_xml="PSTRID_WAV">
    <type>integer</type>
    <category>cime_pes</category>
    <group>cime_pes</group>
    <desc>
      the mpi global processors stride associated with the mpi tasks for the wav component.
      set by PSTRID_WAV in env_configure.xml.
    </desc>
    <values>
      <value>$PSTRID_WAV</value>
    </values>
  </entry>

  <entry id="wav_layout" modify_via_xml="NINST_WAV_LAYOUT">
    <type>char</type>
    <category>cime_pes</category>
    <group>cime_pes</group>
    <valid_values>concurrent,sequential</valid_values>
    <desc>
      Layout of multi-instance wavs (if there are more than 1)
    </desc>
    <values>
      <value>$NINST_WAV_LAYOUT</value>
    </values>
  </entry>

  <entry id="rof_ntasks" modify_via_xml="NTASKS_ROF">
    <type>integer</type>
    <category>cime_pes</category>
    <group>cime_pes</group>
    <desc>
      the number of mpi tasks assigned to the lnd components.
      set by NTASKS_LND in env_configure.xml.
    </desc>
    <values>
      <value>$NTASKS_ROF</value>
    </values>
  </entry>

  <entry id="rof_nthreads" modify_via_xml="NTHRDS_ROF">
    <type>integer</type>
    <category>cime_pes</category>
    <group>cime_pes</group>
    <desc>
      the number of threads per mpi task for the lnd component.
      set by NTHRDS_ROF in env_configure.xml.
    </desc>
    <values>
      <value>$NTHRDS_ROF</value>
    </values>
  </entry>

  <entry id="rof_rootpe" modify_via_xml="ROOTPE_ROF">
    <type>integer</type>
    <category>cime_pes</category>
    <group>cime_pes</group>
    <desc>
      the global mpi task rank of the root processor assigned to the lnd component.
      set by ROOTPE_LND in env_configure.xml.
    </desc>
    <values>
      <value>$ROOTPE_ROF</value>
    </values>
  </entry>

  <entry id="rof_pestride" modify_via_xml="PSTRID_ROF">
    <type>integer</type>
    <category>cime_pes</category>
    <group>cime_pes</group>
    <desc>
      the mpi global processors stride associated with the mpi tasks for the lnd component.
      set by PSTRID_LND in env_configure.xml.
    </desc>
    <values>
      <value>$PSTRID_ROF</value>
    </values>
  </entry>

  <entry id="rof_layout" modify_via_xml="NINST_ROF_LAYOUT">
    <type>char</type>
    <category>cime_pes</category>
    <group>cime_pes</group>
    <valid_values>concurrent,sequential</valid_values>
    <desc>
      Layout of multi-instance lnds (if there are more than 1)
    </desc>
    <values>
      <value>$NINST_ROF_LAYOUT</value>
    </values>
  </entry>

  <entry id="esp_ntasks" modify_via_xml="NTASKS_ESP">
    <type>integer</type>
    <category>cime_pes</category>
    <group>cime_pes</group>
    <desc>
      the number of mpi tasks assigned to the esp components.
      set by NTASKS_ESP in env_configure.xml.
    </desc>
    <values>
      <value>$NTASKS_ESP</value>
    </values>
  </entry>

  <entry  id="esp_nthreads" modify_via_xml="NTHRDS_ESP">
    <type>integer</type>
    <category>cime_pes</category>
    <group>cime_pes</group>
    <desc>
      the number of threads per mpi task for the esp component.
      set by NTHRDS_ESP in env_configure.xml.
    </desc>
    <values>
      <value>$NTHRDS_ESP</value>
    </values>
  </entry>

  <entry  id="esp_rootpe" modify_via_xml="ROOTPE_ESP">
    <type>integer</type>
    <category>cime_pes</category>
    <group>cime_pes</group>
    <desc>
      the global mpi task rank of the root processor assigned to the esp component.
      set by ROOTPE_ESP in env_configure.xml.
    </desc>
    <values>
      <value>$ROOTPE_ESP</value>
    </values>
  </entry>

  <entry  id="esp_pestride" modify_via_xml="PSTRID_ESP">
    <type>integer</type>
    <category>cime_pes</category>
    <group>cime_pes</group>
    <desc>
      the mpi global processors stride associated with the mpi tasks for the esp component.
      set by PSTRID_ESP in env_configure.xml.
    </desc>
    <values>
      <value>$PSTRID_ESP</value>
    </values>
  </entry>

  <entry  id="esp_layout" modify_via_xml="NINST_ESP_LAYOUT">
    <type>char</type>
    <category>cime_pes</category>
    <group>cime_pes</group>
    <valid_values>concurrent,sequential</valid_values>
    <desc>
      Layout of multi-instance external system processor (if there are more than 1)
    </desc>
    <values>
      <value>$NINST_ESP_LAYOUT</value>
    </values>
  </entry>

  <entry  id="cpl_ntasks" modify_via_xml="NTASKS_CPL">
    <type>integer</type>
    <category>cime_pes</category>
    <group>cime_pes</group>
    <desc>
      the number of mpi tasks assigned to the cpl components.
      set by NTASKS_CPL in env_configure.xml.
    </desc>
    <values>
      <value>$NTASKS_CPL</value>
    </values>
  </entry>

  <entry id="cpl_nthreads" modify_via_xml="NTHRDS_CPL">
    <type>integer</type>
    <category>cime_pes</category>
    <group>cime_pes</group>
    <desc>
      the number of threads per mpi task for the cpl component.
      set by NTHRDS_CPL in env_configure.xml.
    </desc>
    <values>
      <value>$NTHRDS_CPL</value>
    </values>
  </entry>

  <entry id="cpl_rootpe" modify_via_xml="ROOTPE_CPL">
    <type>integer</type>
    <category>cime_pes</category>
    <group>cime_pes</group>
    <desc>
      the global mpi task rank of the root processor assigned to the cpl component.
      set by ROOTPE_CPL in env_configure.xml.
    </desc>
    <values>
      <value>$ROOTPE_CPL</value>
    </values>
  </entry>

  <entry id="cpl_pestride" modify_via_xml="PSTRID_CPL">
    <type>integer</type>
    <category>cime_pes</category>
    <group>cime_pes</group>
    <desc>
      the mpi global processors stride associated with the mpi tasks for the cpl component.
      set by PSTRID_CPL in env_configure.xml.
    </desc>
    <values>
      <value>$PSTRID_CPL</value>
    </values>
  </entry>

  <!-- =========================== -->
  <!-- group prof_inparm           -->
  <!--  in perf_mod.F90            -->
  <!-- =========================== -->

  <entry id="profile_global_stats">
    <type>logical</type>
    <category>performance</category>
    <group>prof_inparm</group>
    <desc>
    </desc>
    <values>
      <value>.true.</value>
    </values>
  </entry>

  <entry id="profile_single_file">
    <type>logical</type>
    <category>performance</category>
    <group>prof_inparm</group>
    <desc>
    </desc>
    <values>
      <value>.false.</value>
    </values>
  </entry>

  <entry id="profile_disable">
    <type>logical</type>
    <category>performance</category>
    <group>prof_inparm</group>
    <desc>
    </desc>
    <values>
      <value timer_level='pos'>.false.</value>
      <value timer_level='neg'>.true.</value>
    </values>
  </entry>

  <entry id="profile_barrier">
    <type>logical</type>
    <category>performance</category>
    <group>prof_inparm</group>
    <desc>
    </desc>
    <values>
      <value>.false.</value>
    </values>
  </entry>

  <entry id="profile_depth_limit" modify_via_xml="TIMER_LEVEL">
    <type>integer</type>
    <category>performance</category>
    <group>prof_inparm</group>
    <desc>
    </desc>
    <values>
      <value>$TIMER_LEVEL</value>
    </values>
  </entry>

  <entry id="profile_outpe_stride">
    <type>integer</type>
    <category>performance</category>
    <group>prof_inparm</group>
    <desc>
    </desc>
    <values>
      <value>0</value>
    </values>
  </entry>

  <entry id="profile_detail_limit"   modify_via_xml="TIMER_DETAIL">
    <type>integer</type>
    <category>performance</category>
    <group>prof_inparm</group>
    <desc>
    </desc>
    <values>
      <value>$TIMER_DETAIL</value>
    </values>
  </entry>

  <entry id="profile_timer">
    <type>integer</type>
    <category>performance</category>
    <group>prof_inparm</group>
    <desc>
    </desc>
    <values>
      <value>4</value> <!-- mpiwtime -->
      <value MACH="yellowstone">2</value> <!-- nanotime -->
      <value MPILIB="mpi-serial">1</value> <!-- gettimeofday -->
      <value MPILIB="mpi-serial" OS="AIX">3</value> <!-- read_real_time -->
    </values>
  </entry>

  <entry id="profile_ovhd_measurement">
    <type>logical</type>
    <category>performance</category>
    <group>prof_inparm</group>
    <desc>
      default: .false.
    </desc>
    <values>
      <value>.false.</value>
    </values>
  </entry>

  <entry id="profile_add_detail">
    <type>logical</type>
    <category>performance</category>
    <group>prof_inparm</group>
    <desc>
      default: .false.
    </desc>
    <values>
      <value>.false.</value>
    </values>
  </entry>

  <entry  id="profile_outpe_num">
    <type>integer</type>
    <category>performance</category>
    <group>prof_inparm</group>
    <desc>
      default: 1
    </desc>
    <values>
      <value>1</value>
    </values>
  </entry>

  <entry id="profile_papi_enable" modify_via_xml="PROFILE_PAPI_ENABLE">
    <type>logical</type>
    <category>performance</category>
    <group>prof_inparm</group>
    <desc>
      default: .false.
    </desc>
    <values>
      <value>$PROFILE_PAPI_ENABLE</value>
    </values>
  </entry>

  <!-- =========================== -->
  <!-- group papi_inparm           -->
  <!--  in perf_mod.F90            -->
  <!-- =========================== -->

  <entry id="papi_ctr1_str">
    <type>char</type>
    <category>performance</category>
    <group>papi_inparm</group>
    <desc>
      See gptl_papi.c for the list of valid values
    </desc>
    <values>
      <value>PAPI_FP_OPS</value>
    </values>
  </entry>

  <entry id="papi_ctr2_str">
    <type>char</type>
    <category>performance</category>
    <group>papi_inparm</group>
    <desc>
      See gptl_papi.c for the list of valid values
    </desc>
    <values>
      <value>PAPI_NO_CTR</value>
    </values>
  </entry>

  <entry id="papi_ctr3_str">
    <type>char</type>
    <category>performance</category>
    <group>papi_inparm</group>
    <desc>
      See gptl_papi.c for the list of valid values
    </desc>
    <values>
      <value>PAPI_NO_CTR</value>
    </values>
  </entry>

  <entry id="papi_ctr4_str">
    <type>char</type>
    <category>performance</category>
    <group>papi_inparm</group>
    <desc>
      See gptl_papi.c for the list of valid values
    </desc>
    <values>
      <value>PAPI_NO_CTR</value>
    </values>
  </entry>

  <!-- =========================== -->
  <!-- group pio_default_inparm    -->
  <!-- =========================== -->

  <entry id="pio_async_interface">
    <type>logical</type>
    <category>pio</category>
    <group>pio_default_inparm</group>
    <desc>
      future asynchronous IO capability (not currently supported).
      If pio_async_interface is .true. or {component}_PIO_* variable is not set or set to -99
      the component variable will be set using the pio_* value.
      default: .false.
    </desc>
    <values>
      <value>$PIO_ASYNC_INTERFACE</value>
    </values>
  </entry>

  <entry id="pio_debug_level" modify_via_xml="PIO_DEBUG_LEVEL">
    <type>integer</type>
    <category>pio</category>
    <group>pio_default_inparm</group>
    <valid_values>0,1,2,3,4,5,6</valid_values>
    <desc>
      pio debug level
      valid values: 0,1,2,3,4,5,6
    </desc>
    <values>
      <value>$PIO_DEBUG_LEVEL</value>
    </values>
  </entry>

  <entry id="pio_blocksize" modify_via_xml="PIO_BLOCKSIZE">
    <type>integer</type>
    <category>pio</category>
    <group>pio_default_inparm</group>
    <desc>
      blocksize for pio box rearranger
    </desc>
    <values>
      <value>$PIO_BLOCKSIZE</value>
    </values>
  </entry>

  <entry id="pio_buffer_size_limit" modify_via_xml="PIO_BUFFER_SIZE_LIMIT">
    <type>integer</type>
    <category>pio</category>
    <group>pio_default_inparm</group>
    <desc>
      pio buffer size limit
    </desc>
    <values>
      <value>$PIO_BUFFER_SIZE_LIMIT</value>
    </values>
  </entry>

  <entry id="pio_rearr_comm_type" modify_via_xml="PIO_REARR_COMM_TYPE">
    <type>char</type>
    <category>pio</category>
    <group>pio_default_inparm</group>
    <valid_values>p2p,coll,default</valid_values>
    <desc>
      pio rearranger communication type.
      valid values: p2p, coll, default
    </desc>
    <values>
      <value>$PIO_REARR_COMM_TYPE</value>
    </values>
  </entry>

  <entry id="pio_rearr_comm_fcd" modify_via_xml="PIO_REARR_COMM_FCD">
    <type>char</type>
    <category>pio</category>
    <group>pio_default_inparm</group>
    <valid_values>2denable,io2comp,comp2io,disable,default</valid_values>
    <desc>
      pio rearranger communication flow control direction.
    </desc>
    <values>
      <value>$PIO_REARR_COMM_FCD</value>
    </values>
  </entry>

  <entry id="pio_rearr_comm_max_pend_req_comp2io" modify_via_xml=" PIO_REARR_COMM_MAX_PEND_REQ_COMP2IO">
    <type>integer</type>
    <category>pio</category>
    <group>pio_default_inparm</group>
    <desc>
      pio rearranger communication max pending req (comp2io)
    </desc>
    <values>
      <value>$PIO_REARR_COMM_MAX_PEND_REQ_COMP2IO</value>
    </values>
  </entry>

  <entry id="pio_rearr_comm_enable_hs_comp2io" modify_via_xml="PIO_REARR_COMM_ENABLE_HS_COMP2IO">
    <type>logical</type>
    <category>pio</category>
    <group>pio_default_inparm</group>
    <desc>
      pio rearranger communication option: Enable handshake (comp2io)
    </desc>
    <values>
      <value>$PIO_REARR_COMM_ENABLE_HS_COMP2IO</value>
    </values>
  </entry>

  <entry id="pio_rearr_comm_enable_isend_comp2io"    modify_via_xml="PIO_REARR_COMM_ENABLE_ISEND_COMP2IO">
    <type>logical</type>
    <category>pio</category>
    <group>pio_default_inparm</group>
    <desc>
      pio rearranger communication option: Enable isends (comp2io)
    </desc>
    <values>
      <value>$PIO_REARR_COMM_ENABLE_ISEND_COMP2IO</value>
    </values>
  </entry>

  <entry id="pio_rearr_comm_max_pend_req_io2comp"    modify_via_xml="PIO_REARR_COMM_MAX_PEND_REQ_IO2COMP">
    <type>integer</type>
    <category>pio</category>
    <group>pio_default_inparm</group>
    <desc>
      pio rearranger communication max pending req (io2comp)
    </desc>
    <values>
      <value>$PIO_REARR_COMM_MAX_PEND_REQ_IO2COMP</value>
    </values>
  </entry>

  <entry id="pio_rearr_comm_enable_hs_io2comp"    modify_via_xml="PIO_REARR_COMM_ENABLE_HS_IO2COMP">
    <type>logical</type>
    <category>pio</category>
    <group>pio_default_inparm</group>
    <desc>
      pio rearranger communication option: Enable handshake (io2comp)
    </desc>
    <values>
      <value>$PIO_REARR_COMM_ENABLE_HS_IO2COMP</value>
    </values>
  </entry>

  <entry id="pio_rearr_comm_enable_isend_io2comp">
    <type>logical</type>
    <category>pio</category>
    <group>pio_default_inparm</group>
    <desc>
      pio rearranger communication option: Enable isends (io2comp)
      default: .false.
    </desc>
    <values>
      <value>$PIO_REARR_COMM_ENABLE_ISEND_IO2COMP</value>
    </values>
  </entry>

  <!-- =========================== -->
  <!-- group seq_maps              -->
  <!-- =========================== -->

  <entry id="atm2ocn_fmapname"    modify_via_xml="ATM2OCN_FMAPNAME">
    <type>char</type>
    <category>mapping</category>
    <input_pathname>abs</input_pathname>
    <group>seq_maps</group>
    <desc>
      atm to ocn flux mapping file for fluxes
    </desc>
    <values>
      <value>$ATM2OCN_FMAPNAME</value>
    </values>
  </entry>

  <entry id="atm2ocn_fmaptype"    modify_via_xml="ATM2OCN_FMAPTYPE">
    <type>char</type>
    <category>mapping</category>
    <group>seq_maps</group>
    <desc>
      The type of mapping desired, either "source" or "destination" mapping.
      X is associated with rearrangement of the source grid to the
      destination grid and then local mapping.  Y is associated with mapping
      on the source grid and then rearrangement and sum to the destination
      grid.
    </desc>
    <values>
      <value>$ATM2OCN_FMAPTYPE</value>
      <value bfbflag="on">X</value>
    </values>
  </entry>

  <entry id="atm2ocn_smapname"    modify_via_xml="ATM2OCN_SMAPNAME">
    <type>char</type>
    <category>mapping</category>
    <input_pathname>abs</input_pathname>
    <group>seq_maps</group>
    <desc>
      atm to ocn state mapping file for states
    </desc>
    <values>
      <value>$ATM2OCN_SMAPNAME</value>
    </values>
  </entry>

  <entry id="atm2ocn_smaptype"    modify_via_xml="ATM2OCN_SMAPTYPE">
    <type>char</type>
    <category>mapping</category>
    <group>seq_maps</group>
    <desc>
      The type of mapping desired, either "source" or "destination" mapping.
      X is associated with rearrangement of the source grid to the
      destination grid and then local mapping.  Y is associated with mapping
      on the source grid and then rearrangement and sum to the destination
      grid.
    </desc>
    <values>
      <value>$ATM2OCN_SMAPTYPE</value>
      <value bfbflag="on">X</value>
    </values>
  </entry>

  <entry id="atm2ocn_vmapname"    modify_via_xml="ATM2OCN_VMAPNAME">
    <type>char</type>
    <category>mapping</category>
    <input_pathname>abs</input_pathname>
    <group>seq_maps</group>
    <desc>
      atm to ocn state mapping file for velocity
    </desc>
    <values>
      <value>$ATM2OCN_VMAPNAME</value>
    </values>
  </entry>

  <entry id="atm2ocn_vmaptype"    modify_via_xml="ATM2OCN_VMAPTYPE">
    <type>char</type>
    <category>mapping</category>
    <group>seq_maps</group>
    <desc>
      The type of mapping desired, either "source" or "destination" mapping.
      X is associated with rearrangement of the source grid to the
      destination grid and then local mapping.  Y is associated with mapping
      on the source grid and then rearrangement and sum to the destination
      grid.
    </desc>
    <values>
      <value>$ATM2OCN_VMAPTYPE</value>
      <value bfbflag="on">X</value>
    </values>
  </entry>

  <entry id="ocn2atm_fmapname"    modify_via_xml="OCN2ATM_FMAPNAME">
    <type>char</type>
    <category>mapping</category>
    <input_pathname>abs</input_pathname>
    <group>seq_maps</group>
    <desc>
      ocn to atm mapping file for fluxes
    </desc>
    <values>
      <value>$OCN2ATM_FMAPNAME</value>
    </values>
  </entry>

  <entry id="ocn2atm_fmaptype"    modify_via_xml="OCN2ATM_FMAPTYPE">
    <type>char</type>
    <category>mapping</category>
    <group>seq_maps</group>
    <desc>
      The type of mapping desired, either "source" or "destination" mapping.
      X is associated with rearrangement of the source grid to the
      destination grid and then local mapping.  Y is associated with mapping
      on the source grid and then rearrangement and sum to the destination
      grid.
    </desc>
    <values>
      <value>$OCN2ATM_FMAPTYPE</value>
      <value bfbflag="on">X</value>
    </values>
  </entry>

  <entry id="ocn2atm_smapname"    modify_via_xml="OCN2ATM_SMAPNAME">
    <type>char</type>
    <category>mapping</category>
    <input_pathname>abs</input_pathname>
    <group>seq_maps</group>
    <desc>
      ocn to atm mapping file for states
    </desc>
    <values>
      <value>$OCN2ATM_SMAPNAME</value>
    </values>
  </entry>

  <entry id="ocn2atm_smaptype"    modify_via_xml="OCN2ATM_SMAPTYPE">
    <type>char</type>
    <category>mapping</category>
    <group>seq_maps</group>
    <desc>
      The type of mapping desired, either "source" or "destination" mapping.
      X is associated with rearrangement of the source grid to the
      destination grid and then local mapping.  Y is associated with mapping
      on the source grid and then rearrangement and sum to the destination
      grid.
    </desc>
    <values>
      <value>$OCN2ATM_SMAPTYPE</value>
      <value bfbflag="on">X</value>
    </values>
  </entry>

  <entry id="atm2ice_fmapname"    modify_via_xml="ATM2ICE_FMAPNAME">
    <type>char</type>
    <category>mapping</category>
    <input_pathname>abs</input_pathname>
    <group>seq_maps</group>
    <desc>
      atm to ice flux mapping file for fluxes
    </desc>
    <values>
      <value>$ATM2OCN_FMAPNAME</value>
    </values>
  </entry>

  <entry id="atm2ice_fmaptype"    modify_via_xml="ATM2ICE_FMAPTYPE">
    <type>char</type>
    <category>mapping</category>
    <group>seq_maps</group>
    <desc>
      The type of mapping desired, either "source" or "destination" mapping.
      X is associated with rearrangement of the source grid to the
      destination grid and then local mapping.  Y is associated with mapping
      on the source grid and then rearrangement and sum to the destination
      grid.
    </desc>
    <values>
      <value>$ATM2OCN_FMAPTYPE</value>
      <value bfbflag="on">X</value>
    </values>
  </entry>

  <entry id="atm2ice_smapname"    modify_via_xml="ATM2ICE_SMAPNAME">
    <type>char</type>
    <category>mapping</category>
    <input_pathname>abs</input_pathname>
    <group>seq_maps</group>
    <desc>
      atm to ice state mapping file for states
    </desc>
    <values>
      <value>$ATM2OCN_SMAPNAME</value>
    </values>
  </entry>

  <entry id="atm2ice_smaptype"    modify_via_xml="ATM2OCN_SMAPTYPE">
    <type>char</type>
    <category>mapping</category>
    <group>seq_maps</group>
    <desc>
      The type of mapping desired, either "source" or "destination" mapping.
      X is associated with rearrangement of the source grid to the
      destination grid and then local mapping.  Y is associated with mapping
      on the source grid and then rearrangement and sum to the destination
      grid.
    </desc>
    <values>
      <value>$ATM2OCN_SMAPTYPE</value>
      <value bfbflag="on">X</value>
    </values>
  </entry>

  <entry id="atm2ice_vmapname"    modify_via_xml="ATM2ICE_VMAPNAME">
    <type>char</type>
    <category>mapping</category>
    <input_pathname>abs</input_pathname>
    <group>seq_maps</group>
    <desc>
      atm to ice state mapping file for velocity
    </desc>
    <values>
      <value>$ATM2OCN_VMAPNAME</value>
    </values>
  </entry>

  <entry id="atm2ice_vmaptype"    modify_via_xml="ATM2OCN_VMAPTYPE">
    <type>char</type>
    <category>mapping</category>
    <group>seq_maps</group>
    <desc>
      The type of mapping desired, either "source" or "destination" mapping.
      X is associated with rearrangement of the source grid to the
      destination grid and then local mapping.  Y is associated with mapping
      on the source grid and then rearrangement and sum to the destination
      grid.
    </desc>
    <values>
      <value>$ATM2OCN_VMAPTYPE</value>
      <value bfbflag="on">X</value>
    </values>
  </entry>

  <entry id="ice2atm_fmapname"    modify_via_xml="ICE2ATM_FMAPNAME">
    <type>char</type>
    <category>mapping</category>
    <input_pathname>abs</input_pathname>
    <group>seq_maps</group>
    <desc>
      ice to atm mapping file for fluxes
    </desc>
    <values>
      <value>$OCN2ATM_FMAPNAME</value>
    </values>
  </entry>

  <entry id="ice2atm_fmaptype"    modify_via_xml="OCN2ATM_FMAPTYPE">
    <type>char</type>
    <category>mapping</category>
    <group>seq_maps</group>
    <desc>
      The type of mapping desired, either "source" or "destination" mapping.
      X is associated with rearrangement of the source grid to the
      destination grid and then local mapping.  Y is associated with mapping
      on the source grid and then rearrangement and sum to the destination
      grid.
    </desc>
    <values>
      <value>$OCN2ATM_FMAPTYPE</value>
      <value bfbflag="on">X</value>
    </values>
  </entry>

  <entry id="ice2atm_smapname"    modify_via_xml="ICE2ATM_FMAPNAME">
    <type>char</type>
    <category>mapping</category>
    <input_pathname>abs</input_pathname>
    <group>seq_maps</group>
    <desc>
      ice to atm mapping file for states
    </desc>
    <values>
      <value>$OCN2ATM_SMAPNAME</value>
    </values>
  </entry>

  <entry id="ice2atm_smaptype"    modify_via_xml="ICE2ATM_SMAPTYPE">
    <type>char</type>
    <category>mapping</category>
    <group>seq_maps</group>
    <desc>
      The type of mapping desired, either "source" or "destination" mapping.
      X is associated with rearrangement of the source grid to the
      destination grid and then local mapping.  Y is associated with mapping
      on the source grid and then rearrangement and sum to the destination
      grid.
    </desc>
    <values>
      <value>$OCN2ATM_SMAPTYPE</value>
      <value bfbflag="on">X</value>
    </values>
  </entry>

  <entry id="atm2lnd_fmapname"    modify_via_xml="ATM2LND_FMAPNAME">
    <type>char</type>
    <category>mapping</category>
    <input_pathname>abs</input_pathname>
    <group>seq_maps</group>
    <desc>
      atm to land mapping file for fluxes
    </desc>
    <values>
      <value>$ATM2LND_FMAPNAME</value>
    </values>
  </entry>

  <entry id="atm2lnd_fmaptype"    modify_via_xml="ATM2LND_FMAPTYPE">
    <type>char</type>
    <category>mapping</category>
    <group>seq_maps</group>
    <desc>
      The type of mapping desired, either "source" or "destination" mapping.
      X is associated with rearrangement of the source grid to the
      destination grid and then local mapping.  Y is associated with mapping
      on the source grid and then rearrangement and sum to the destination
      grid.
    </desc>
    <values>
      <value>$ATM2LND_FMAPTYPE</value>
      <value bfbflag="on">X</value>
    </values>
  </entry>

  <entry id="atm2lnd_smapname"    modify_via_xml="ATM2LND_SMAPNAME">
    <type>char</type>
    <category>mapping</category>
    <input_pathname>abs</input_pathname>
    <group>seq_maps</group>
    <desc>
      atm to land mapping file for states
    </desc>
    <values>
      <value>$ATM2LND_SMAPNAME</value>
    </values>
  </entry>

  <entry id="atm2lnd_smaptype"    modify_via_xml="ATM2LND_SMAPTYPE">
    <type>char</type>
    <category>mapping</category>
    <group>seq_maps</group>
    <desc>
      The type of mapping desired, either "source" or "destination" mapping.
      X is associated with rearrangement of the source grid to the
      destination grid and then local mapping.  Y is associated with mapping
      on the source grid and then rearrangement and sum to the destination
      grid.
    </desc>
    <values>
      <value>$ATM2LND_SMAPTYPE</value>
      <value bfbflag="on">X</value>
    </values>
  </entry>

  <entry id="lnd2atm_fmapname"    modify_via_xml="LND2ATM_FMAPNAME">
    <type>char</type>
    <category>mapping</category>
    <input_pathname>abs</input_pathname>
    <group>seq_maps</group>
    <desc>
      land to atm mapping file for fluxes
    </desc>
    <values>
      <value>$LND2ATM_FMAPNAME</value>
    </values>
  </entry>

  <entry id="lnd2atm_fmaptype"    modify_via_xml="LND2ATM_FMAPTYPE">
    <type>char</type>
    <category>mapping</category>
    <group>seq_maps</group>
    <desc>
      The type of mapping desired, either "source" or "destination" mapping.
      X is associated with rearrangement of the source grid to the
      destination grid and then local mapping.  Y is associated with mapping
      on the source grid and then rearrangement and sum to the destination
      grid.
    </desc>
    <values>
      <value>$LND2ATM_FMAPTYPE</value>
      <value bfbflag="on">X</value>
    </values>
  </entry>

  <entry id="lnd2atm_smapname"    modify_via_xml="LND2ATM_SMAPNAME">
    <type>char</type>
    <category>mapping</category>
    <input_pathname>abs</input_pathname>
    <group>seq_maps</group>
    <desc>
      land to atm mapping file for states
    </desc>
    <values>
      <value>$LND2ATM_SMAPNAME</value>
    </values>
  </entry>

  <entry id="lnd2atm_smaptype"   modify_via_xml="LND2ATM_SMAPTYPE">
    <type>char</type>
    <category>mapping</category>
    <group>seq_maps</group>
    <desc>
      The type of mapping desired, either "source" or "destination" mapping.
      X is associated with rearrangement of the source grid to the
      destination grid and then local mapping.  Y is associated with mapping
      on the source grid and then rearrangement and sum to the destination
      grid.
    </desc>
    <values>
      <value>$LND2ATM_SMAPTYPE</value>
      <value bfbflag="on">X</value>
    </values>
  </entry>

  <entry id="lnd2rof_fmapname"    modify_via_xml="LND2ROF_FMAPNAME">
    <type>char</type>
    <category>mapping</category>
    <input_pathname>abs</input_pathname>
    <group>seq_maps</group>
    <desc>
      lnd to runoff conservative mapping file
    </desc>
    <values>
      <value>$LND2ROF_FMAPNAME</value>
    </values>
  </entry>

  <entry id="lnd2rof_fmaptype"    modify_via_xml="LND2ROF_FMAPTYPE">
    <type>char</type>
    <category>mapping</category>
    <group>seq_maps</group>
    <desc>
      The type of mapping desired, either "source" or "destination" mapping.
      X is associated with rearrangement of the source grid to the
      destination grid and then local mapping.  Y is associated with mapping
      on the source grid and then rearrangement and sum to the destination
      grid.
    </desc>
    <values>
      <value>$LND2ROF_FMAPTYPE</value>
      <value bfbflag="on">X</value>
    </values>
  </entry>

  <entry id="rof2lnd_fmapname"    modify_via_xml="ROF2LND_FMAPNAME">
    <type>char</type>
    <category>mapping</category>
    <input_pathname>abs</input_pathname>
    <group>seq_maps</group>
    <desc>
      runoff to lnd conservative mapping file
    </desc>
    <values>
      <value>$ROF2LND_FMAPNAME</value>
    </values>
  </entry>

  <entry id="rof2lnd_fmaptype"    modify_via_xml="ROF2LND_FMAPTYPE">
    <type>char</type>
    <category>mapping</category>
    <group>seq_maps</group>
    <desc>
      The type of mapping desired, either "source" or "destination" mapping.
      X is associated with rearrangement of the source grid to the
      destination grid and then local mapping.  Y is associated with mapping
      on the source grid and then rearrangement and sum to the destination
      grid.
    </desc>
    <values>
      <value>$ROF2LND_FMAPTYPE</value>
      <value bfbflag="on">X</value>
    </values>
  </entry>

  <entry id="rof2ocn_fmapname"    modify_via_xml="ROF2OCN_FMAPNAME">
    <type>char</type>
    <category>mapping</category>
    <input_pathname>abs</input_pathname>
    <group>seq_maps</group>
    <desc>
      runoff to ocn area overlap conservative mapping file
    </desc>
    <values>
      <value>$ROF2OCN_FMAPNAME</value>
    </values>
  </entry>

  <entry id="rof2ocn_fmaptype"    modify_via_xml="ROF2OCN_FMAPTYPE">
    <type>char</type>
    <category>mapping</category>
    <group>seq_maps</group>
    <desc>
      The type of mapping desired, either "source" or "destination" mapping.
      X is associated with rearrangement of the source grid to the
      destination grid and then local mapping.  Y is associated with mapping
      on the source grid and then rearrangement and sum to the destination
      grid.
    </desc>
    <values>
      <value>$ROF2OCN_FMAPTYPE</value>
      <value bfbflag="on">X</value>
    </values>
  </entry>

  <entry id="glc2ocn_liq_rmapname"    modify_via_xml="GLC2OCN_LIQ_RMAPNAME">
    <type>char</type>
    <category>mapping</category>
    <input_pathname>abs</input_pathname>
    <group>seq_maps</group>
    <desc>
      glc to ocn runoff conservative mapping file for liquid runoff
    </desc>
    <values>
      <value>$GLC2OCN_LIQ_RMAPNAME</value>
    </values>
  </entry>

  <entry id="glc2ocn_liq_rmaptype"    modify_via_xml="GLC2OCN_LIQ_RMAPTYPE">
    <type>char</type>
    <category>mapping</category>
    <group>seq_maps</group>
    <desc>
      The type of mapping desired, either "source" or "destination" mapping.
      X is associated with rearrangement of the source grid to the
      destination grid and then local mapping.  Y is associated with mapping
      on the source grid and then rearrangement and sum to the destination
      grid.
    </desc>
    <values>
      <value>$GLC2OCN_LIQ_RMAPTYPE</value>
      <value bfbflag="on">X</value>
    </values>
  </entry>

  <entry id="glc2ocn_ice_rmapname"    modify_via_xml="GLC2OCN_ICE_RMAPNAME">
    <type>char</type>
    <category>mapping</category>
    <input_pathname>abs</input_pathname>
    <group>seq_maps</group>
    <desc>
      glc to ocn runoff conservative mapping file for ice runoff
    </desc>
    <values>
      <value>$GLC2OCN_ICE_RMAPNAME</value>
    </values>
  </entry>

  <entry id="glc2ocn_ice_rmaptype"    modify_via_xml="GLC2OCN_ICE_RMAPTYPE">
    <type>char</type>
    <category>mapping</category>
    <group>seq_maps</group>
    <desc>
      The type of mapping desired, either "source" or "destination" mapping.
      X is associated with rearrangement of the source grid to the
      destination grid and then local mapping.  Y is associated with mapping
      on the source grid and then rearrangement and sum to the destination
      grid.
    </desc>
    <values>
      <value>$GLC2OCN_ICE_RMAPTYPE</value>
      <value bfbflag="on">X</value>
    </values>
  </entry>

  <entry id="glc2ice_rmapname"    modify_via_xml="GLC2ICE_RMAPNAME">
    <type>char</type>
    <category>mapping</category>
    <input_pathname>abs</input_pathname>
    <group>seq_maps</group>
    <desc>
      glc to ice runoff conservative mapping file
    </desc>
    <values>
      <value>$GLC2ICE_RMAPNAME</value>
    </values>
  </entry>

  <entry id="glc2ice_rmaptype"    modify_via_xml="GLC2ICE_RMAPTYPE">
    <type>char</type>
    <category>mapping</category>
    <group>seq_maps</group>
    <desc>
      The type of mapping desired, either "source" or "destination" mapping.
      X is associated with rearrangement of the source grid to the
      destination grid and then local mapping.  Y is associated with mapping
      on the source grid and then rearrangement and sum to the destination
      grid.
    </desc>
    <values>
      <value>$GLC2ICE_RMAPTYPE</value>
      <value bfbflag="on">X</value>
    </values>
  </entry>

  <entry id="rof2ocn_liq_rmapname"    modify_via_xml="ROF2OCN_LIQ_RMAPNAME">
    <type>char</type>
    <category>mapping</category>
    <input_pathname>abs</input_pathname>
    <group>seq_maps</group>
    <desc>
      runoff to ocn nearest neighbor plus smoothing conservative mapping file
    </desc>
    <values>
      <value>$ROF2OCN_LIQ_RMAPNAME</value>
    </values>
  </entry>

  <entry id="rof2ocn_liq_rmaptype"    modify_via_xml="ROF2OCN_LIQ_RMAPTYPE">
    <type>char</type>
    <category>mapping</category>
    <group>seq_maps</group>
    <desc>
      The type of mapping desired, either "source" or "destination" mapping.
      X is associated with rearrangement of the source grid to the
      destination grid and then local mapping.  Y is associated with mapping
      on the source grid and then rearrangement and sum to the destination
      grid.
    </desc>
    <values>
      <value>$ROF2OCN_LIQ_RMAPTYPE</value>
      <value bfbflag="on">X</value>
    </values>
  </entry>

  <entry id="rof2ocn_ice_rmapname"    modify_via_xml="ROF2OCN_ICE_RMAPNAME">
    <type>char</type>
    <category>mapping</category>
    <input_pathname>abs</input_pathname>
    <group>seq_maps</group>
    <desc>
      runoff to ocn nearest neighbor plus smoothing conservative mapping file
    </desc>
    <values>
      <value>$ROF2OCN_ICE_RMAPNAME</value>
    </values>
  </entry>

  <entry id="rof2ocn_ice_rmaptype"    modify_via_xml="ROF2OCN_ICE_RMAPTYPE">
    <type>char</type>
    <category>mapping</category>
    <group>seq_maps</group>
    <desc>
      The type of mapping desired, either "source" or "destination" mapping.
      X is associated with rearrangement of the source grid to the
      destination grid and then local mapping.  Y is associated with mapping
      on the source grid and then rearrangement and sum to the destination
      grid.
    </desc>
    <values>
      <value>$ROF2OCN_ICE_RMAPTYPE</value>
      <value bfbflag="on">X</value>
    </values>
  </entry>


  <entry id="lnd2glc_fmapname"    modify_via_xml="LND2GLC_FMAPNAME">
    <type>char</type>
    <category>mapping</category>
    <input_pathname>abs</input_pathname>
    <group>seq_maps</group>
    <desc>
      land to glc mapping file for fluxes
    </desc>
    <values>
      <value>$LND2GLC_FMAPNAME</value>
    </values>
  </entry>

  <entry id="lnd2glc_fmaptype"    modify_via_xml="LND2GLC_FMAPTYPE">
    <type>char</type>
    <category>mapping</category>
    <group>seq_maps</group>
    <desc>
      The type of mapping desired, either "source" or "destination" mapping.
      X is associated with rearrangement of the source grid to the
      destination grid and then local mapping.  Y is associated with mapping
      on the source grid and then rearrangement and sum to the destination
      grid.
    </desc>
    <values>
      <value>$LND2GLC_FMAPTYPE</value>
      <value bfbflag="on">X</value>
    </values>
  </entry>

  <entry id="lnd2glc_smapname"    modify_via_xml="LND2GLC_SMAPNAME">
    <type>char</type>
    <category>mapping</category>
    <input_pathname>abs</input_pathname>
    <group>seq_maps</group>
    <desc>
      land to glc mapping file for states
    </desc>
    <values>
      <value>$LND2GLC_SMAPNAME</value>
    </values>
  </entry>

  <entry id="lnd2glc_smaptype"    modify_via_xml="LND2GLC_SMAPTYPE">
    <type>char</type>
    <category>mapping</category>
    <group>seq_maps</group>
    <desc>
      The type of mapping desired, either "source" or "destination" mapping.
      X is associated with rearrangement of the source grid to the
      destination grid and then local mapping.  Y is associated with mapping
      on the source grid and then rearrangement and sum to the destination
      grid.
    </desc>
    <values>
      <value>$LND2GLC_SMAPTYPE</value>
      <value bfbflag="on">X</value>
    </values>
  </entry>

  <entry id="glc2lnd_fmapname"    modify_via_xml="GLC2LND_FMAPNAME">
    <type>char</type>
    <category>mapping</category>
    <input_pathname>abs</input_pathname>
    <group>seq_maps</group>
    <desc>
      glc to land mapping file for fluxes
    </desc>
    <values>
      <value>$GLC2LND_FMAPNAME</value>
    </values>
  </entry>

  <entry id="glc2lnd_fmaptype"    modify_via_xml="GLC2LND_FMAPTYPE">
    <type>char</type>
    <category>mapping</category>
    <group>seq_maps</group>
    <desc>
      The type of mapping desired, either "source" or "destination" mapping.
      X is associated with rearrangement of the source grid to the
      destination grid and then local mapping.  Y is associated with mapping
      on the source grid and then rearrangement and sum to the destination
      grid.
    </desc>
    <values>
      <value>$GLC2LND_FMAPTYPE</value>
      <value bfbflag="on">X</value>
    </values>
  </entry>

  <entry id="glc2lnd_smapname"    modify_via_xml="GLC2LND_SMAPNAME">
    <type>char</type>
    <category>mapping</category>
    <input_pathname>abs</input_pathname>
    <group>seq_maps</group>
    <desc>
      glc to land mapping file for states
    </desc>
    <values>
      <value>$GLC2LND_SMAPNAME</value>
    </values>
  </entry>

  <entry id="glc2lnd_smaptype"    modify_via_xml="GLC2LND_SMAPTYPE">
    <type>char</type>
    <category>mapping</category>
    <group>seq_maps</group>
    <desc>
      The type of mapping desired, either "source" or "destination" mapping.
      X is associated with rearrangement of the source grid to the
      destination grid and then local mapping.  Y is associated with mapping
      on the source grid and then rearrangement and sum to the destination
      grid.
    </desc>
    <values>
      <value>$GLC2LND_SMAPTYPE</value>
      <value bfbflag="on">X</value>
    </values>
  </entry>

  <entry id="atm2wav_smapname"    modify_via_xml="ATM2WAV_SMAPNAME">
    <type>char</type>
    <category>mapping</category>
    <input_pathname>abs</input_pathname>
    <group>seq_maps</group>
    <desc>
      atm to wav state mapping file for states
    </desc>
    <values>
      <value>$ATM2WAV_SMAPNAME</value>
    </values>
  </entry>

  <entry id="atm2wav_smaptype"    modify_via_xml="ATM2WAV_SMAPTYPE">
    <type>char</type>
    <category>mapping</category>
    <group>seq_maps</group>
    <desc>
      The type of mapping desired, either "source" or "destination" mapping.
      X is associated with rearrangement of the source grid to the
      destination grid and then local mapping.  Y is associated with mapping
      on the source grid and then rearrangement and sum to the destination
      grid.
    </desc>
    <values>
      <value>$ATM2WAV_SMAPTYPE</value>
      <value bfbflag="on">X</value>
    </values>
  </entry>

  <entry id="ocn2wav_smapname"    modify_via_xml="OCN2WAV_SMAPNAME">
    <type>char</type>
    <category>mapping</category>
    <input_pathname>abs</input_pathname>
    <group>seq_maps</group>
    <desc>
      ocn to wav state mapping file for states
    </desc>
    <values>
      <value>$OCN2WAV_SMAPNAME</value>
    </values>
  </entry>

  <entry id="ocn2wav_smaptype"    modify_via_xml="OCN2WAV_SMAPTYPE">
    <type>char</type>
    <category>mapping</category>
    <group>seq_maps</group>
    <desc>
      The type of mapping desired, either "source" or "destination" mapping.
      X is associated with rearrangement of the source grid to the
      destination grid and then local mapping.  Y is associated with mapping
      on the source grid and then rearrangement and sum to the destination
      grid.
    </desc>
    <values>
      <value>$OCN2WAV_SMAPTYPE</value>
      <value bfbflag="on">X</value>
    </values>
  </entry>

  <entry id="ice2wav_smapname"    modify_via_xml="ICE2WAV_SMAPNAME">
    <type>char</type>
    <category>mapping</category>
    <input_pathname>abs</input_pathname>
    <group>seq_maps</group>
    <desc>
      ice to wav state mapping file for states
    </desc>
    <values>
      <value>$ICE2WAV_SMAPNAME</value>
    </values>
  </entry>

  <entry id="ice2wav_smaptype"    modify_via_xml="ICE2WAV_SMAPTYPE">
    <type>char</type>
    <category>mapping</category>
    <group>seq_maps</group>
    <desc>
      The type of mapping desired, either "source" or "destination" mapping.
      X is associated with rearrangement of the source grid to the
      destination grid and then local mapping.  Y is associated with mapping
      on the source grid and then rearrangement and sum to the destination
      grid.
    </desc>
    <values>
      <value>$ICE2WAV_SMAPTYPE</value>
      <value bfbflag="on">X</value>
    </values>
  </entry>

  <entry id="wav2ocn_smapname"    modify_via_xml="WAV2OCN_SMAPNAME">
    <type>char</type>
    <category>mapping</category>
    <input_pathname>abs</input_pathname>
    <group>seq_maps</group>
    <desc>
      wav to ocn state mapping file for states
    </desc>
    <values>
      <value>$WAV2OCN_SMAPNAME</value>
    </values>
  </entry>

  <entry id="wav2ocn_smaptype"    modify_via_xml="WAV2OCN_SMAPTYPE">
    <type>char</type>
    <category>mapping</category>
    <group>seq_maps</group>
    <desc>
      The type of mapping desired, either "source" or "destination" mapping.
      X is associated with rearrangement of the source grid to the
      destination grid and then local mapping.  Y is associated with mapping
      on the source grid and then rearrangement and sum to the destination
      grid.
    </desc>
    <values>
      <value>$WAV2OCN_SMAPTYPE</value>
      <value bfbflag="on">X</value>
    </values>
  </entry>

  <entry id="drv_flds_in_files" skip_default_entry="true">
    <type>char(10)</type>
    <category>drv_physics</category>
    <group>default_settings</group>
    <desc>
      List of files to merge together that contains drv_flds_in namelists
      The paths are relative to the case directory. drv_flds_in include the namelists that
      the driver reads and gives information on additional fields to be passed to different
      components that need to look at the same data.
    </desc>
    <values>
      <value>Buildconf/camconf/drv_flds_in,Buildconf/clmconf/drv_flds_in</value>
    </values>
  </entry>

  <entry id="data_assimilation_atm" modify_via_xml="DATA_ASSIMILATION_ATM">
    <type>logical</type>
    <category>data_assimilation</category>
    <group>seq_timemgr_inparm</group>
    <desc>
      Whether Data Assimilation is on for component atm
    </desc>
    <values>
      <value>$DATA_ASSIMILATION_ATM</value>
    </values>
  </entry>

  <entry id="data_assimilation_cpl" modify_via_xml="DATA_ASSIMILATION_CPL">
    <type>logical</type>
    <category>data_assimilation</category>
    <group>seq_timemgr_inparm</group>
    <desc>
      Whether Data Assimilation is on for component CPL
    </desc>
    <values>
      <value>$DATA_ASSIMILATION_CPL</value>
    </values>
  </entry>

  <entry id="data_assimilation_ocn" modify_via_xml="DATA_ASSIMILATION_OCN">
    <type>logical</type>
    <category>data_assimilation</category>
    <group>seq_timemgr_inparm</group>
    <desc>
      Whether Data Assimilation is on for component ocn
    </desc>
    <values>
      <value>$DATA_ASSIMILATION_OCN</value>
    </values>
  </entry>

  <entry id="data_assimilation_wav" modify_via_xml="DATA_ASSIMILATION_WAV">
    <type>logical</type>
    <category>data_assimilation</category>
    <group>seq_timemgr_inparm</group>
    <desc>
      Whether Data Assimilation is on for component wav
    </desc>
    <values>
      <value>$DATA_ASSIMILATION_WAV</value>
    </values>
  </entry>

  <entry id="data_assimilation_glc" modify_via_xml="DATA_ASSIMILATION_GLC">
    <type>logical</type>
    <category>data_assimilation</category>
    <group>seq_timemgr_inparm</group>
    <desc>
      Whether Data Assimilation is on for component glc
    </desc>
    <values>
      <value>$DATA_ASSIMILATION_GLC</value>
    </values>
  </entry>

  <entry id="data_assimilation_rof" modify_via_xml="DATA_ASSIMILATION_ROF">
    <type>logical</type>
    <category>data_assimilation</category>
    <group>seq_timemgr_inparm</group>
    <desc>
      Whether Data Assimilation is on for component rof
    </desc>
    <values>
      <value>$DATA_ASSIMILATION_ROF</value>
    </values>
  </entry>

  <entry id="data_assimilation_ice" modify_via_xml="DATA_ASSIMILATION_ICE">
    <type>logical</type>
    <category>data_assimilation</category>
    <group>seq_timemgr_inparm</group>
    <desc>
      Whether Data Assimilation is on for component ice
    </desc>
    <values>
      <value>$DATA_ASSIMILATION_ICE</value>
    </values>
  </entry>

  <entry id="data_assimilation_lnd" modify_via_xml="DATA_ASSIMILATION_LND">
    <type>logical</type>
    <category>data_assimilation</category>
    <group>seq_timemgr_inparm</group>
    <desc>
      Whether Data Assimilation is on for component lnd
    </desc>
    <values>
      <value>$DATA_ASSIMILATION_LND</value>
    </values>
  </entry>

</entry_id><|MERGE_RESOLUTION|>--- conflicted
+++ resolved
@@ -123,7 +123,6 @@
     </values>
   </entry>
 
-<<<<<<< HEAD
   <entry id="flds_co2_dmsb">
     <type>logical</type>
     <category>seq_flds</category>
@@ -141,10 +140,7 @@
     </values>
   </entry>
 
-  <entry id="flds_bgc">
-=======
   <entry id="flds_bgc_oi">
->>>>>>> c43e0605
     <type>logical</type>
     <category>seq_flds</category>
     <group>seq_cplflds_inparm</group>
@@ -755,43 +751,6 @@
       <value>0.0D0</value>
     </values>
   </entry>
-
-  <entry id="flux_scheme">
-    <type>integer</type>
-    <category>control</category>
-    <group>seq_infodata_inparm</group>
-    <valid_values>0,1,2</valid_values>
-    <desc>
-      integer parameter controlling choice of notional equilibrium
-      self-similarity parametrisation scheme for surface turbulent
-      fluxes between ocean and atmosphere: 
-	=0 -> CESM default (derived from of Large et al. 1994)
-        =1 -> COARE v3.0 (Fairall et al. 2003)
-        =2 -> like 0, but with fixed number of iterations 
-              towards convergence - N.B. 2 not allowed if
-              FLUX_DIURNAL is set to TRUE
-    </desc>
-    <values>
-      <value>0</value>
-    </values>
-  </entry>
-
-  <entry id="alb_cosz_avg">
-    <type>logical</type>
-    <category>control</category>
-    <group>seq_infodata_inparm</group>
-    <desc>
-      logical parameter controlling whether a time-step average is
-      used for the computation of albedos in addition to the      
-      computation for radiances: 
-	=F -> CESM default 
-        =T -> use cosz average over time-step also for albedos
-    </desc>
-    <values>
-      <value>.false.</value>
-    </values>
-  </entry>
-
 
   <entry id="atm_gnam" modify_via_xml="ATM_GRID">
     <type>char</type>
