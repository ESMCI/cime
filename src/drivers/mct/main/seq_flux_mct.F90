--- conflicted
+++ resolved
@@ -109,13 +109,8 @@
   real(r8),parameter :: const_deg2rad = const_pi/180.0_r8  ! deg to rads
 
   ! albedo reference variables - set via namelist
-<<<<<<< HEAD
-  real(r8)  :: seq_flux_mct_albdif  ! albedo, diffuse
-  real(r8)  :: seq_flux_mct_albdir  ! albedo, direct
-=======
   real(r8)  :: seq_flux_mct_albdif = -1.0_r8  ! albedo, diffuse
   real(r8)  :: seq_flux_mct_albdir = -1.0_r8  ! albedo, direct
->>>>>>> f25ecc40
   real(r8)  :: seq_flux_atmocn_minwind ! minimum wind temperature for atmocn flux routines
 
   ! Coupler field indices
