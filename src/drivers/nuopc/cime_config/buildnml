#!/usr/bin/env python
"""Namelist creator for CIME's driver.
"""
# Typically ignore this.
# pylint: disable=invalid-name

# Disable these because this is our standard setup
# pylint: disable=wildcard-import,unused-wildcard-import,wrong-import-position

import os, shutil, sys, glob, itertools

_CIMEROOT = os.path.join(os.path.dirname(os.path.abspath(__file__)), "..","..","..","..")
sys.path.append(os.path.join(_CIMEROOT, "scripts", "Tools"))

from standard_script_setup import *
from CIME.case import Case
from CIME.nmlgen import NamelistGenerator
from CIME.utils import expect
from CIME.utils import get_model, get_time_in_seconds, get_timestamp
from CIME.buildnml import create_namelist_infile, parse_input
from CIME.XML.files import Files

logger = logging.getLogger(__name__)

###############################################################################
def _create_drv_namelists(case, infile, confdir, nmlgen, files):
###############################################################################

    #--------------------------------
    # Set up config dictionary
    #--------------------------------
    config = {}
    cime_model = get_model()
    config['cime_model'] = cime_model
    config['iyear'] = case.get_value('COMPSET').split('_')[0]
    config['BGC_MODE'] = case.get_value("CCSM_BGC")
    config['CPL_I2O_PER_CAT'] = case.get_value('CPL_I2O_PER_CAT')
    config['COMP_RUN_BARRIERS'] = case.get_value('COMP_RUN_BARRIERS')
    config['DRV_THREADING'] = case.get_value('DRV_THREADING')
    config['CPL_ALBAV'] = case.get_value('CPL_ALBAV')
    config['CPL_EPBAL'] = case.get_value('CPL_EPBAL')
    config['FLDS_WISO'] = case.get_value('FLDS_WISO')
    config['BUDGETS'] = case.get_value('BUDGETS')
    config['MACH'] = case.get_value('MACH')
    config['MPILIB'] = case.get_value('MPILIB')
    config['OS'] = case.get_value('OS')
    config['glc_nec'] = 0 if case.get_value('GLC_NEC') == 0 else case.get_value('GLC_NEC')
    config['single_column'] = 'true' if case.get_value('PTS_MODE') else 'false'
    config['timer_level'] = 'pos' if case.get_value('TIMER_LEVEL') >= 1 else 'neg'
    config['bfbflag'] = 'on' if case.get_value('BFBFLAG') else 'off'
    config['continue_run'] = '.true.' if case.get_value('CONTINUE_RUN') else '.false.'

    # needed for determining the run sequence
    config['COMP_ATM'] = case.get_value("COMP_ATM")
    config['COMP_ICE'] = case.get_value("COMP_ICE")
    config['COMP_GLC'] = case.get_value("COMP_GLC")
    config['COMP_LND'] = case.get_value("COMP_LND")
    config['COMP_OCN'] = case.get_value("COMP_OCN")
    config['COMP_ROF'] = case.get_value("COMP_ROF")
    config['COMP_WAV'] = case.get_value("COMP_WAV")


    if case.get_value('RUN_TYPE') == 'startup':
        config['run_type'] = 'startup'
    elif case.get_value('RUN_TYPE') == 'hybrid':
        config['run_type'] = 'startup'
    elif case.get_value('RUN_TYPE') == 'branch':
        config['run_type'] = 'branch'

    #----------------------------------------------------
    # Initialize namelist defaults
    #----------------------------------------------------
    nmlgen.init_defaults(infile, config)

    #--------------------------------
    # Overwrite: set brnch_retain_casename
    #--------------------------------
    start_type = nmlgen.get_value('start_type')
    if start_type != 'startup':
        if case.get_value('CASE') == case.get_value('RUN_REFCASE'):
            nmlgen.set_value('brnch_retain_casename' , value='.true.')

    # set aquaplanet if appropriate
    if config['COMP_OCN'] == 'docn' and 'aqua' in case.get_value("DOCN_MODE"):
        nmlgen.set_value('aqua_planet' , value='.true.')

    #--------------------------------
    # Overwrite: set component coupling frequencies
    #--------------------------------
    ncpl_base_period  = case.get_value('NCPL_BASE_PERIOD')
    if ncpl_base_period == 'hour':
        basedt = 3600
    elif ncpl_base_period == 'day':
        basedt = 3600 * 24
    elif ncpl_base_period == 'year':
        if case.get_value('CALENDAR') == 'NO_LEAP':
            basedt = 3600 * 24 * 365
        else:
            expect(False, "Invalid CALENDAR for NCPL_BASE_PERIOD %s " %ncpl_base_period)
    elif ncpl_base_period == 'decade':
        if case.get_value('CALENDAR') == 'NO_LEAP':
            basedt = 3600 * 24 * 365 * 10
        else:
            expect(False, "invalid NCPL_BASE_PERIOD NCPL_BASE_PERIOD %s " %ncpl_base_period)
    else:
        expect(False, "invalid NCPL_BASE_PERIOD NCPL_BASE_PERIOD %s " %ncpl_base_period)

    if basedt < 0:
        expect(False, "basedt invalid overflow for NCPL_BASE_PERIOD %s " %ncpl_base_period)


    # determine coupling intervals
    comps = case.get_values("COMP_CLASSES")
    mindt = basedt
    coupling_times = {}
    for comp in comps:
        ncpl = case.get_value(comp.upper() + '_NCPL')
        if ncpl is not None:
            cpl_dt = basedt / int(ncpl)
            totaldt = cpl_dt * int(ncpl)
            if totaldt != basedt:
                expect(False, " %s ncpl doesn't divide base dt evenly" %comp)
            nmlgen.add_default(comp.lower() + '_cpl_dt', value=cpl_dt)
            coupling_times[comp.lower() + '_cpl_dt'] = cpl_dt
            mindt = min(mindt, cpl_dt)

    # sanity check
    comp_atm = case.get_value("COMP_ATM")
    if comp_atm is not None and comp_atm not in('datm', 'xatm', 'satm'):
        atmdt = int(basedt / case.get_value('ATM_NCPL'))
        expect(atmdt == mindt, 'Active atm should match shortest model timestep atmdt={} mindt={}'
               .format(atmdt, mindt))

    #--------------------------------
    # Overwrite: set start_ymd
    #--------------------------------
    run_startdate = "".join(str(x) for x in case.get_value('RUN_STARTDATE').split('-'))
    nmlgen.set_value('start_ymd', value=run_startdate)

    #--------------------------------
    # Overwrite: set tprof_option and tprof_n - if tprof_total is > 0
    #--------------------------------
    # This would be better handled inside the alarm logic in the driver routines.
    # Here supporting only nday(s), nmonth(s), and nyear(s).

    stop_option = case.get_value('STOP_OPTION')
    if 'nyear' in stop_option:
        tprofoption = 'ndays'
        tprofmult = 365
    elif 'nmonth' in stop_option:
        tprofoption = 'ndays'
        tprofmult = 30
    elif 'nday' in stop_option:
        tprofoption = 'ndays'
        tprofmult = 1
    else:
        tprofmult = 1
        tprofoption = 'never'

    tprof_total = case.get_value('TPROF_TOTAL')
    if ((tprof_total > 0) and (case.get_value('STOP_DATE') < 0) and ('ndays' in tprofoption)):
        stop_n = case.get_value('STOP_N')
        stopn = tprofmult * stop_n
        tprofn = int(stopn / tprof_total)
        if tprofn < 1:
            tprofn = 1
        nmlgen.set_value('tprof_option', value=tprofoption)
        nmlgen.set_value('tprof_n'     , value=tprofn)

    # Set up the pause_component_list if pause is active
    pauseo = case.get_value('PAUSE_OPTION')
    if pauseo != 'never' and pauseo != 'none':
        pausen = case.get_value('PAUSE_N')
        pcl = nmlgen.get_default('pause_component_list')
        nmlgen.add_default('pause_component_list', pcl)
        # Check to make sure pause_component_list is valid
        pcl = nmlgen.get_value('pause_component_list')
        if pcl != 'none' and pcl != 'all':
            pause_comps = pcl.split(':')
            comp_classes = case.get_values("COMP_CLASSES")
            for comp in pause_comps:
                expect(comp == 'drv' or comp.upper() in comp_classes,
                       "Invalid PAUSE_COMPONENT_LIST, %s is not a valid component type"%comp)
            # End for
        # End if
        # Set esp interval
        if 'nstep' in pauseo:
            esp_time = mindt
        else:
            esp_time = get_time_in_seconds(pausen, pauseo)

        nmlgen.set_value('esp_cpl_dt', value=esp_time)
    # End if pause is active

    #--------------------------------
    # (1) Specify input data list file
    #--------------------------------
    data_list_path = os.path.join(case.get_case_root(), "Buildconf", "cpl.input_data_list")
    if os.path.exists(data_list_path):
        os.remove(data_list_path)

    #--------------------------------
    # (2) Write namelist file drv_in and initial input dataset list.
    #--------------------------------
    namelist_file = os.path.join(confdir, "drv_in")
    drv_namelist_groups = ["papi_inparm", "pio_default_inparm", "prof_inparm"]
    nmlgen.write_output_file(namelist_file, data_list_path=data_list_path, groups=drv_namelist_groups)

    #--------------------------------
    # (3) Write nuopc.runconfig file and add to input dataset list.
    #--------------------------------

    # Determine components that are not present
    comp_types = ['atm','lnd','ice','ocn','rof','glc','wav','esp']
    skip_comps = []
    for item in comp_types:
        # stub comps
        if case.get_value("COMP_" + item.upper()) == 's' + item:
            skip_comps.append(item.upper())
        # data comps
        if case.get_value("COMP_" + item.upper()) == 'd' + item:
            if item != 'glc': #no glc data component
                if case.get_value("D" + item.upper()) == 'NULL' or case.get_value("D" + item.upper()) == 'null':
                    skip_comps.append(item.upper)
        # xcpl_comps
        if case.get_value("COMP_" + item.upper()) == 'x' + item:
            if item != 'esp': #no esp xcpl component
                if case.get_value(item.upper() + "_NX") == "0" and case.get_value(item.upper() + "_NY") == "0":
                    skip_comps.append(item.upper)

    logger.info("Writing nuopc_runseq will skip components {}".format(skip_comps))

    nuopc_config_file = os.path.join(confdir, "nuopc.runconfig")
    nmlgen.write_nuopc_config_file(nuopc_config_file, data_list_path=data_list_path, skip_comps=skip_comps)

    #--------------------------------
    # (4) Write nuopc.runseq
    #--------------------------------
    _create_runseq(case, coupling_times)

    #--------------------------------
    # (5) Write drv_flds_in
    #--------------------------------
    # In thte following, all values come simply from the infiles - no default values need to be added
    # FIXME - do want to add the possibility that will use a user definition file for drv_flds_in

    caseroot = case.get_value('CASEROOT')
    namelist_file = os.path.join(confdir, "drv_flds_in")
    nmlgen.add_default('drv_flds_in_files')
    drvflds_files = nmlgen.get_default('drv_flds_in_files')
    infiles = []
    for drvflds_file in drvflds_files:
        infile = os.path.join(caseroot, drvflds_file)
        if os.path.isfile(infile):
            infiles.append(infile)

    if len(infiles) != 0:

        # First read the drv_flds_in files and make sure that
        # for any key there are not two conflicting values
        dicts = {}
        for infile in infiles:
            dict_ = {}
            with open(infile) as myfile:
                for line in myfile:
                    if "=" in line and '!' not in line:
                        name, var = line.partition("=")[::2]
                        name = name.strip()
                        var = var.strip()
                        dict_[name] = var
            dicts[infile] = dict_

        for first,second in itertools.combinations(dicts.keys(),2):
            compare_drv_flds_in(dicts[first], dicts[second], first, second)

        # Now create drv_flds_in
        config = {}
        definition_dir = os.path.dirname(files.get_value("NAMELIST_DEFINITION_FILE", attribute={"component":"drv"}))
        definition_file = [os.path.join(definition_dir, "namelist_definition_drv_flds.xml")]
        nmlgen = NamelistGenerator(case, definition_file, files=files)
        skip_entry_loop = True
        nmlgen.init_defaults(infiles, config, skip_entry_loop=skip_entry_loop)
        drv_flds_in = os.path.join(caseroot, "CaseDocs", "drv_flds_in")
        nmlgen.write_output_file(drv_flds_in)

###############################################################################
def _create_runseq(case, coupling_times):
###############################################################################

    rundir    = case.get_value("RUNDIR")
    caseroot  = case.get_value("CASEROOT")
    cimeroot  = case.get_value("CIMEROOT")
    comp_atm  = case.get_value("COMP_ATM")
    comp_ice  = case.get_value("COMP_ICE")
    comp_glc  = case.get_value("COMP_GLC")
    comp_lnd  = case.get_value("COMP_LND")
    comp_ocn  = case.get_value("COMP_OCN")
    comp_rof  = case.get_value("COMP_ROF")
    comp_wav  = case.get_value("COMP_WAV")

    user_file = os.path.join(caseroot, "nuopc.runseq")
    if os.path.exists(user_file):

        # Determine if there is a user run sequence file in CASEROOT, use it
        shutil.copy(user_file, rundir)
        shutil.copy(user_file, os.path.join(caseroot,"CaseDocs"))

    else:

        # Create a run sequence file appropriate for target compset
        input_dir = os.path.join(os.path.join(cimeroot,"src","drivers","nuopc","cime_config"))

        if (comp_atm == 'datm' and comp_ocn == "docn" and comp_ice == 'dice' and 
            comp_rof == 'drof' and comp_wav == 'swav' and comp_lnd == 'slnd'):
            # for A compsets
            runseq_input = os.path.join(input_dir, 'nuopc_runseq_A')

        elif (comp_atm == 'satm' and comp_ocn == "socn" and comp_ice == 'sice' and 
              comp_rof == 'srof' and comp_wav == 'dwav' and comp_lnd == 'slnd'):
            # for ADWAV compsets
            runseq_input = os.path.join(input_dir, 'nuopc_runseq_ADWAV')

        elif (comp_atm == 'satm' and comp_ocn == "socn" and comp_ice == 'sice' and 
              comp_rof == 'srof' and comp_wav == 'swav' and comp_lnd == 'dlnd'):
            # for ADLND compsets
            runseq_input = os.path.join(input_dir, 'nuopc_runseq_ADLND')

        elif (comp_atm == 'xatm' and comp_ocn == "xocn" and comp_ice == 'xice' and comp_rof == 'xrof'):
            # for X compsets
            runseq_input = os.path.join(input_dir, 'nuopc_runseq_X')

        elif (comp_atm == 'cam' and comp_lnd == 'clm' and comp_ocn == "docn"):
            # for F compsets
            runseq_input = os.path.join(input_dir, 'nuopc_runseq_F')

        elif (comp_atm == 'cam' and comp_lnd == 'slnd' and comp_ice == 'sice' and comp_ocn == "docn"):
            # for Q (aquaplanet) compsets
            runseq_input = os.path.join(input_dir, 'nuopc_runseq_Q')

        elif ( (comp_atm == 'datm' and comp_ocn == "mom"  and comp_ice == "dice") or 
               (comp_atm == 'datm' and comp_ocn == "mom"  and comp_ice == "cice") or
               (comp_atm == 'datm' and comp_ocn == "docn" and comp_ice == "cice")):
            # for C, G and D compsets
            runseq_input = os.path.join(input_dir, 'nuopc_runseq_C_G_D')

        elif (comp_atm == 'datm' and comp_lnd == "clm"):
            # for I compsets
            if (comp_rof == 'srof' and comp_glc == "sglc"):
                runseq_input = os.path.join(input_dir, 'nuopc_runseq_I')
            elif (comp_rof == 'mosart' and comp_glc == "sglc"):
                runseq_input = os.path.join(input_dir, 'nuopc_runseq_I_mosart')
            elif (comp_rof == 'mosart' and comp_glc == "glc"):
                runseq_input = os.path.join(input_dir, 'nuopc_runseq_I_mosart_cism')

        elif (comp_atm == 'cam' and comp_lnd == "clm" and comp_ocn == 'mom'):
            # for CESM fully coupled 
            if (comp_rof == 'srof' and comp_glc == "sglc"):
                runseq_input = os.path.join(input_dir, 'nuopc_runseq_B')

        elif (comp_atm == 'fv3gfs' and comp_ocn == "mom" and comp_ice == 'cice'):
            # for NEMS fully coupled 
            runseq_input = os.path.join(input_dir, 'nuopc_runseq_NEMS')

        else:
            # default
            runseq_input = os.path.join(input_dir, 'nuopc_runseq_default')

        file_input = open(runseq_input, "r")

        #--------------------------------
        # Write output run sequence file
        #--------------------------------

        runseq_output = os.path.join(caseroot, 'CaseDocs', 'nuopc.runseq')
        file_output = open(runseq_output, "w")

        for line in file_input.readlines():
            for key, value in coupling_times.items():
                if key in line:
                    line = line.replace(key, str(value))
            file_output.write(line)
        file_output.close()

        # copy the file to rundir
        shutil.copy(runseq_output, rundir)

###############################################################################
def compare_drv_flds_in(first, second, infile1, infile2):
###############################################################################
    sharedKeys = set(first.keys()).intersection(second.keys())
    for key in sharedKeys:
        if first[key] != second[key]:
            print('Key: {}, \n Value 1: {}, \n Value 2: {}'.format(key, first[key], second[key]))
            expect(False, "incompatible settings in drv_flds_in from \n %s \n and \n %s"
                   % (infile1, infile2))

###############################################################################
def _create_component_modelio_namelists(confdir, case, files):
###############################################################################

    # will need to create a new namelist generator
    infiles = []
    definition_dir = os.path.dirname(files.get_value("NAMELIST_DEFINITION_FILE", attribute={"component":"drv"}))
    definition_file = [os.path.join(definition_dir, "namelist_definition_modelio.xml")]

    confdir = os.path.join(case.get_value("CASEBUILD"), "cplconf")
    lid = os.environ["LID"] if "LID" in os.environ else get_timestamp("%y%m%d-%H%M%S")

    #if we are in multi-coupler mode the number of instances of mediator will be the max
    # of any NINST_* value
    maxinst = 1
    if case.get_value("MULTI_DRIVER"):
        maxinst = case.get_value("NINST_MAX")
        multi_driver = True

    nuopc_config_file = os.path.join(confdir, "nuopc.runconfig")
    for model in case.get_values("COMP_CLASSES"):
        model = model.lower()
        with NamelistGenerator(case, definition_file) as nmlgen:
            config = {}
            config['component'] = model
            entries = nmlgen.init_defaults(infiles, config, skip_entry_loop=True)
            if maxinst == 1 and model != 'cpl' and not multi_driver:
                inst_count = case.get_value("NINST_" + model.upper())
            else:
                inst_count = maxinst

            inst_string = ""
            inst_index = 1
            while inst_index <= inst_count:
                # determine instance string
                if inst_count > 1:
                    inst_string = '_{:04d}'.format(inst_index)

                # Write out just the pio_inparm to the output file
                for entry in entries:
                    nmlgen.add_default(entry)

                if model == "cpl":
                    modelio_file = "med_modelio.nml" + inst_string
                else:
                    modelio_file = model + "_modelio.nml" + inst_string
                nmlgen.write_nuopc_modelio_file(os.path.join(confdir, modelio_file))

                # Output the following to nuopc.runconfig
                moddiro = case.get_value('RUNDIR')
                if model == 'cpl':
                    logfile = 'med' + inst_string + ".log." + str(lid)
                else:
                    logfile = model + inst_string + ".log." + str(lid)

                with open(nuopc_config_file, 'a') as outfile:
                    if model == 'cpl':
                        name = "MED"
                    else:
                        name = model.upper()
                    if inst_string:
                        outfile.write("{}_modelio{}::\n".format(name,inst_string))
                    else:
                        outfile.write("{}_modelio::\n".format(name))
                    outfile.write("     {}{}{}".format("diro = ", moddiro,"\n"))
                    outfile.write("     {}{}{}".format("logfile = ", logfile,"\n"))
                    outfile.write("::\n\n")

                inst_index = inst_index + 1


###############################################################################
def buildnml(case, caseroot, component):
###############################################################################
    if component != "drv":
        raise AttributeError

    confdir = os.path.join(case.get_value("CASEBUILD"), "cplconf")
    if not os.path.isdir(confdir):
        os.makedirs(confdir)

    # NOTE: User definition *replaces* existing definition.
    # TODO: Append instead of replace?
    user_xml_dir = os.path.join(caseroot, "SourceMods", "src.drv")

    expect (os.path.isdir(user_xml_dir),
            "user_xml_dir %s does not exist " %user_xml_dir)

    files = Files(comp_interface="nuopc")

    # TODO: to get the right attributes of COMP_ROOT_DIR_CPL in evaluating definition_file - need
    # to do the following first - this needs to be changed so that the following two lines are not needed!
    comp_root_dir_cpl = files.get_value( "COMP_ROOT_DIR_CPL",{"component":"drv-nuopc"}, resolved=False)
    files.set_value("COMP_ROOT_DIR_CPL", comp_root_dir_cpl)

    definition_file = [files.get_value("NAMELIST_DEFINITION_FILE", {"component": "drv-nuopc"})]
    fd_dir = os.path.dirname(definition_file[0])
    user_definition = os.path.join(user_xml_dir, "namelist_definition_drv.xml")
    if os.path.isfile(user_definition):
        definition_file = [user_definition]

    # create the namelist generator object - independent of instance
    nmlgen = NamelistGenerator(case, definition_file)

    # create cplconf/namelist
    infile_text = ""

    # determine infile list for nmlgen
    user_nl_file = os.path.join(caseroot, "user_nl_cpl")
    namelist_infile = os.path.join(confdir, "namelist_infile")
    create_namelist_infile(case, user_nl_file, namelist_infile, infile_text)
    infile = [namelist_infile]

    # create the files nuopc.runconfig, nuopc.runseq, drv_in and drv_flds_in 
    _create_drv_namelists(case, infile, confdir, nmlgen, files)

    # create the files comp_modelio.nml where comp = [atm, lnd...]
    _create_component_modelio_namelists(confdir, case, files)

    # set rundir
    rundir = case.get_value("RUNDIR")

    # copy nuopc.runconfig to rundir
    shutil.copy(os.path.join(confdir,"drv_in"), rundir)
    shutil.copy(os.path.join(confdir,"nuopc.runconfig"), rundir)
<<<<<<< HEAD
    shutil.copy(os.path.join(confdir,"nuopc.runseq"), rundir)

    # copy fd.yaml to rundir
    #config_dir = os.path.dirname(definition_file[0])
    filename = os.path.join(fd_dir,"fd.yaml")
    shutil.copy(filename, rundir)
=======
>>>>>>> 191289eb

    # copy drv_flds_in to rundir
    drv_flds_in = os.path.join(caseroot, "CaseDocs", "drv_flds_in")
    if os.path.isfile(drv_flds_in):
        shutil.copy(drv_flds_in, rundir)

    # copy all *modelio* files to rundir
    for filename in glob.glob(os.path.join(confdir, "*modelio*")):
        shutil.copy(filename, rundir)

    # copy fd.yaml to rundir
    cimeroot = case.get_value("CIMEROOT")
    fd_dir = os.path.join(cimeroot, "src","drivers","nuopc","cime_flds")
    filename = os.path.join(fd_dir,"fd.yaml")
    shutil.copy(filename, rundir)

###############################################################################
def _main_func():
    caseroot = parse_input(sys.argv)

    with Case(caseroot) as case:
        buildnml(case, caseroot, "drv")

if __name__ == "__main__":
    _main_func()<|MERGE_RESOLUTION|>--- conflicted
+++ resolved
@@ -519,15 +519,6 @@
     # copy nuopc.runconfig to rundir
     shutil.copy(os.path.join(confdir,"drv_in"), rundir)
     shutil.copy(os.path.join(confdir,"nuopc.runconfig"), rundir)
-<<<<<<< HEAD
-    shutil.copy(os.path.join(confdir,"nuopc.runseq"), rundir)
-
-    # copy fd.yaml to rundir
-    #config_dir = os.path.dirname(definition_file[0])
-    filename = os.path.join(fd_dir,"fd.yaml")
-    shutil.copy(filename, rundir)
-=======
->>>>>>> 191289eb
 
     # copy drv_flds_in to rundir
     drv_flds_in = os.path.join(caseroot, "CaseDocs", "drv_flds_in")
