--- conflicted
+++ resolved
@@ -1380,6 +1380,7 @@
 
           call AddAttributes(child, driver, config, i+1, trim(compLabels(i)), inst_suffix, rc=rc)
           if (shr_nuopc_methods_ChkErr(rc,__LINE__,u_FILE_u)) return
+
 ! This code is not supported, we need an optional arg to NUOPC_DriverAddComp to include the
 ! per component thread count.  #3614572 in esmf_support
 !          call ESMF_GridCompSetVMMaxPEs(child, maxPeCountPerPet=nthrds, rc=rc)
@@ -1399,10 +1400,6 @@
        endif
     enddo
     call mct_world_init(componentCount+1, GLOBAL_COMM, comms, comps)
-<<<<<<< HEAD
-=======
-    deallocate(petlist, comms, comps)
->>>>>>> 881436e6
 
     call shr_pio_init2(comps(2:), compLabels, comp_iamin, comms(2:), comp_comm_iam)
 
