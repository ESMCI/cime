module med_phases_prep_atm_mod

  !-----------------------------------------------------------------------------
  ! Mediator Phase
  !-----------------------------------------------------------------------------

  implicit none
  private

  public  :: med_phases_prep_atm

  character(*)      , parameter :: u_FILE_u  = &
       __FILE__

!-----------------------------------------------------------------------------
contains
!-----------------------------------------------------------------------------

    subroutine med_phases_prep_atm(gcomp, rc)

      ! Prepares the ATM import Fields.

      use ESMF                  , only : ESMF_LogWrite, ESMF_LOGMSG_INFO, ESMF_SUCCESS
      use ESMF                  , only : ESMF_FieldBundleGet, ESMF_GridCompGet, ESMF_ClockGet, ESMF_TimeGet
<<<<<<< HEAD
      use ESMF                  , only : ESMF_FieldBundleIsCreated
=======
>>>>>>> 191289eb
      use ESMF                  , only : ESMF_GridComp, ESMF_Clock, ESMF_Time, ESMF_ClockPrint
      use med_constants_mod     , only : R8
      use esmFlds               , only : compatm, compocn, compice, ncomps, compname
      use esmFlds               , only : fldListFr, fldListTo
<<<<<<< HEAD
      use esmFlds               , only : fldListMed_aoflux_a, fldListMed_aoflux_o
      use esmFlds               , only : fldListMed_ocnalb_o
=======
      use esmFlds               , only : fldListMed_aoflux
      use esmFlds               , only : coupling_mode
>>>>>>> 191289eb
      use shr_nuopc_methods_mod , only : shr_nuopc_methods_ChkErr
      use shr_nuopc_methods_mod , only : shr_nuopc_methods_FB_init
      use shr_nuopc_methods_mod , only : shr_nuopc_methods_FB_reset
      use shr_nuopc_methods_mod , only : shr_nuopc_methods_FB_diagnose
      use shr_nuopc_methods_mod , only : shr_nuopc_methods_FB_GetFldPtr
      use shr_nuopc_methods_mod , only : shr_nuopc_methods_FB_FldChk
      use shr_nuopc_utils_mod   , only : shr_nuopc_memcheck
      use med_constants_mod     , only : dbug_flag=>med_constants_dbug_flag
      use med_merge_mod         , only : med_merge_auto
      use med_map_mod           , only : med_map_FB_Regrid_Norm
<<<<<<< HEAD
      use med_phases_ocnalb_mod , only : med_phases_ocnalb_mapo2a
      use med_internalstate_mod , only : InternalState, mastertask
=======
      use med_internalstate_mod , only : InternalState, mastertask
      use med_phases_ocnalb_mod , only : med_phases_ocnalb_mapo2a
>>>>>>> 191289eb
      use perf_mod              , only : t_startf, t_stopf

      ! input/output variables
      type(ESMF_GridComp)  :: gcomp
      integer, intent(out) :: rc

      ! local variables
      type(ESMF_Clock)           :: clock
      type(ESMF_Time)            :: time
      character(len=64)          :: timestr
      type(InternalState)        :: is_local
      real(R8), pointer          :: dataPtr1(:),dataPtr2(:)
      integer                    :: i, j, n, n1, ncnt
<<<<<<< HEAD
      logical                    :: compute_ocnalb
      logical                    :: compute_aoflux
=======
>>>>>>> 191289eb
      logical,save               :: first_call = .true.
      integer                    :: dbrc
      character(len=*),parameter :: subname='(med_phases_prep_atm)'
      !-------------------------------------------------------------------------------

      call t_startf('MED:'//subname)
      call ESMF_LogWrite(subname//' called', ESMF_LOGMSG_INFO, rc=dbrc)
      call shr_nuopc_memcheck(subname, 3, mastertask)
      rc = ESMF_SUCCESS

      !---------------------------------------
      ! --- Get the internal state
      !---------------------------------------

      nullify(is_local%wrap)
      call ESMF_GridCompGetInternalState(gcomp, is_local, rc)
      if (shr_nuopc_methods_ChkErr(rc,__LINE__,u_FILE_u)) return

      !---------------------------------------
      !--- Count the number of fields outside of scalar data, if zero, then return
      !---------------------------------------

      ! Note - the scalar field has been removed from all mediator field bundles - so this is why we check if the
      ! fieldCount is 0 and not 1 here

      call ESMF_FieldBundleGet(is_local%wrap%FBExp(compatm), fieldCount=ncnt, rc=rc)
      if (shr_nuopc_methods_ChkErr(rc,__LINE__,u_FILE_u)) return

      if (ncnt == 0) then
         call ESMF_LogWrite(trim(subname)//": only scalar data is present in FBexp(compatm), returning", &
              ESMF_LOGMSG_INFO, rc=dbrc)
      else

         !---------------------------------------
         !--- Get the current time from the clock
         !---------------------------------------
         call ESMF_GridCompGet(gcomp, clock=clock)
         if (shr_nuopc_methods_ChkErr(rc,__LINE__,u_FILE_u)) return
         call ESMF_ClockGet(clock,currtime=time,rc=rc)
         if (shr_nuopc_methods_ChkErr(rc,__LINE__,u_FILE_u)) return
         call ESMF_TimeGet(time,timestring=timestr)
         if (shr_nuopc_methods_ChkErr(rc,__LINE__,u_FILE_u)) return
         call ESMF_LogWrite(trim(subname)//": time = "//trim(timestr), ESMF_LOGMSG_INFO, rc=dbrc)
         if (dbug_flag > 1) then
            if (mastertask) then
               call ESMF_ClockPrint(clock, options="currTime", &
                    preString="-------->"//trim(subname)//" mediating for: ", rc=rc)
               if (shr_nuopc_methods_ChkErr(rc,__LINE__,u_FILE_u)) return
            end if
         end if

         !---------------------------------------
         !--- map import field bundles from n1 grid to atm grid - FBimp(:,compatm)
         !---------------------------------------
         do n1 = 1,ncomps
            if (is_local%wrap%med_coupling_active(n1,compatm)) then
               call med_map_FB_Regrid_Norm( &
                    fldListFr(n1)%flds, n1, compatm, &
                    is_local%wrap%FBImp(n1,n1), &
                    is_local%wrap%FBImp(n1,compatm), &
                    is_local%wrap%FBFrac(n1), &
                    is_local%wrap%FBNormOne(n1,compatm,:), &
                    is_local%wrap%RH(n1,compatm,:), &
                    string=trim(compname(n1))//'2'//trim(compname(compatm)), rc=rc)
               if (shr_nuopc_methods_ChkErr(rc,__LINE__,u_FILE_u)) return
            endif
         enddo

         !---------------------------------------
<<<<<<< HEAD
         !--- determine if mediator computes ocean albedos and atm/ocn fluxes
         !---------------------------------------
         compute_ocnalb = (.not. ESMF_FieldBundleIsCreated(is_local%wrap%FBMed_ocnalb_o, rc=rc))
         if (shr_nuopc_methods_ChkErr(rc,__LINE__,u_FILE_u)) return
         compute_aoflux = (.not. ESMF_FieldBundleIsCreated(is_local%wrap%FBMed_aoflux_o, rc=rc))
         if (shr_nuopc_methods_ChkErr(rc,__LINE__,u_FILE_u)) return

         !---------------------------------------
         !--- map ocean albedos from ocn to atm grid if appropriate
         !---------------------------------------
         if (.not. compute_ocnalb .and. is_local%wrap%med_coupling_active(compocn,compatm)) then
=======
         !--- map ocean albedos from ocn to atm grid if appropriate
         !---------------------------------------
         if (trim(coupling_mode) == 'cesm') then
>>>>>>> 191289eb
            call med_phases_ocnalb_mapo2a(gcomp, rc)
         end if

         !---------------------------------------
         !--- map atm/ocn fluxes from ocn to atm grid if appropriate
         !---------------------------------------
         ! Assumption here is that fluxes are computed on the ocean grid

<<<<<<< HEAD
         if (.not. compute_aoflux .and. is_local%wrap%med_coupling_active(compocn,compatm)) then
=======
         if (trim(coupling_mode) == 'cesm' .or. trim(coupling_mode) == 'nems_orig') then
>>>>>>> 191289eb
            call med_map_FB_Regrid_Norm(&
                 fldListMed_aoflux%flds, compocn, compatm, &
                 is_local%wrap%FBMed_aoflux_o, &
                 is_local%wrap%FBMed_aoflux_a, &
                 is_local%wrap%FBFrac(compocn), &
                 is_local%wrap%FBNormOne(compocn,compatm,:), &
                 is_local%wrap%RH(compocn,compatm,:), &
                 string='FBMed_aoflux_o_To_FBMEd_aoflux_a', rc=rc)
            if (shr_nuopc_methods_ChkErr(rc,__LINE__,u_FILE_u)) return
         endif

         !---------------------------------------
         !--- merge all fields to atm
         !---------------------------------------
<<<<<<< HEAD
         if (compute_ocnalb .and. compute_aoflux) then
            call med_merge_auto(trim(compname(compatm)), &
                 is_local%wrap%FBExp(compatm), is_local%wrap%FBFrac(compatm), &
                 is_local%wrap%FBImp(:,compatm), fldListTo(compatm), &
                 document=first_call, string='(merge_to_atm)', mastertask=mastertask, rc=rc)
            if (shr_nuopc_methods_ChkErr(rc,__LINE__,u_FILE_u)) return
         else
            call med_merge_auto(trim(compname(compatm)), &
                 is_local%wrap%FBExp(compatm), is_local%wrap%FBFrac(compatm), &
                 is_local%wrap%FBImp(:,compatm), fldListTo(compatm), &
                 FBMed1=is_local%wrap%FBMed_ocnalb_a, FBMed2=is_local%wrap%FBMed_aoflux_a, &
=======
         if (trim(coupling_mode) == 'cesm') then
            call med_merge_auto(trim(compname(compatm)), &
                 is_local%wrap%FBExp(compatm), is_local%wrap%FBFrac(compatm), &
                 is_local%wrap%FBImp(:,compatm), fldListTo(compatm), &
                 FBMed1=is_local%wrap%FBMed_ocnalb_a, &
                 FBMed2=is_local%wrap%FBMed_aoflux_a, &
                 document=first_call, string='(merge_to_atm)', mastertask=mastertask, rc=rc)
            if (shr_nuopc_methods_ChkErr(rc,__LINE__,u_FILE_u)) return
         else if (trim(coupling_mode) == 'nems_orig') then
            call med_merge_auto(trim(compname(compatm)), &
                 is_local%wrap%FBExp(compatm), is_local%wrap%FBFrac(compatm), &
                 is_local%wrap%FBImp(:,compatm), fldListTo(compatm), &
                 FBMed1=is_local%wrap%FBMed_aoflux_a, &
                 document=first_call, string='(merge_to_atm)', mastertask=mastertask, rc=rc)
            if (shr_nuopc_methods_ChkErr(rc,__LINE__,u_FILE_u)) return
         else if (trim(coupling_mode) == 'nems_frac') then
            call med_merge_auto(trim(compname(compatm)), &
                 is_local%wrap%FBExp(compatm), is_local%wrap%FBFrac(compatm), &
                 is_local%wrap%FBImp(:,compatm), fldListTo(compatm), &
>>>>>>> 191289eb
                 document=first_call, string='(merge_to_atm)', mastertask=mastertask, rc=rc)
            if (shr_nuopc_methods_ChkErr(rc,__LINE__,u_FILE_u)) return
         end if

<<<<<<< HEAD
=======
         call shr_nuopc_methods_FB_diagnose(is_local%wrap%FBExp(compatm), string=trim(subname)//' FBexp(compatm) ', rc=rc)
         if (shr_nuopc_methods_ChkErr(rc,__LINE__,u_FILE_u)) return

>>>>>>> 191289eb
         !---------------------------------------
         !--- custom calculations
         !---------------------------------------

         ! set fractions to send back to atm
         if (shr_nuopc_methods_FB_FldChk(is_local%wrap%FBExp(compatm), 'So_ofrac', rc=rc)) then
            call shr_nuopc_methods_FB_GetFldPtr(is_local%wrap%FBExp(compatm), 'So_ofrac', dataptr1, rc=rc)
            if (shr_nuopc_methods_ChkErr(rc,__LINE__,u_FILE_u)) return
            call shr_nuopc_methods_FB_GetFldPtr(is_local%wrap%FBFrac(compatm), 'ofrac', dataptr2, rc=rc)
            if (shr_nuopc_methods_ChkErr(rc,__LINE__,u_FILE_u)) return
            do n = 1,size(dataptr1)
               dataptr1(n) = dataptr2(n)
            end do
         end if
         if (shr_nuopc_methods_FB_FldChk(is_local%wrap%FBExp(compatm), 'Si_ifrac', rc=rc)) then
            call shr_nuopc_methods_FB_GetFldPtr(is_local%wrap%FBExp(compatm), 'Si_ifrac', dataptr1, rc=rc)
            if (shr_nuopc_methods_ChkErr(rc,__LINE__,u_FILE_u)) return
            call shr_nuopc_methods_FB_GetFldPtr(is_local%wrap%FBFrac(compatm), 'ifrac', dataptr2, rc=rc)
            if (shr_nuopc_methods_ChkErr(rc,__LINE__,u_FILE_u)) return
            do n = 1,size(dataptr1)
               dataptr1(n) = dataptr2(n)
            end do
         end if
         if (shr_nuopc_methods_FB_FldChk(is_local%wrap%FBExp(compatm), 'Sl_lfrac', rc=rc)) then
            call shr_nuopc_methods_FB_GetFldPtr(is_local%wrap%FBExp(compatm), 'Sl_lfrac', dataptr1, rc=rc)
            if (shr_nuopc_methods_ChkErr(rc,__LINE__,u_FILE_u)) return
            call shr_nuopc_methods_FB_GetFldPtr(is_local%wrap%FBFrac(compatm), 'lfrac', dataptr2, rc=rc)
            if (shr_nuopc_methods_ChkErr(rc,__LINE__,u_FILE_u)) return
            do n = 1,size(dataptr1)
               dataptr1(n) = dataptr2(n)
            end do
         end if
<<<<<<< HEAD

         call shr_nuopc_methods_FB_diagnose(is_local%wrap%FBExp(compatm), string=trim(subname)//' FBexp(compatm) ', rc=rc)
         if (shr_nuopc_methods_ChkErr(rc,__LINE__,u_FILE_u)) return
=======
>>>>>>> 191289eb

         !---------------------------------------
         !--- update local scalar data
         !---------------------------------------

         !is_local%wrap%scalar_data(1) =

         !---------------------------------------
         !--- clean up
         !---------------------------------------

         first_call = .false.
      endif

      call ESMF_LogWrite(trim(subname)//": done", ESMF_LOGMSG_INFO, rc=dbrc)
      call t_stopf('MED:'//subname)

    end subroutine med_phases_prep_atm

end module med_phases_prep_atm_mod<|MERGE_RESOLUTION|>--- conflicted
+++ resolved
@@ -22,21 +22,12 @@
 
       use ESMF                  , only : ESMF_LogWrite, ESMF_LOGMSG_INFO, ESMF_SUCCESS
       use ESMF                  , only : ESMF_FieldBundleGet, ESMF_GridCompGet, ESMF_ClockGet, ESMF_TimeGet
-<<<<<<< HEAD
-      use ESMF                  , only : ESMF_FieldBundleIsCreated
-=======
->>>>>>> 191289eb
       use ESMF                  , only : ESMF_GridComp, ESMF_Clock, ESMF_Time, ESMF_ClockPrint
       use med_constants_mod     , only : R8
       use esmFlds               , only : compatm, compocn, compice, ncomps, compname
       use esmFlds               , only : fldListFr, fldListTo
-<<<<<<< HEAD
-      use esmFlds               , only : fldListMed_aoflux_a, fldListMed_aoflux_o
-      use esmFlds               , only : fldListMed_ocnalb_o
-=======
       use esmFlds               , only : fldListMed_aoflux
       use esmFlds               , only : coupling_mode
->>>>>>> 191289eb
       use shr_nuopc_methods_mod , only : shr_nuopc_methods_ChkErr
       use shr_nuopc_methods_mod , only : shr_nuopc_methods_FB_init
       use shr_nuopc_methods_mod , only : shr_nuopc_methods_FB_reset
@@ -47,13 +38,8 @@
       use med_constants_mod     , only : dbug_flag=>med_constants_dbug_flag
       use med_merge_mod         , only : med_merge_auto
       use med_map_mod           , only : med_map_FB_Regrid_Norm
-<<<<<<< HEAD
-      use med_phases_ocnalb_mod , only : med_phases_ocnalb_mapo2a
-      use med_internalstate_mod , only : InternalState, mastertask
-=======
       use med_internalstate_mod , only : InternalState, mastertask
       use med_phases_ocnalb_mod , only : med_phases_ocnalb_mapo2a
->>>>>>> 191289eb
       use perf_mod              , only : t_startf, t_stopf
 
       ! input/output variables
@@ -67,11 +53,6 @@
       type(InternalState)        :: is_local
       real(R8), pointer          :: dataPtr1(:),dataPtr2(:)
       integer                    :: i, j, n, n1, ncnt
-<<<<<<< HEAD
-      logical                    :: compute_ocnalb
-      logical                    :: compute_aoflux
-=======
->>>>>>> 191289eb
       logical,save               :: first_call = .true.
       integer                    :: dbrc
       character(len=*),parameter :: subname='(med_phases_prep_atm)'
@@ -141,23 +122,9 @@
          enddo
 
          !---------------------------------------
-<<<<<<< HEAD
-         !--- determine if mediator computes ocean albedos and atm/ocn fluxes
-         !---------------------------------------
-         compute_ocnalb = (.not. ESMF_FieldBundleIsCreated(is_local%wrap%FBMed_ocnalb_o, rc=rc))
-         if (shr_nuopc_methods_ChkErr(rc,__LINE__,u_FILE_u)) return
-         compute_aoflux = (.not. ESMF_FieldBundleIsCreated(is_local%wrap%FBMed_aoflux_o, rc=rc))
-         if (shr_nuopc_methods_ChkErr(rc,__LINE__,u_FILE_u)) return
-
-         !---------------------------------------
          !--- map ocean albedos from ocn to atm grid if appropriate
          !---------------------------------------
-         if (.not. compute_ocnalb .and. is_local%wrap%med_coupling_active(compocn,compatm)) then
-=======
-         !--- map ocean albedos from ocn to atm grid if appropriate
-         !---------------------------------------
          if (trim(coupling_mode) == 'cesm') then
->>>>>>> 191289eb
             call med_phases_ocnalb_mapo2a(gcomp, rc)
          end if
 
@@ -166,11 +133,7 @@
          !---------------------------------------
          ! Assumption here is that fluxes are computed on the ocean grid
 
-<<<<<<< HEAD
-         if (.not. compute_aoflux .and. is_local%wrap%med_coupling_active(compocn,compatm)) then
-=======
          if (trim(coupling_mode) == 'cesm' .or. trim(coupling_mode) == 'nems_orig') then
->>>>>>> 191289eb
             call med_map_FB_Regrid_Norm(&
                  fldListMed_aoflux%flds, compocn, compatm, &
                  is_local%wrap%FBMed_aoflux_o, &
@@ -185,19 +148,6 @@
          !---------------------------------------
          !--- merge all fields to atm
          !---------------------------------------
-<<<<<<< HEAD
-         if (compute_ocnalb .and. compute_aoflux) then
-            call med_merge_auto(trim(compname(compatm)), &
-                 is_local%wrap%FBExp(compatm), is_local%wrap%FBFrac(compatm), &
-                 is_local%wrap%FBImp(:,compatm), fldListTo(compatm), &
-                 document=first_call, string='(merge_to_atm)', mastertask=mastertask, rc=rc)
-            if (shr_nuopc_methods_ChkErr(rc,__LINE__,u_FILE_u)) return
-         else
-            call med_merge_auto(trim(compname(compatm)), &
-                 is_local%wrap%FBExp(compatm), is_local%wrap%FBFrac(compatm), &
-                 is_local%wrap%FBImp(:,compatm), fldListTo(compatm), &
-                 FBMed1=is_local%wrap%FBMed_ocnalb_a, FBMed2=is_local%wrap%FBMed_aoflux_a, &
-=======
          if (trim(coupling_mode) == 'cesm') then
             call med_merge_auto(trim(compname(compatm)), &
                  is_local%wrap%FBExp(compatm), is_local%wrap%FBFrac(compatm), &
@@ -217,17 +167,13 @@
             call med_merge_auto(trim(compname(compatm)), &
                  is_local%wrap%FBExp(compatm), is_local%wrap%FBFrac(compatm), &
                  is_local%wrap%FBImp(:,compatm), fldListTo(compatm), &
->>>>>>> 191289eb
                  document=first_call, string='(merge_to_atm)', mastertask=mastertask, rc=rc)
             if (shr_nuopc_methods_ChkErr(rc,__LINE__,u_FILE_u)) return
          end if
 
-<<<<<<< HEAD
-=======
          call shr_nuopc_methods_FB_diagnose(is_local%wrap%FBExp(compatm), string=trim(subname)//' FBexp(compatm) ', rc=rc)
          if (shr_nuopc_methods_ChkErr(rc,__LINE__,u_FILE_u)) return
 
->>>>>>> 191289eb
          !---------------------------------------
          !--- custom calculations
          !---------------------------------------
@@ -260,12 +206,6 @@
                dataptr1(n) = dataptr2(n)
             end do
          end if
-<<<<<<< HEAD
-
-         call shr_nuopc_methods_FB_diagnose(is_local%wrap%FBExp(compatm), string=trim(subname)//' FBexp(compatm) ', rc=rc)
-         if (shr_nuopc_methods_ChkErr(rc,__LINE__,u_FILE_u)) return
-=======
->>>>>>> 191289eb
 
          !---------------------------------------
          !--- update local scalar data
