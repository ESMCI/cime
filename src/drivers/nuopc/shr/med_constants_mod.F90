module med_constants_mod

  !-----------------------------------------------------------------------------
  ! Used by all components and mediator
  !-----------------------------------------------------------------------------

  use shr_kind_mod   , only : R8=>SHR_KIND_R8
  use shr_kind_mod   , only : R4=>SHR_KIND_R4
  use shr_kind_mod   , only : IN=>SHR_KIND_IN
  use shr_kind_mod   , only : I8=>SHR_KIND_I8
  use shr_kind_mod   , only : CL=>SHR_KIND_CL
  use shr_kind_mod   , only : CS=>SHR_KIND_CS
  use shr_kind_mod   , only : CX=>SHR_KIND_CX
  use shr_kind_mod   , only : CXX=>SHR_KIND_CXX

  use shr_cal_mod    , only : med_constants_noleap => shr_cal_noleap
  use shr_cal_mod    , only : med_constants_gregorian => shr_cal_gregorian
  use shr_log_mod    , only : shr_log_Unit
  use shr_cal_mod    , only : shr_cal_ymd2date
  use shr_cal_mod    , only : shr_cal_noleap
  use shr_cal_mod    , only : shr_cal_gregorian
  use shr_file_mod   , only : shr_file_getlogunit
  use shr_file_mod   , only : shr_file_setlogunit
  use shr_file_mod   , only : shr_file_getloglevel
  use shr_file_mod   , only : shr_file_setloglevel
  use shr_file_mod   , only : shr_file_getUnit
  use shr_file_mod   , only : shr_file_setIO

  implicit none

  logical,  parameter :: med_constants_statewrite_flag = .false.
  real(R8), parameter :: med_constants_spval_init = 0.0_R8  ! spval for initialization
  real(R8), parameter :: med_constants_spval = 0.0_R8  ! spval
  real(R8), parameter :: med_constants_czero = 0.0_R8  ! spval
  integer,  parameter :: med_constants_ispval_mask = -987987     ! spval for RH mask values
  integer,  parameter :: med_constants_SecPerDay = 86400    ! Seconds per day

  !-----------------------------------------------------------------------------
<<<<<<< HEAD
  integer :: med_constants_dbug_flag = 10
=======
  integer :: med_constants_dbug_flag = 1
>>>>>>> bb71ac9c

end module med_constants_mod<|MERGE_RESOLUTION|>--- conflicted
+++ resolved
@@ -36,10 +36,6 @@
   integer,  parameter :: med_constants_SecPerDay = 86400    ! Seconds per day
 
   !-----------------------------------------------------------------------------
-<<<<<<< HEAD
-  integer :: med_constants_dbug_flag = 10
-=======
   integer :: med_constants_dbug_flag = 1
->>>>>>> bb71ac9c
 
 end module med_constants_mod