--- conflicted
+++ resolved
@@ -855,8 +855,7 @@
   use diffusion_mod, only      : scalar_diffusion, diffusion_init
   use control_mod, only        : integration, test_case, filter_freq_advection,  hypervis_order, &
         statefreq, moisture, TRACERADV_TOTAL_DIVERGENCE, TRACERADV_UGRADQ, &
-<<<<<<< HEAD
-        prescribed_wind, nu_q, nu_p, limiter_option, hypervis_subcycle_q, rsplit
+        nu_q, nu_p, limiter_option, hypervis_subcycle_q, rsplit
 !<<<<<<< .working
   use edge_mod, only           : edgevpack, edgerotate, edgevunpack, initedgebuffer, initedgesbuffer, &
         edgevunpackmin, initghostbuffer3D
@@ -866,11 +865,6 @@
 !  use edge_mod, only           : EdgeBuffer_t, edgevpack, edgerotate, edgevunpack, initedgebuffer, &
 !       edgevunpackmin, ghostbuffer3D_t, initghostbuffer3D
 !>>>>>>> .merge-right.r4294
-=======
-        nu_q, nu_p, limiter_option, hypervis_subcycle_q, rsplit
-  use edge_mod, only           : EdgeBuffer_t, edgevpack, edgerotate, edgevunpack, initedgebuffer, &
-       edgevunpackmin, ghostbuffer3D_t, initghostbuffer3D
->>>>>>> fb2c34dc
   use hybrid_mod, only         : hybrid_t
   use bndry_mod, only          : bndry_exchangev
   use viscosity_mod, only      : biharmonic_wk_scalar, biharmonic_wk_scalar_minmax, neighbor_minmax
