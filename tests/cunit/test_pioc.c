--- conflicted
+++ resolved
@@ -1629,11 +1629,7 @@
 /* Run Tests for NetCDF-4 Functions. */
 int main(int argc, char **argv)
 {
-<<<<<<< HEAD
-    return run_test_main(argc, argv, MIN_NTASKS, TARGET_NTASKS, 3,
-=======
     /* Change the 5th arg to 3 to turn on logging. */
     return run_test_main(argc, argv, MIN_NTASKS, TARGET_NTASKS, 0,
->>>>>>> 497417dd
                          TEST_NAME, dim_len, COMPONENT_COUNT, NUM_IO_PROCS);
 }