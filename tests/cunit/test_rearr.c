--- conflicted
+++ resolved
@@ -595,14 +595,6 @@
     int ret;
 
     /* Initialize ios. */
-<<<<<<< HEAD
-    ios.num_iotasks = TARGET_NTASKS;
-    ios.async = 0;
-    ios.num_comptasks = TARGET_NTASKS;
-    ios.ioproc = 1;
-    ios.union_comm = test_comm;
-    if (!(ios.ioranks = malloc(TARGET_NTASKS * sizeof(int))))
-=======
     if (!(ios = calloc(1, sizeof(iosystem_desc_t))))
         return PIO_ENOMEM;
     
@@ -611,7 +603,6 @@
     ios->ioproc = 1;
     ios->union_comm = test_comm;
     if (!(ios->ioranks = malloc(TARGET_NTASKS * sizeof(int))))
->>>>>>> 9221012a
         return PIO_ENOMEM;
     for (int t = 0; t < TARGET_NTASKS; t++)
         ios->ioranks[t] = t;
