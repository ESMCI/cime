--- conflicted
+++ resolved
@@ -12,7 +12,7 @@
 use Cwd;
 
 #------------------------------------------------------------------------------
-# Constructor.  We need the machine and optionally the compiler, 
+# Constructor.  We need the machine, model, caseroot and optionally the compiler, 
 # mpi library, and whether DEBUG is on.   We also want to initialize the module system so this object
 # is ready to load modules.  
 #------------------------------------------------------------------------------
@@ -21,28 +21,28 @@
     my ($class, %params) = @_;
     if(! defined $params{'machine'})
     {
-	die "ModuleLoader requires a machine argument";
+        die "ModuleLoader requires a machine argument";
     }
     if(! defined $params{'cimeroot'})
     {
-	die "ModuleLoader requires the cimeroot";
+        die "ModuleLoader requires the cimeroot";
     }
     if(! defined $params{'caseroot'})
     {
-	die "ModuleLoader requires the caseroot";
-    }
-    my $self = {	
-	machine	=> $params{'machine'}	|| undef,
-	compiler	=> $params{'compiler'}	|| undef,
-	mpilib	=> $params{'mpilib'}	|| undef,
-	debug	=> $params{'debug'}	|| undef,
-	cimeroot    => $params{'cimeroot'}  || undef,
-	caseroot	=> $params{'caseroot'}	|| undef,
-	model       => $params{'model'}	||'cesm',
+        die "ModuleLoader requires the caseroot";
+    }
+    my $self = {    
+        machine => $params{'machine'} || undef,
+        compiler => $params{'compiler'} || undef,
+        mpilib =>   $params{'mpilib'} || undef,
+        debug  =>   $params{'debug'} || undef,
+        cimeroot => $params{'cimeroot'} || undef,
+        caseroot => $params{'caseroot'} || undef,
+  	model    => $params{'model'}	||'cesm',
     };
     if(! defined $params{'debug'} )
     {
-	$self->{debug} = 'false';
+        $self->{debug} = 'false';
     }
     $self->{machroot} = Cwd::abs_path($self->{cimeroot}) . "/cime_config/" . $self->{model} . "/machines/";
     bless $self, $class;
@@ -58,17 +58,26 @@
 sub loadModulesCshEval()
 {
     my $self = shift;
+    #my $self = {   
+    #   machine => $params{'machine'} || undef,
+    #   compiler => $params{'compiler'} || undef,
+    #   mpilib =>   $params{'mpilib'} || undef,
+    #   debug  =>   $params{'debug'} || undef,
+    #   scriptsroot => $params{'scriptsroot'} || undef,
+    #   caseroot => $params{'caseroot'} || undef,
+    #};
+    #eval qx($self->{cmdpath} $cmd);
+
+    if(defined $ENV{CIME_MODULES_LOADED}) {return $self};
 
     my %oldenv = %ENV;
     my $envfile = $self->{'caseroot'} . "/env_mach_specific";
     my $cshenv = "env ";
-
     $cshenv .= "COMPILER=". $self->{'compiler'} . " " ;
     $cshenv .= "MPILIB=". $self->{'mpilib'} . " " ;
     $cshenv .= "DEBUG=". $self->{'debug'} . " " ;
     $cshenv .= "CASEROOT=". $self->{'caseroot'} . " " ;
     $cshenv .= "PERL=TRUE ";
-
     my $cmd = $cshenv . " " . $envfile ;
     #print "running command $cmd\n";
     my @output;
@@ -78,50 +87,51 @@
     chomp @output;
     if($?)
     {
-	die "could not load modules for machine $self->{'machine'}";
+    die "could not load modules for machine $self->{'machine'}";
     }
     my %newenv;
     
     #foreach my $line(@output)
     for my $i(0 .. $#output)
     {
-	chomp $output[$i];
-	if($output[$i] !~ /=/)
-	{
-	    $output[$i] = '';
-	}
-	if($output[$i] =~ /BASH_FUNC/i)
-	{
-	    $output[$i] = '';
-	}
+    chomp $output[$i];
+    if($output[$i] !~ /=/)
+    {
+        $output[$i] = '';
+    }
+    if($output[$i] =~ /BASH_FUNC/i)
+    {
+        $output[$i] = '';
+    }
     }
     foreach my $line(@output)
     {
-	if(length($line) > 0)
-	{
-	    chomp $line;
-	    #print "line: $line\n";
-	    my ($key, $value) = split('=', $line, 2);
-	    $newenv{$key} = $value;
-	}
+    if(length($line) > 0)
+    {
+        chomp $line;
+        #print "line: $line\n";
+        my ($key, $value) = split('=', $line, 2);
+        $newenv{$key} = $value;
+    }
     }
     my %newbuildenv;
     
     foreach my $k(keys %newenv)
     {
-	if(! defined $oldenv{$k})
-	{
-	    #print "new env var: $newenv{$k}\n";
-	    $newbuildenv{$k} = $newenv{$k};
-	    $ENV{$k} = $newenv{$k};
-	}
-	if(defined $oldenv{$k} && $newenv{$k} ne $oldenv{$k})
-	{
-	    #print "modified env var: $newenv{$k}\n";
-	    $newbuildenv{$k} = $newenv{$k};
-	    $ENV{$k} = $newenv{$k};
-	}
-    }
+    if(! defined $oldenv{$k})
+    {
+        #print "new env var: $newenv{$k}\n";
+        $newbuildenv{$k} = $newenv{$k};
+        $ENV{$k} = $newenv{$k};
+    }
+    if(defined $oldenv{$k} && $newenv{$k} ne $oldenv{$k})
+    {
+        #print "modified env var: $newenv{$k}\n";
+        $newbuildenv{$k} = $newenv{$k};
+        $ENV{$k} = $newenv{$k};
+    }
+    }
+    $ENV{CIME_MODULES_LOADED} = 1;
     return %newbuildenv;
 
 }
@@ -137,7 +147,7 @@
     }
     else
     {
-	$self->{configmachinesfile} = $configmachinesfile;
+    $self->{configmachinesfile} = $configmachinesfile;
     }
     
     $self->{machspecificfile} = $self->{'caseroot'} . "/env_mach_specific.xml";
@@ -174,34 +184,34 @@
     }
     foreach my $initnode(@initnodes)
     {
-	$self->{initpath} = $initnode->textContent();
+        $self->{initpath} = $initnode->textContent();
     }
     if(! defined $self->{initpath})
     {
-	die "the module init path could not be found for the machine $machine\n";
+        die "the module init path could not be found for the machine $machine\n";
     }
 
     #my @cmdnodes = $xml->findnodes("//machine[\@MACH=\'$machine\']/module_system/cmd_path");
     my @cmdnodes;
     if($self->{modulesystemtype} eq 'soft')
     {
-	@cmdnodes = $xml->findnodes("//machine[\@MACH=\'$machine\']/module_system/cmd_path[\@lang=\'sh\']");
+        @cmdnodes = $xml->findnodes("//machine[\@MACH=\'$machine\']/module_system/cmd_path[\@lang=\'sh\']");
     }
     elsif($self->{modulesystemtype} eq 'dotkit')
     {
-	@cmdnodes = $xml->findnodes("//machine[\@MACH=\'$machine\']/module_system/cmd_path[\@lang=\'csh\']");
+        @cmdnodes = $xml->findnodes("//machine[\@MACH=\'$machine\']/module_system/cmd_path[\@lang=\'csh\']");
     }
     elsif($self->{modulesystemtype} eq 'module')
     {
-	@cmdnodes = $xml->findnodes("//machine[\@MACH=\'$machine\']/module_system/cmd_path[\@lang=\'perl\']");
+        @cmdnodes = $xml->findnodes("//machine[\@MACH=\'$machine\']/module_system/cmd_path[\@lang=\'perl\']");
     }
     foreach my $cmdnode(@cmdnodes)
     {
-	$self->{cmdpath} = $cmdnode->textContent();
+        $self->{cmdpath} = $cmdnode->textContent();
     }
     if(! defined $self->{cmdpath})
     {
-	die "the module cmd path could not be found for the machine $machine\n";
+        die "the module cmd path could not be found for the machine $machine\n";
     }
     #print "self modulesystemtype: $self->{modulesystemtype}\n";
     #print "self cmdpath: $self->{cmdpath}\n";
@@ -225,81 +235,81 @@
     my @allmodulenodes = $cmroot->findnodes("/config_machines/machine[\@MACH=\'$machine\']/module_system/modules");
     foreach my $mod(@allmodulenodes)
     {
-	# If a module set does NOT have attributes, then the intention is that 
-	# these modules will be loaded regardless of compiler, mpilib, or debug status.  
-	if(!$mod->hasAttributes())
-	{
-	    my @modchildren = $mod->getChildNodes();
-	    foreach my $child(@modchildren)
-	    {
-		my $action = $child->getAttribute('name');	
-		my $actupon = $child->textContent();
-		my $modhash = {action => $action, actupon => $actupon, seqnum => $seqnum};
-		push(@modulenodes, $modhash);
-		$seqnum += 1;
-	    }
-	}
-	else
-	{
-	    my $attrmatch = 0;
-	    foreach my $qualifier (qw/ machine compiler mpilib debug /)
-	    {
-		if($mod->hasAttribute($qualifier) && lc $mod->getAttribute($qualifier) eq lc $self->{$qualifier})
-		{
-		    #print '=' x 80, "\n";
-		    #print "qualifier match : $qualifier\n";
-		    #print "mod attribute: ", $mod->getAttribute($qualifier), "\n";
-		    #print "self qualifier: ", $self->{$qualifier}, "\n";
-		    #print '=' x 80, "\n";
-		    $attrmatch = 1;
-		}
-		elsif( $mod->hasAttribute($qualifier) && $mod->getAttribute($qualifier) =~ /^\!/)
-		{
-		    my $negatedattr = $mod->getAttribute($qualifier);
-		    $negatedattr =~ s/!//g;
-		    #print "negated attr is: $negatedattr\n";
-		    #print "mod attr is ", $mod->getAttribute($qualifier), "\n";
-		    #print "self attr is ", $self->{$qualifier}, "\n";
-		    if(lc $negatedattr ne lc $self->{$qualifier})
-		    {
-			#print "negated attributes do not match, this is a match\n";
-			$attrmatch = 1;
-			next;
-		    }
-		    else
-		    {
-			#print "negated attributes do match, this is NOT a match\n";
-			$attrmatch = 0;
-			last;
-		    }
-
-		}
-		elsif( $mod->hasAttribute($qualifier) && lc $mod->getAttribute($qualifier) ne lc $self->{$qualifier})
-		{
-		    #print '=' x 80, "\n";
-		    #print "qualifier no match: $qualifier\n";
-		    #print "mod attribute: ", $mod->getAttribute($qualifier), "\n";
-		    #print "self qualifier: ", $self->{$qualifier}, "\n";
-		    #print '=' x 80, "\n";
-		    $attrmatch = 0;
-		    last;
-		}
-	    }
-	    if($attrmatch == 1)
-	    {
-		my @modchildren = $mod->getChildNodes();
-		foreach my $child(@modchildren)
-		{
-		    #my $action = $child->getName();
-		    my $action = $child->getAttribute('name');
-		    my $actupon = $child->textContent();	
-		    my $modhash = { action => $action, actupon => $actupon, seqnum => $seqnum };
-		    #print Dumper $modhash;
-		    push(@modulenodes, $modhash);
-		    $seqnum += 1;
-		}
-	    }
-	}
+        # If a module set does NOT have attributes, then the intention is that 
+        # these modules will be loaded regardless of compiler, mpilib, or debug status.  
+        if(!$mod->hasAttributes())
+        {
+            my @modchildren = $mod->getChildNodes();
+            foreach my $child(@modchildren)
+            {
+            my $action = $child->getAttribute('name');  
+            my $actupon = $child->textContent();
+            my $modhash = {action => $action, actupon => $actupon, seqnum => $seqnum};
+            push(@modulenodes, $modhash);
+            $seqnum += 1;
+            }
+        }
+        else
+        {
+            my $attrmatch = 0;
+            foreach my $qualifier (qw/ machine compiler mpilib debug /)
+            {
+                if($mod->hasAttribute($qualifier) && lc $mod->getAttribute($qualifier) eq lc $self->{$qualifier})
+                {
+                    #print '=' x 80, "\n";
+                    #print "qualifier match : $qualifier\n";
+                    #print "mod attribute: ", $mod->getAttribute($qualifier), "\n";
+                    #print "self qualifier: ", $self->{$qualifier}, "\n";
+                    #print '=' x 80, "\n";
+                    $attrmatch = 1;
+                }
+                elsif( $mod->hasAttribute($qualifier) && $mod->getAttribute($qualifier) =~ /^\!/)
+                {
+                    my $negatedattr = $mod->getAttribute($qualifier);
+                    $negatedattr =~ s/!//g;
+                    #print "negated attr is: $negatedattr\n";
+                    #print "mod attr is ", $mod->getAttribute($qualifier), "\n";
+                    #print "self attr is ", $self->{$qualifier}, "\n";
+                    if(lc $negatedattr ne lc $self->{$qualifier})
+                    {
+                    #print "negated attributes do not match, this is a match\n";
+                    $attrmatch = 1;
+                    next;
+                    }
+                    else
+                    {
+                    #print "negated attributes do match, this is NOT a match\n";
+                    $attrmatch = 0;
+                    last;
+                    }
+
+                }
+                elsif( $mod->hasAttribute($qualifier) && lc $mod->getAttribute($qualifier) ne lc $self->{$qualifier})
+                {
+                    #print '=' x 80, "\n";
+                    #print "qualifier no match: $qualifier\n";
+                    #print "mod attribute: ", $mod->getAttribute($qualifier), "\n";
+                    #print "self qualifier: ", $self->{$qualifier}, "\n";
+                    #print '=' x 80, "\n";
+                    $attrmatch = 0;
+                    last;
+                }
+            }
+            if($attrmatch == 1)
+            {
+                my @modchildren = $mod->getChildNodes();
+                foreach my $child(@modchildren)
+                {
+                    #my $action = $child->getName();
+                    my $action = $child->getAttribute('name');
+                    my $actupon = $child->textContent();    
+                    my $modhash = { action => $action, actupon => $actupon, seqnum => $seqnum };
+                    #print Dumper $modhash;
+                    push(@modulenodes, $modhash);
+                    $seqnum += 1;
+                }
+            }
+        }
     }
     $self->{modulestoload} = \@modulenodes;
     return @modulenodes;
@@ -312,7 +322,7 @@
     my $machine = $self->{machine};
     my @modulenodes;
     my $seqnum = 1;
-    my @machinenodes = $cmroot->findnodes("/config_machines/machine[\@MACH=\'$machine\']");	
+    my @machinenodes = $cmroot->findnodes("/config_machines/machine[\@MACH=\'$machine\']"); 
     
     my $machinenode = $machinenodes[0];
     
@@ -323,18 +333,18 @@
     my @modulesystemnodes = $cmroot->findnodes("/config_machines/machine[\@MACH=\'$machine\']/module_system");
     foreach my $mnode(@modulesystemnodes)
     {
-	$newmachnode->addChild($mnode);
+        $newmachnode->addChild($mnode);
     }
 
     my @envnodes = $cmroot->findnodes("/config_machines/machine[\@MACH=\'$machine\']/environment_variables");
     foreach my $enode(@envnodes)
     {
-	$newmachnode->addChild($enode);
+        $newmachnode->addChild($enode);
     }
     my @limitnodes = $cmroot->findnodes("/config_machines/machine[\@MACH=\'$machine\']/limits");
     foreach my $lnode(@limitnodes)
     {
-	$newmachnode->addChild($lnode);
+        $newmachnode->addChild($lnode);
     }
 
     my $newdom = XML::LibXML::Document->new("1.0");
@@ -353,7 +363,7 @@
 
     if( ! -e $self->{machspecificfile})
     {
-	die "$self->{machspecificfile} was not found!\n";
+        die "$self->{machspecificfile} was not found!\n";
     }
     my $parser = XML::LibXML->new(no_blanks => 1);
     my $casemoduleparser = $parser->parse_file($self->{machspecificfile});
@@ -375,42 +385,42 @@
     my @foundmodules;
     foreach my $mod(@$modulenodes)
     {
-	# If the <modules> element doesn't have any attributes, 
-	# then we want to load these modules no matter what.  
-	if(!$mod->hasAttributes())
-	{
-	    my @modchildren = $mod->getChildNodes();
-	    
-	    # for every child node we find, 
-	    # action is the module action to take, actupon is the module 
-	    # we want to act upon, and the seqnum denotes the order in which the
-	    # module will be loaded. 
-	    foreach my $child(@modchildren)
-	    {
-		#my $action = $child->getName();
-		my $action = $child->getAttribute('name');
-		my $actupon = $child->textContent();
-		my $modhash = { action => $action, actupon => $actupon, seqnum => $seqnum} ;
-		push(@foundmodules, $modhash);
-		$seqnum += 1;
-	    } 
-	}
-	else
-	{
-	    my $attrmatch = 0;
-	    # If the modules element has attributes, we only want to load the modules within 
-	    # if the attribute exists as an attribute in the modules tag, and if the attribute matches
-	    # the machine, compiler, etc. 
-	    foreach my $qualifier ( qw/ machine compiler mpilib debug/)
-	    {
-		
-		if($mod->hasAttribute($qualifier) && lc $mod->getAttribute($qualifier) eq lc $self->{$qualifier})
-		{
-		    $attrmatch = 1;
-		}
-                elsif( $mod->hasAttribute($qualifier) && $mod->getAttribute($qualifier) =~ /^\!/)
-                {
-                    my $negatedattr = $mod->getAttribute($qualifier);
+        # If the <modules> element doesn't have any attributes, 
+        # then we want to load these modules no matter what.  
+        if(!$mod->hasAttributes())
+        {
+            my @modchildren = $mod->getChildNodes();
+            
+            # for every child node we find, 
+            # action is the module action to take, actupon is the module 
+            # we want to act upon, and the seqnum denotes the order in which the
+            # module will be loaded. 
+            foreach my $child(@modchildren)
+            {
+            #my $action = $child->getName();
+            my $action = $child->getAttribute('name');
+            my $actupon = $child->textContent();
+            my $modhash = { action => $action, actupon => $actupon, seqnum => $seqnum} ;
+            push(@foundmodules, $modhash);
+            $seqnum += 1;
+            } 
+        }
+        else
+        {
+            my $attrmatch = 0;
+            # If the modules element has attributes, we only want to load the modules within 
+            # if the attribute exists as an attribute in the modules tag, and if the attribute matches
+            # the machine, compiler, etc. 
+            foreach my $qualifier ( qw/ machine compiler mpilib debug/)
+            {
+            
+            if($mod->hasAttribute($qualifier) && lc $mod->getAttribute($qualifier) eq lc $self->{$qualifier})
+            {
+                $attrmatch = 1;
+            }
+            elsif( $mod->hasAttribute($qualifier) && $mod->getAttribute($qualifier) =~ /^\!/)
+            {
+                 my $negatedattr = $mod->getAttribute($qualifier);
                     $negatedattr =~ s/!//g;
                     #print "negated attr is: $negatedattr\n";
                     #print "mod attr is ", $mod->getAttribute($qualifier), "\n";
@@ -428,28 +438,28 @@
                         last;
                     }
 
-                }
-		# if the qualifier exists as an attribute but doesn't match, skip the entire block. 
-		elsif( $mod->hasAttribute($qualifier) && lc $mod->getAttribute($qualifier) ne lc $self->{$qualifier})
-		{
-		    $attrmatch = 0;
-		    last;
-		}
-	    }
-	    if($attrmatch == 1)
-	    {
-		my @modchildren = $mod->getChildNodes();
-		foreach my $child(@modchildren)
-		{
-		    #my $action = $child->getName();
-		    my $action = $child->getAttribute('name');
-		    my $actupon = $child->textContent();	
-		    my $modhash = { action => $action, actupon => $actupon, seqnum => $seqnum };
-		    push(@foundmodules, $modhash);
-		    $seqnum += 1;
-		}
-	    }
-	}
+                 }
+            # if the qualifier exists as an attribute but doesn't match, skip the entire block. 
+            elsif( $mod->hasAttribute($qualifier) && lc $mod->getAttribute($qualifier) ne lc $self->{$qualifier})
+            {
+                $attrmatch = 0;
+                last;
+            }
+        }
+        if($attrmatch == 1)
+        {
+            my @modchildren = $mod->getChildNodes();
+            foreach my $child(@modchildren)
+            {
+                #my $action = $child->getName();
+                my $action = $child->getAttribute('name');
+                my $actupon = $child->textContent();    
+                my $modhash = { action => $action, actupon => $actupon, seqnum => $seqnum };
+                push(@foundmodules, $modhash);
+                $seqnum += 1;
+            }
+        }
+        }
     }
     #print Dumper \@foundmodules;
     return @foundmodules;
@@ -458,9 +468,6 @@
 sub loadModules()
 {
     my $self = shift;
-
-    if(defined $ENV{CIME_MODULES_LOADED}) {return $self};
-
     if($self->{modulesystemtype}  eq 'module')
     {
         $self->loadModuleModules();
@@ -471,9 +478,8 @@
     }
     elsif($self->{modulesystemtype} eq 'dotkit')
     {
-	$self->loadDotKitModules();
-    }
-    $ENV{CIME_MODULES_LOADED} = 1;
+    $self->loadDotKitModules();
+    }
 }
 
 sub loadDotKitModules()
@@ -482,7 +488,7 @@
     
     if(! defined $self->{modulestoload})
     {
-	$self->findModulesForCase();
+        $self->findModulesForCase();
     }
     $self->findEnvVars();
     
@@ -501,29 +507,29 @@
     chomp @output;
     foreach my $line(@output)
     {
-	if(length($line) > 0)
-	{
-	    chomp $line;
-	    my ($key, $value) = split('=', $line, 2);
-	    $newenv{$key} = $value;
-	}
+        if(length($line) > 0)
+        {
+            chomp $line;
+            my ($key, $value) = split('=', $line, 2);
+            $newenv{$key} = $value;
+        }
     }
     
     my %newbuildenv;
     
     foreach my $k(keys %newenv)
     {
-	if(! defined $oldenv{$k})
-	{
-	    $newbuildenv{$k} = $newenv{$k};
-	    $ENV{$k} = $newenv{$k};
-	}
-	if(defined $oldenv{$k} && $newenv{$k} ne $oldenv{$k})
-	{
-	    $newbuildenv{$k} = $newenv{$k};
-	    $ENV{$k} = $newenv{$k};
-
-	}
+        if(! defined $oldenv{$k})
+        {
+            $newbuildenv{$k} = $newenv{$k};
+            $ENV{$k} = $newenv{$k};
+        }
+        if(defined $oldenv{$k} && $newenv{$k} ne $oldenv{$k})
+        {
+            $newbuildenv{$k} = $newenv{$k};
+            $ENV{$k} = $newenv{$k};
+
+        }
     }
     $self->writeCshModuleFile();
     $self->writeShModuleFile();
@@ -535,7 +541,7 @@
     
     if(! defined $self->{modulestoload})
     {
-	$self->findModulesForCase();
+        $self->findModulesForCase();
     }
     $self->findEnvVars();
     
@@ -543,39 +549,39 @@
     
     foreach my $mod(@$modulestoload)
     {
-	#print "mod seqnum: $mod->{seqnum}\n";
-	#print "mod action: $mod->{action}\n";
-	#print "mod actupon: $mod->{actupon}\n";
-	my $cmd;
-	if($mod->{action} =~ /xmlchange/)
-	{
-	    $cmd = "./xmlchange $mod->{actupon}";
-	}
-	else
-	{
-	    $cmd = $self->{cmdpath} . " $mod->{action}  $mod->{actupon}";
-	}
-	print "  $mod->{action} $mod->{actupon}\n";
-	eval qx($cmd);
-	if($?)
-	{
-	    warn "module cmd $cmd died with $? $!\n";
-	}
-    }
-    my %moduleenv = %{$self->{environmentvars}};
-    foreach my $key(keys %moduleenv)
-    {
-        my $envvalue = $moduleenv{$key};
-	if($envvalue =~ /^\$/)
-	{
-	    $envvalue =~ s/\$//g;
-	    $ENV{$key} = $ENV{$envvalue};
-	}
-	else
-	{
-            $ENV{$key} = $moduleenv{$key};
-	}
-    }
+        #print "mod seqnum: $mod->{seqnum}\n";
+        #print "mod action: $mod->{action}\n";
+        #print "mod actupon: $mod->{actupon}\n";
+        my $cmd;
+        if($mod->{action} =~ /xmlchange/)
+        {
+            $cmd = "./xmlchange $mod->{actupon}";
+        }
+        else
+        {
+            $cmd = $self->{cmdpath} . " $mod->{action}  $mod->{actupon}";
+        }
+        print "running cmd: $cmd\n";
+        eval qx($cmd);
+        if($?)
+        {
+            warn "module cmd $cmd died with $? $!\n";
+        }
+     }
+     my %moduleenv = %{$self->{environmentvars}};
+     foreach my $key(keys %moduleenv)
+     {
+         my $envvalue = $moduleenv{$key};
+         if($envvalue =~ /^\$/)
+         {
+           $envvalue =~ s/\$//g;
+           $ENV{$key} = $ENV{$envvalue};
+         }
+         else
+         {
+                 $ENV{$key} = $moduleenv{$key};
+         }
+     }
 
     $self->writeCshModuleFile();
     $self->writeShModuleFile();
@@ -635,38 +641,93 @@
     my $machine = $self->{machine};
     my $parser = XML::LibXML->new(no_blanks => 1);
     my $xml = $parser->parse_file($self->{machspecificfile});
-    my @envnodes = $xml->findnodes("//machine[\@MACH=\'$machine\']/environment_variables/env");
-    
-    my %envs;
+    #my @envnodes = $xml->findnodes("//machine[\@MACH=\'$machine\']/environment_variables/env");
+    my @envnodes = $xml->findnodes("//machine[\@MACH=\'$machine\']/environment_variables");
+    
+    my %envs; 
     foreach my $enode(@envnodes)
     {
-	my $name = $enode->getAttribute('name');
-	my $value = $enode->textContent();
-        $envs{$name} = $value;
-    }
-    
-    $self->{environmentvars} = \%envs;
-    
-}
-
-sub findLimits()
-{
-    my $self = shift;
-    my $machine = $self->{machine};
-    my $parser = XML::LibXML->new(no_blanks => 1);
-    my $xml = $parser->parse_file($self->{machspecificfile});
-    my @limitnodes = $xml->findnodes("//machine[\@MACH=\'$machine\']/module_system/limits/limit");
-    
-    my %limits;
-    
-    foreach my $lnode(@limitnodes)
-    {
-        my $name = $lnode->getAttribute('name');
-        my $value = $lnode->getValue();
-        $limits{$name} = $value;
-    }
-    
-    #$self->{limits}
+        if(! $enode->hasAttributes())
+        {
+            my @envchildnodes = $enode->getChildNodes();
+            foreach my $e(@envchildnodes)
+            {
+                my $name = $e->getAttribute('name');        
+                my $value = $e->textContent();
+                $envs{$name} = $value;
+            }
+        }
+        else
+        {
+            my $attrMatch = 0;
+            my @nodeattrs = $enode->attributes();
+            foreach my $nodeattr(@nodeattrs)
+            {
+                my $attrName = $nodeattr->getName();
+                my $attrValue = $nodeattr->getValue();
+                if(defined $self->{$attrName} && lc $attrValue eq lc $self->{$attrName})
+                {
+                    $attrMatch = 1;
+                    next;
+                }
+                elsif(defined $self->{$attrName} && $attrName !~ /^\!/ && lc $attrValue ne $self->{$attrName})
+                {
+                    $attrMatch = 0;
+                    last;
+                }
+                elsif(defined $self->{$attrName} && $attrName =~ /^\!/ )
+                {
+                    if($enode->getAttribute($attrName) ne $self->{$attrName})
+                    {
+                        $attrMatch = 1;
+                        next;
+                    }
+                    if($enode->getAttribute($attrName) eq $self->{$attrName})
+                    {
+                        $attrMatch = 0;
+                        last;
+                    }
+                }
+            }
+            if($attrMatch)
+            {
+                my @envs = $enode->getChildNodes();
+                foreach my $e(@envs)
+                {
+                    my $name = $e->getAttribute('name');
+                    my $value = $e->textContent();
+                    $envs{$name} = $value;
+                }
+            }
+        }
+    }
+    
+    $self->{'environmentvars'} = \%envs;
+    return %envs;
+}
+
+sub loadEnvVars()
+{
+    my $self = shift;
+    
+    if(!defined $self->{'environmentvars'})
+    {
+        $self->getEnvVars();
+    }
+    if(defined $self->{'environmentvars'})
+    {
+        my %envs = %{$self->{'environmentvars'}};
+        foreach my $ekey(keys %{$self->{'environmentvars'}})
+        {
+            my $name = $ekey;
+            my $value = $envs{$ekey};
+            if($value =~ /^\$/)
+            {
+                $value = $ENV{$value};
+            }
+            $ENV{$name} = $value;
+        }
+    }
 }
 
 sub getCshModuleCode()
@@ -691,14 +752,14 @@
     die "no csh init path defined for this machine!" if !@cshinitnodes;
     foreach my $node(@cshinitnodes)
     {
-	$self->{cshinitpath} = $node->textContent();
+    $self->{cshinitpath} = $node->textContent();
     }
 
     my @cshcmdnodes = $xml->findnodes("//machine[\@MACH=\'$machine\']/module_system/cmd_path[\@lang=\'csh\']");
     die "no c shell ccmd_path defined for this machine!" if ! @cshcmdnodes;
     foreach my $node(@cshcmdnodes)
     {
-	$self->{cshcmdpath} = $node->textContent();
+    $self->{cshcmdpath} = $node->textContent();
     }
     
     
@@ -712,12 +773,6 @@
 #===============================================================================
 START
 
-<<<<<<< HEAD
-    source $self->{cshinitpath}
-START
-	
-	if(! -e "$self->{caseroot}/env_mach_specific.xml")
-=======
     if(! defined $configuremode)
     {
         $csh .=<<"START";
@@ -745,90 +800,129 @@
 #START
     
     if(! -e "$self->{caseroot}/env_mach_specific.xml")
->>>>>>> dcc73c61
-    {
-	$self->writeXmlFileForCase();
+    {
+    $self->writeXmlFileForCase();
     }
     my $casexml = $parser->parse_file("$self->{caseroot}/env_mach_specific.xml");
     my @allmodules = $casexml->findnodes("//machine[\@MACH=\'$machine\']/module_system/modules");
     
     foreach my $mod(@allmodules)
     {
-	if(!$mod->hasAttributes())
-	{
-	    my @modchildren = $mod->getChildNodes();
-	    foreach my $child(@modchildren)
-	    {
-		#my $action = $child->getName();
+    if(!$mod->hasAttributes())
+    {
+        my @modchildren = $mod->getChildNodes();
+        foreach my $child(@modchildren)
+        {
+        #my $action = $child->getName();
                 my $action = $child->getAttribute('name');
-		my $actupon = $child->textContent();
-		$csh .= "$self->{cshcmdpath} $action $actupon\n";
-	    }
-	}
-	else
-	{
-	    my @attrs = $mod->attributes;
-	    
-	    $csh .= "if ( ";
-	    while(@attrs)
-	    {
-		my $attr = shift @attrs;
-		my $name = uc($attr->getName());
-		my $value = $attr->getValue();
-		if($value =~ /^\!/)
-		{
-		    $value =~ s/\!//g;
-		    $csh .= "\$$name != \"$value\"";
-		}
-		else
-		{
-		    $csh .= "\$$name == \"$value\"";
-		}
-		$csh .= " && " if(@attrs);
-	    }
-	    $csh .= " ) then\n";
-
-	    my @modchildren = $mod->getChildNodes();
-	    foreach my $child(@modchildren)
-	    {
-		
-		#my $action = $child->getName();
-		my $action = $child->getAttribute('name');
-		my $actupon = $child->textContent();
-		if($action =~ /xmlchange/)
-		{
-		    $csh .= "\t./$action $actupon\n";
-		}
-		else
-		{
-		    $csh .= "\t$self->{cshcmdpath} $action $actupon\n";
-		}
-	    }
-	    $csh .= "endif\n";
-	}
-    }
-    
-    my @envnodes = $xml->findnodes("//machine[\@MACH=\'$machine\']/environment_variables/env");
-    if(@envnodes)
-    {
-        foreach my $enode(@envnodes)
-        {
-            my $name = $enode->getAttribute('name');
-            my $value = $enode->textContent();
-	    $csh .= "setenv $name $value\n";
-        }
-    }
-
-    my @limitnodes = $xml->findnodes("//machine[\@MACH=\'$machine\']/limits/limit");
-    if(@limitnodes)
-    {
-	foreach my $lnode(@limitnodes)
-	{
-	    my $name = $lnode->getAttribute('name');
-	    my $value = $lnode->textContent();
-	    $csh .= "limit $name $value\n";
-	}
-    }
+        my $actupon = $child->textContent();
+        $csh .= "$self->{cshcmdpath} $action $actupon\n";
+        }
+    }
+    else
+    {
+        my @attrs = $mod->attributes;
+        
+        $csh .= "if ( ";
+        while(@attrs)
+        {
+        my $attr = shift @attrs;
+        my $name = uc($attr->getName());
+        my $value = $attr->getValue();
+        if($value =~ /^\!/)
+        {
+            $value =~ s/\!//g;
+            $csh .= "\$$name != \"$value\"";
+        }
+        else
+        {
+            $csh .= "\$$name == \"$value\"";
+        }
+        $csh .= " && " if(@attrs);
+        }
+        $csh .= " ) then\n";
+
+        my @modchildren = $mod->getChildNodes();
+        foreach my $child(@modchildren)
+        {
+        
+        #my $action = $child->getName();
+        my $action = $child->getAttribute('name');
+        my $actupon = $child->textContent();
+        if($action =~ /xmlchange/)
+        {
+            $csh .= "\t./$action $actupon\n";
+        }
+        else
+        {
+            $csh .= "\t$self->{cshcmdpath} $action $actupon\n";
+        }
+        }
+        $csh .= "endif\n";
+    }
+    }
+    
+    my @envnodes = $xml->findnodes("//machine[\@MACH=\'$machine\']/environment_variables");
+    {
+        foreach my $envnode(@envnodes)
+        {
+            if(! $envnode->hasAttributes())
+            {
+                my @envs = $envnode->childNodes();
+                foreach my $e(@envs)
+                {
+                    my $name = $e->getAttribute('name');
+                    my $value = $e->textContent();
+                    $csh .= "setenv $name $value\n";
+                }
+            }
+            else
+            {
+                my @attrs = $envnode->attributes;
+                $csh .= "if ( ";
+                while(@attrs)
+                {
+                    my $attr = shift @attrs;
+                    my $name = uc($attr->getName());
+                    my $value = $attr->getValue();
+        
+                    if($value =~ /^\!/)
+                    {
+                        $value =~ s/\!//g;
+                        $csh .= "\$$name != \"$value\"";
+        
+                    }
+                    else
+                    {
+                        $csh .= "\$$name == \"$value\"";
+                    }
+                    $csh .= " && " if(@attrs);
+                
+                }
+                $csh .= " ) then\n";
+                
+                my @envs = $envnode->childNodes();
+                foreach my $e(@envs)
+                {
+                    my $name = $e->getAttribute('name');
+                    my $value = $e->textContent();
+                    $csh .= "\tsetenv $name $value\n";
+                }
+                $csh .= "endif\n";
+            }
+        }
+    }
+
+    #my @limitnodes = $xml->findnodes("//machine[\@MACH=\'$machine\']/limits/limit");
+    #if(@limitnodes)
+    #{
+    #    foreach my $lnode(@limitnodes)
+    #    {
+    #        my $name = $lnode->getAttribute('name');
+    #        my $value = $lnode->textContent();
+    #        $csh .= "limit $name $value\n";
+    #    }
+    #}
     
     $self->{cshmodulecode} = $csh;
 }
@@ -848,15 +942,15 @@
 {
     my $self = shift;
     my %cshtosh = ( "cputime" => "-t", 
-		    "filesize" => "-f",
-		    "datasize" => "-d", 
-		    "stacksize" => "-s", 
-		    "coredumpsize" => "-c", 
-		    "memoryuse" => "-m", 
-		    "vmemoryuse" => "-v",
-		    "descriptors" => "-n", 
-		    "memorylocked" => "-l",
-		    "maxproc" => "-u" );
+            "filesize" => "-f",
+            "datasize" => "-d", 
+            "stacksize" => "-s", 
+            "coredumpsize" => "-c", 
+            "memoryuse" => "-m", 
+            "vmemoryuse" => "-v",
+            "descriptors" => "-n", 
+            "memorylocked" => "-l",
+            "maxproc" => "-u" );
     my $machine = $self->{machine};
 
     #my $xml = $self->{configmachinesroot};
@@ -894,82 +988,76 @@
 # in your CASEROOT. This file is overwritten every time modules are loaded!
 #===============================================================================
 
-    .  $self->{shinitpath}
+.  $self->{shinitpath}
 START
 
-	
-	my @allmodules = $xml->findnodes("//machine[\@MACH=\'$machine\']/module_system/modules");
+    
+    my @allmodules = $xml->findnodes("//machine[\@MACH=\'$machine\']/module_system/modules");
     foreach my $mod(@allmodules)
     {
-	if(! $mod->hasAttributes())
-	{
-	    my @modchildren = $mod->getChildNodes();
-	    foreach my $child(@modchildren)
-	    {
-		#my $action = $child->getName();
-		my $action = $child->getAttribute('name');
-		my $actupon = $child->textContent();
-		#$sh .= "module $action $actupon \n";
-#                print "$self->{shcmdpath}  $action $actupon \n";
-		$sh .= "$self->{shcmdpath} $action $actupon \n";
-	    }
-	}
-	else
-	{
-	    my @attrs = $mod->attributes;
-	    
-	    $sh .= "if [ ";
-	    while(@attrs)
-	    {
-		my $attr = shift @attrs;
-		my $name = uc($attr->getName());
-		my $value = $attr->getValue();
+    if(! $mod->hasAttributes())
+    {
+        my @modchildren = $mod->getChildNodes();
+        foreach my $child(@modchildren)
+        {
+        #my $action = $child->getName();
+        my $action = $child->getAttribute('name');
+        my $actupon = $child->textContent();
+        #$sh .= "module $action $actupon \n";
+                print "$self->{shcmdpath}  $action $actupon \n";
+        $sh .= "$self->{shcmdpath} $action $actupon \n";
+        }
+    }
+    else
+    {
+        my @attrs = $mod->attributes;
+        
+        $sh .= "if [ ";
+        while(@attrs)
+        {
+        my $attr = shift @attrs;
+        my $name = uc($attr->getName());
+        my $value = $attr->getValue();
                 if($value =~ /^\!/)
                 {
                     $value =~ s/\!//g;
                     #$sh .= "\$$name != \"$value\"";
-		    $sh .= "\"\$$name\" != \"$value\"";
+            $sh .= "\"\$$name\" != \"$value\"";
                 }
                 else
                 {
                     #$csh .= "\$$name == \"$value\"";
-		    $sh .= "\"\$$name\" = \"$value\"";
-                }
-		$sh .= " ] && [ " if (@attrs);
-	    }
-	    $sh .= " ]\n";
-	    $sh .= "then\n";
-	    
-	    my @modchildren = $mod->getChildNodes();
-	    foreach my $child(@modchildren)
-	    {
+            $sh .= "\"\$$name\" = \"$value\"";
+                }
+        $sh .= " ] && [ " if (@attrs);
+        }
+        $sh .= " ]\n";
+        $sh .= "then\n";
+        
+        my @modchildren = $mod->getChildNodes();
+        foreach my $child(@modchildren)
+        {
                 #my $action = $child->getName();
                 my $action = $child->getAttribute('name');
-		my $actupon = $child->textContent();
-		if($action =~ /xmlchange/)
-		{
-		    $sh .= "\t./$action $actupon\n";
-		}
-		else
-		{
-		    $sh .= "\t$self->{shcmdpath} $action $actupon\n";
-		}
-	    }
-	    $sh .= "fi\n";
-	}
-    }
-
-
-    my @envnodes = $xml->findnodes("//machine[\@MACH=\'$machine\']/environment_variables/env");
-    if(@envnodes)
-    {
-        foreach my $enode(@envnodes)
-        {
-<<<<<<< HEAD
-            my $name = $enode->getAttribute('name');
-            my $value = $enode->textContent();
-            $sh .= "export $name=$value\n";
-=======
+        my $actupon = $child->textContent();
+        if($action =~ /xmlchange/)
+        {
+            $sh .= "\t./$action $actupon\n";
+        }
+        else
+        {
+            $sh .= "\t$self->{shcmdpath} $action $actupon\n";
+        }
+        }
+        $sh .= "fi\n";
+    }
+    }
+
+
+    my @envnodes = $xml->findnodes("//machine[\@MACH=\'$machine\']/environment_variables");
+    {
+        foreach my $envnode(@envnodes)
+        {
             if(! $envnode->hasAttributes())
             {
                 my @envs = $envnode->childNodes();
@@ -1015,22 +1103,31 @@
                 }
                 $sh .= "fi\n";
             }
->>>>>>> dcc73c61
-        }
-    }
-
-    my @limitnodes = $xml->findnodes("//machine[\@MACH=\'$machine\']/limits/limit");
-    if(@limitnodes)
-    {
-        foreach my $lnode(@limitnodes)
-        {
-            my $name = $lnode->getAttribute('name');
-            my $value = $lnode->textContent();
-            print "name: $name, value: $value\n";
-	    my $shname = $cshtosh{$name};
-            $sh .= "ulimit $shname $value\n";
-        }
-    }
+        }
+    }
+    #my @envnodes = $xml->findnodes("//machine[\@MACH=\'$machine\']/environment_variables/env");
+    #if(@envnodes)
+    #{
+    #    foreach my $enode(@envnodes)
+    #    {
+    #        my $name = $enode->getAttribute('name');
+    #        my $value = $enode->textContent();
+    #        $sh .= "export $name=$value\n";
+    #    }
+    #}
+
+    #my @limitnodes = $xml->findnodes("//machine[\@MACH=\'$machine\']/limits/limit");
+    #if(@limitnodes)
+    #{
+    #    foreach my $lnode(@limitnodes)
+    #    {
+    #        my $name = $lnode->getAttribute('name');
+    #        my $value = $lnode->textContent();
+    #        print "name: $name, value: $value\n";
+    #    my $shname = $cshtosh{$name};
+    #        $sh .= "ulimit $shname $value\n";
+    #    }
+    #}
     $self->{shmodulecode} = $sh;
 }
 
