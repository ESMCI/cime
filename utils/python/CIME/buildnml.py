--- conflicted
+++ resolved
@@ -163,16 +163,10 @@
         logger.info( "cmd is: %s " %cmd)
         rc, out, err = run_cmd(cmd, from_dir=confdir)
         expect(rc==0,"Command %s failed rc=%d\nout=%s\nerr=%s"%(cmd,rc,out,err))
-<<<<<<< HEAD
-        logger.info(out)
-
-        # copy namelist file and stream text files to rundir
-=======
         if out is not None:
             logger.debug("cmd=%s"%cmd)
             logger.info("out = %s"%out)
         # copy namelist files and stream text files, to rundir
->>>>>>> a5e75313
         if os.path.isdir(rundir):
             filename = compname + "_in"
             file_src  = os.path.join(confdir, filename)
