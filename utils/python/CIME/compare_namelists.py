import os, re, logging

from CIME.namelist import expand_literal_list, is_valid_fortran_namelist_literal, \
    string_to_character_literal, literal_to_python_value, parse
from CIME.utils import expect
logger=logging.getLogger(__name__)

# pragma pylint: disable=unsubscriptable-object

###############################################################################
<<<<<<< HEAD
=======
def parse_namelists(namelist_lines, filename):
###############################################################################
    """
    Return data in form: {namelist -> {key -> value} }.
      value can be an int, string, list, or dict

    >>> teststr = '''&nml
    ...   val = 'foo'
    ...   aval = 'one','two', 'three'
    ...   maval = 'one', 'two',
    ...       'three', 'four'
    ...   dval = 'one->two', 'three -> four'
    ...   mdval = 'one   -> two',
    ...           'three -> four',
    ...           'five -> six'
    ...   nval = 1850
    ... /
    ...
    ... # Hello
    ...
    ...   &nml2
    ...   val2 = .false.
    ... /
    ... '''
    >>> parse_namelists(teststr.splitlines(), 'foo')
    {'nml': {'dval': {'three': 'four', 'one': 'two'}, 'val': "'foo'", 'maval': ["'one'", "'two'", "'three'", "'four'"], 'aval': ["'one'", "'two'", "'three'"], 'nval': '1850', 'mdval': {'five': 'six', 'three': 'four', 'one': 'two'}}, 'nml2': {'val2': '.false.'}}
    >>> parse_namelists('blah', 'foo')
    Traceback (most recent call last):
        ...
    SystemExit: ERROR: File 'foo' does not appear to be a namelist file, skipping

    >>> teststr = '''&nml
    ... val = 'one', 'two',
    ... val2 = 'three'
    ... /'''
    >>> parse_namelists(teststr.splitlines(), 'foo')
    Traceback (most recent call last):
        ...
    SystemExit: ERROR: In file 'foo', Incomplete multiline variable: 'val'

    >>> teststr = '''&nml
    ... val = 'one', 'two',
    ... /'''
    >>> parse_namelists(teststr.splitlines(), 'foo')
    Traceback (most recent call last):
        ...
    SystemExit: ERROR: In file 'foo', Incomplete multiline variable: 'val'

    >>> teststr = '''&nml
    ... val = 'one', 'two',
    ...       'three -> four'
    ... /'''
    >>> parse_namelists(teststr.splitlines(), 'foo')
    Traceback (most recent call last):
        ...
    SystemExit: ERROR: In file 'foo', multiline list variable 'val' had dict entries
    """

    comment_re = re.compile(r'^[#!]')
    namelist_re = re.compile(r'^&(\S+)$')
    name_re = re.compile(r"^([^\s=']+)\s*=\s*(.+)$")
    dict_re = re.compile(r"^'(\S+)\s*->\s*(\S+)'")
    comma_re = re.compile(r'\s*,\s*')

    rv = {}
    current_namelist = None
    multiline_variable = None # (name, value)
    for line in namelist_lines:

        line = line.strip()

        logger.debug("Parsing line: '%s'" % line)

        if (line == "" or comment_re.match(line)):
            logger.debug("  Line was whitespace or comment, skipping.")
            continue

        if (current_namelist is None):
            # Must start a namelist
            expect(multiline_variable is None,
                   "In file '%s', Incomplete multiline variable: '%s'" % (filename, multiline_variable[0] if multiline_variable is not None else ""))

            # Unfortunately, other tools were using the old compare_namelists.pl script
            # to compare files that are not namelist files. We need a special error
            # to signify this event
            if (namelist_re.match(line) is None):
                expect(rv != {},
                       "File '%s' does not appear to be a namelist file, skipping" % filename)
                expect(False,
                       "In file '%s', Line '%s' did not begin a namelist as expected" % (filename, line))

            current_namelist = namelist_re.match(line).groups()[0]
            expect(current_namelist not in rv,
                   "In file '%s', Duplicate namelist '%s'" % (filename, current_namelist))

            rv[current_namelist] = {}

            logger.debug("  Starting namelist '%s'" % current_namelist)

        elif (line == "/"):
            # Ends a namelist
            logger.debug("  Ending namelist '%s'" % current_namelist)

            expect(multiline_variable is None,
                   "In file '%s', Incomplete multiline variable: '%s'" % (filename, multiline_variable[0] if multiline_variable is not None else ""))

            current_namelist = None

        elif (name_re.match(line)):
            # Defining a variable (AKA name)
            name, value = name_re.match(line).groups()

            logger.debug("  Parsing variable '%s' with data '%s'" % (name, value))

            expect(multiline_variable is None,
                   "In file '%s', Incomplete multiline variable: '%s'" % (filename, multiline_variable[0] if multiline_variable is not None else ""))
            expect(name not in rv[current_namelist], "In file '%s', Duplicate name: '%s'" % (filename, name))

            tokens = [item.strip() for item in comma_re.split(value) if item.strip() != ""]
            if ("->" in value):
                # dict
                rv[current_namelist][name] = {}
                for token in tokens:
                    m = dict_re.match(token)
                    expect(m is not None, "In file '%s', Dict entry '%s' does not match expected format" % (filename, token))
                    k, v = m.groups()
                    rv[current_namelist][name][k] = v
                    logger.debug("    Adding dict entry '%s' -> '%s'" % (k, v))

            elif ("," in value):
                # list
                rv[current_namelist][name] = tokens

                logger.debug("    Adding list entries: %s" % ", ".join(tokens))

            else:
                rv[current_namelist][name] = value

                logger.debug("    Setting to value '%s'" % value)

            if (line.endswith(",")):
                # Value will continue on in subsequent lines
                multiline_variable = (name, rv[current_namelist][name])

                logger.debug("    Var is multiline...")

        elif (multiline_variable is not None):
            # Continuation of list or dict variable
            current_value = multiline_variable[1]
            logger.debug("  Continuing multiline variable '%s' with data '%s'" % (multiline_variable[0], line))
            tokens = [item.strip() for item in comma_re.split(line) if item.strip() != ""]
            if (type(current_value) is list):
                expect("->" not in line, "In file '%s', multiline list variable '%s' had dict entries" % (filename, multiline_variable[0]))
                current_value.extend(tokens)
                logger.debug("    Adding list entries: %s" % ", ".join(tokens))
            elif (type(current_value) is dict):
                for token in tokens:
                    m = dict_re.match(token)
                    expect(m is not None, "In file '%s', Dict entry '%s' does not match expected format" % (filename, token))
                    k, v = m.groups()
                    current_value[k] = v
                    logger.debug("    Adding dict entry '%s' -> '%s'" % (k, v))
            else:
                expect(False, "In file '%s', Continuation should have been for list or dict, instead it was: '%s'" % (filename, type(current_value)))

            if (not line.endswith(",")):
                # Completed
                multiline_variable = None

                logger.debug("    Terminating multiline variable")

        else:
            expect(False, "In file '%s', Unrecognized line: '%s'" % (filename, line))

    return rv

###############################################################################
>>>>>>> a5e75313
def normalize_string_value(name, value, case):
###############################################################################
    """
    Some of the string in namelists will contain data that's inherently prone
    to diffs, like file paths, etc. This function attempts to normalize that
    data so that it will not cause diffs.
    """
    value = str(value)
    # Any occurance of case must be normalized because test-ids might not match
    if (case is not None):
        case_re = re.compile(r'%s[.]([GC]+)[.]([^./\s]+)' % case)
        value = case_re.sub("%s.ACTION.TESTID" % case, value)

    if (name in ["runid", "model_version", "username"]):
        # Don't even attempt to diff these, we don't care
        return name.upper()
    elif (".log." in value):
        # Remove the part that's prone to diff
        components = value.split(".")
        return os.path.basename(".".join(components[0:-1]))
    elif (":" in value):
        items = value.split(":")
        items = [normalize_string_value(name, item, case) for item in items]
        return ":".join(items)
    elif ("/" in value):
        # File path, just return the basename
        return os.path.basename(value)
    else:
        return value

###############################################################################
def compare_scalar_values(name, gold_literal, comp_literal, case, do_print):
###############################################################################
    norm_gold = literal_to_python_value(gold_literal)
    norm_comp = literal_to_python_value(comp_literal)
    if isinstance(norm_gold, str) or isinstance(norm_gold, unicode):
        norm_gold = normalize_string_value(name, norm_gold, case)
        norm_comp = normalize_string_value(name, norm_comp, case)
    equal = norm_gold == norm_comp
    if do_print and not equal:
        print "  BASE: %s = %r" % (name, norm_gold)
        print "  COMP: %s = %r" % (name, norm_comp)
    return equal

###############################################################################
def is_dict_like(literals):
###############################################################################
    all_empty = True
    for literal in literals:
        if literal.strip() != '':
            all_empty = False
            if not is_valid_fortran_namelist_literal("character", literal) or '->' not in literal:
                return False
    return not all_empty

###############################################################################
def literal_list_to_dict(literals):
###############################################################################
    literal_dict = {}
    for literal in literals:
        scalar = literal_to_python_value(literal, type_="character")
        if scalar is None:
            continue
        # Disable no-member, because unlike pylint we know for sure that
        # `scalar` is a string.
        key, _, value = scalar.partition('->') #pylint:disable=no-member
        literal_dict[key.strip()] = string_to_character_literal(value.strip())
    return literal_dict

###############################################################################
def compare_values(name, gold_value, comp_value, case, do_print=False):
###############################################################################
    """
    Compare values for a specific variable in a namelist.
    """
    gold_literals = expand_literal_list(gold_value)
    comp_literals = expand_literal_list(comp_value)
    rv = True

    dict_mode = is_dict_like(gold_literals) and is_dict_like(comp_literals)
    if dict_mode:
        # Deal with '->' dictionaries-as-arrays.
        # Convert to dictionaries.
        gold_dict = literal_list_to_dict(gold_literals)
        comp_dict = literal_list_to_dict(comp_literals)
        for key, gold_literal in gold_dict.iteritems():
            if key in comp_dict:
                comp_literal = comp_dict[key]
                rv &= compare_scalar_values("%s dict item %s" % (name, key), gold_literal,
                                            comp_literal, case, do_print)
            else:
                rv = False
                if do_print:
                    print "  dict variable '%s' missing key %s with value %s" \
                        % (name, key, gold_literal)

        for key, comp_literal in comp_dict.iteritems():
            if key not in gold_dict:
                rv = False
                if do_print:
                    print "  dict variable '%s' has extra key %s with value %s" \
                        % (name, key, comp_literal)
    elif len(gold_literals) > 1 or len(comp_literals) > 1:
        # Non-dictionary list values.
        # Note, list values remain order sensitive
        for idx, gold_literal in enumerate(gold_literals):
            if idx < len(comp_literals):
                comp_literal = comp_literals[idx]
                rv &= compare_scalar_values("%s list item %d" % (name, idx), gold_literal,
                                            comp_literal, case, do_print)
            else:
                rv = False
                if do_print:
                    print "  list variable '%s' missing value %s" % (name, gold_literal)

        if len(comp_literals) > len(gold_literals):
            for comp_literal in comp_literals[len(gold_literals):]:
                rv = False
                if do_print:
                    print "  list variable '%s' has extra value %s" % (name, comp_literal)
    else:
        # Scalar values.
        rv = compare_scalar_values(name, gold_literals[0], comp_literals[0], case, do_print)
    return rv

###############################################################################
def compare_namelists(gold_namelist, comp_namelist, case):
###############################################################################
    """
    Compare two namelists. Print diff information if any. Return true if
    equivalent.

    Expect args in form: {namelist -> {key -> value} }.
      value can be an int, string, list, or dict

    >>> teststr = '''&nml
    ...   val = 'foo'
    ...   aval = 'one','two', 'three'
    ...   maval = 'one', 'two', 'three', 'four'
    ...   dval = 'one -> two', 'three -> four'
    ...   mdval = 'one -> two', 'three -> four', 'five -> six'
    ...   nval = 1850
    ... /
    ... &nml2
    ...   val2 = .false.
    ... /
    ... '''
    >>> compare_namelists(parse(text=teststr), parse(text=teststr), None)
    True

    >>> teststr1 = '''&nml1
    ...   val11 = 'foo'
    ... /
    ... &nml2
    ...   val21 = 'foo'
    ...   val22 = 'foo', 'bar', 'baz'
    ...   val23 = 'baz'
    ...   val24 = '1 -> 2', '2 -> 3', '3 -> 4'
    ... /
    ... &nml3
    ...   val31 = F
    ...   val32 = 0.2
    ...   val33 = +025
    ...   val34 = 2*'bazz'
    ... /'''
    >>> teststr2 = '''&nml01
    ...   val11 = 'foo'
    ... /
    ... &nml2
    ...   val21 = 'foo0'
    ...   val22 = 'foo', 'bar0', 'baz'
    ...   val230 = 'baz'
    ...   val24 = '1 -> 20', '2 -> 3', '30 -> 4'
    ... /
    ... &nml3
    ...   val31 = .false. , val32 = 2.e-1 , val33 = 25, val34 = "bazz", "bazz"
    ... /'''
    >>> compare_namelists(parse(text=teststr1), parse(text=teststr2), None)
    Differences in namelist group 'nml2':
      BASE: val21 = 'foo'
      COMP: val21 = 'foo0'
      BASE: val22 list item 1 = 'bar'
      COMP: val22 list item 1 = 'bar0'
      missing variable: 'val23'
      BASE: val24 dict item 1 = '2'
      COMP: val24 dict item 1 = '20'
      dict variable 'val24' missing key 3 with value "4"
      dict variable 'val24' has extra key 30 with value "4"
      found extra variable: 'val230'
    Missing namelist group: nml1
    Found extra namelist group: nml01
    False

    >>> teststr1 = '''&rad_cnst_nl
    ... icecldoptics           = 'mitchell'
    ... logfile                = 'cpl.log.150514-001533'
    ... case_name              = 'ERB.f19_g16.B1850C5.skybridge_intel.C.150513-230221'
    ... runid                  = 'FOO'
    ... model_version          = 'cam5_3_36'
    ... username               = 'jgfouca'
    ... iceopticsfile          = '/projects/ccsm/inputdata/atm/cam/physprops/iceoptics_c080917.nc'
    ... liqcldoptics           = 'gammadist'
    ... liqopticsfile          = '/projects/ccsm/inputdata/atm/cam/physprops/F_nwvl200_mu20_lam50_res64_t298_c080428.nc'
    ... mode_defs              = 'mam3_mode1:accum:=', 'A:num_a1:N:num_c1:num_mr:+',
    ...   'A:so4_a1:N:so4_c1:sulfate:/projects/ccsm/inputdata/atm/cam/physprops/sulfate_rrtmg_c080918.nc:+', 'A:pom_a1:N:pom_c1:p-organic:/projects/ccsm/inputdata/atm/cam/physprops/ocpho_rrtmg_c101112.nc:+',
    ...   'A:soa_a1:N:soa_c1:s-organic:/projects/ccsm/inputdata/atm/cam/physprops/ocphi_rrtmg_c100508.nc:+', 'A:bc_a1:N:bc_c1:black-c:/projects/ccsm/inputdata/atm/cam/physprops/bcpho_rrtmg_c100508.nc:+',
    ...   'A:dst_a1:N:dst_c1:dust:/projects/ccsm/inputdata/atm/cam/physprops/dust4_rrtmg_c090521.nc:+', 'A:ncl_a1:N:ncl_c1:seasalt:/projects/ccsm/inputdata/atm/cam/physprops/ssam_rrtmg_c100508.nc',
    ...   'mam3_mode2:aitken:=', 'A:num_a2:N:num_c2:num_mr:+',
    ...   'A:so4_a2:N:so4_c2:sulfate:/projects/ccsm/inputdata/atm/cam/physprops/sulfate_rrtmg_c080918.nc:+', 'A:soa_a2:N:soa_c2:s-organic:/projects/ccsm/inputdata/atm/cam/physprops/ocphi_rrtmg_c100508.nc:+',
    ...   'A:ncl_a2:N:ncl_c2:seasalt:/projects/ccsm/inputdata/atm/cam/physprops/ssam_rrtmg_c100508.nc', 'mam3_mode3:coarse:=',
    ...   'A:num_a3:N:num_c3:num_mr:+', 'A:dst_a3:N:dst_c3:dust:/projects/ccsm/inputdata/atm/cam/physprops/dust4_rrtmg_c090521.nc:+',
    ...   'A:ncl_a3:N:ncl_c3:seasalt:/projects/ccsm/inputdata/atm/cam/physprops/ssam_rrtmg_c100508.nc:+', 'A:so4_a3:N:so4_c3:sulfate:/projects/ccsm/inputdata/atm/cam/physprops/sulfate_rrtmg_c080918.nc'
    ... rad_climate            = 'A:Q:H2O', 'N:O2:O2', 'N:CO2:CO2',
    ...   'N:ozone:O3', 'N:N2O:N2O', 'N:CH4:CH4',
    ...   'N:CFC11:CFC11', 'N:CFC12:CFC12', 'M:mam3_mode1:/projects/ccsm/inputdata/atm/cam/physprops/mam3_mode1_rrtmg_c110318.nc',
    ...   'M:mam3_mode2:/projects/ccsm/inputdata/atm/cam/physprops/mam3_mode2_rrtmg_c110318.nc', 'M:mam3_mode3:/projects/ccsm/inputdata/atm/cam/physprops/mam3_mode3_rrtmg_c110318.nc'
    ... /'''
    >>> teststr2 = '''&rad_cnst_nl
    ... icecldoptics           = 'mitchell'
    ... logfile                = 'cpl.log.150514-2398745'
    ... case_name              = 'ERB.f19_g16.B1850C5.skybridge_intel.C.150513-1274213'
    ... runid                  = 'BAR'
    ... model_version          = 'cam5_3_36'
    ... username               = 'hudson'
    ... iceopticsfile          = '/something/else/inputdata/atm/cam/physprops/iceoptics_c080917.nc'
    ... liqcldoptics           = 'gammadist'
    ... liqopticsfile          = '/something/else/inputdata/atm/cam/physprops/F_nwvl200_mu20_lam50_res64_t298_c080428.nc'
    ... mode_defs              = 'mam3_mode1:accum:=', 'A:num_a1:N:num_c1:num_mr:+',
    ...   'A:so4_a1:N:so4_c1:sulfate:/something/else/inputdata/atm/cam/physprops/sulfate_rrtmg_c080918.nc:+', 'A:pom_a1:N:pom_c1:p-organic:/something/else/inputdata/atm/cam/physprops/ocpho_rrtmg_c101112.nc:+',
    ...   'A:soa_a1:N:soa_c1:s-organic:/something/else/inputdata/atm/cam/physprops/ocphi_rrtmg_c100508.nc:+', 'A:bc_a1:N:bc_c1:black-c:/something/else/inputdata/atm/cam/physprops/bcpho_rrtmg_c100508.nc:+',
    ...   'A:dst_a1:N:dst_c1:dust:/something/else/inputdata/atm/cam/physprops/dust4_rrtmg_c090521.nc:+', 'A:ncl_a1:N:ncl_c1:seasalt:/something/else/inputdata/atm/cam/physprops/ssam_rrtmg_c100508.nc',
    ...   'mam3_mode2:aitken:=', 'A:num_a2:N:num_c2:num_mr:+',
    ...   'A:so4_a2:N:so4_c2:sulfate:/something/else/inputdata/atm/cam/physprops/sulfate_rrtmg_c080918.nc:+', 'A:soa_a2:N:soa_c2:s-organic:/something/else/inputdata/atm/cam/physprops/ocphi_rrtmg_c100508.nc:+',
    ...   'A:ncl_a2:N:ncl_c2:seasalt:/something/else/inputdata/atm/cam/physprops/ssam_rrtmg_c100508.nc', 'mam3_mode3:coarse:=',
    ...   'A:num_a3:N:num_c3:num_mr:+', 'A:dst_a3:N:dst_c3:dust:/something/else/inputdata/atm/cam/physprops/dust4_rrtmg_c090521.nc:+',
    ...   'A:ncl_a3:N:ncl_c3:seasalt:/something/else/inputdata/atm/cam/physprops/ssam_rrtmg_c100508.nc:+', 'A:so4_a3:N:so4_c3:sulfate:/something/else/inputdata/atm/cam/physprops/sulfate_rrtmg_c080918.nc'
    ... rad_climate            = 'A:Q:H2O', 'N:O2:O2', 'N:CO2:CO2',
    ...   'N:ozone:O3', 'N:N2O:N2O', 'N:CH4:CH4',
    ...   'N:CFC11:CFC11', 'N:CFC12:CFC12', 'M:mam3_mode1:/something/else/inputdata/atm/cam/physprops/mam3_mode1_rrtmg_c110318.nc',
    ...   'M:mam3_mode2:/something/else/inputdata/atm/cam/physprops/mam3_mode2_rrtmg_c110318.nc', 'M:mam3_mode3:/something/else/inputdata/atm/cam/physprops/mam3_mode3_rrtmg_c110318.nc'
    ... /'''
    >>> compare_namelists(parse(text=teststr1), parse(text=teststr2), 'ERB.f19_g16.B1850C5.skybridge_intel')
    True
    """
    rv = True

    # We want to keep lists of differences and print results in a second pass,
    # in order to ensure that the order is not scrambled when we change Python
    # versions and/or parse implementation details.
    gold_groups = gold_namelist.get_group_names()
    comp_groups = comp_namelist.get_group_names()
    different_groups = []
    missing_groups = []
    for group_name in gold_groups:
        if (group_name not in comp_groups):
            rv = False
            missing_groups.append(group_name)
        else:
            gold_names = gold_namelist.get_variable_names(group_name)
            comp_names = comp_namelist.get_variable_names(group_name)
            namelists_equal = True
            for variable_name in gold_names:
                if (variable_name not in comp_names):
                    namelists_equal = False
                    break
                else:
                    gold_value = gold_namelist.get_variable_value(group_name,
                                                                  variable_name)
                    comp_value = comp_namelist.get_variable_value(group_name,
                                                                  variable_name)
                    if not compare_values(variable_name, gold_value, comp_value,
                                          case):
                        namelists_equal = False
                        break

            for variable_name in comp_names:
                if (variable_name not in gold_names):
                    namelists_equal = False
                    break

            if not namelists_equal:
                different_groups.append(group_name)
                rv = False

    for group_name in sorted(different_groups):
        print "Differences in namelist group '%s':" % group_name
        gold_names = gold_namelist.get_variable_names(group_name)
        comp_names = comp_namelist.get_variable_names(group_name)
        for variable_name in sorted(gold_names):
            if (variable_name not in comp_names):
                print "  missing variable: '%s'" % variable_name
            else:
                gold_value = gold_namelist.get_variable_value(group_name,
                                                              variable_name)
                comp_value = comp_namelist.get_variable_value(group_name,
                                                              variable_name)
                compare_values(variable_name, gold_value, comp_value, case,
                               do_print=True)
        for variable_name in sorted(comp_names):
            if variable_name not in gold_names:
                print "  found extra variable: '%s'" % variable_name

    for group_name in sorted(missing_groups):
        print "Missing namelist group:", group_name

    extra_groups = []
    for group_name in comp_groups:
        if (group_name not in gold_groups):
            rv = False
            extra_groups.append(group_name)

    for group_name in sorted(extra_groups):
        print "Found extra namelist group:", group_name

    return rv

###############################################################################
def compare_namelist_files(gold_file, compare_file, case=None):
###############################################################################
    expect(os.path.exists(gold_file), "File not found: %s" % gold_file)
    expect(os.path.exists(compare_file), "File not found: %s" % compare_file)

    gold_namelist = parse(in_file=gold_file)
    comp_namelist = parse(in_file=compare_file)

    return compare_namelists(gold_namelist, comp_namelist, case)

###############################################################################
def is_namelist_file(file_path):
###############################################################################
    try:
        parse(in_file=file_path)
    except SystemExit as e:
        assert "Unexpected end of file encountered in namelist." in str(e) or \
            "Error in parsing namelist" in str(e), str(e)
        return False
    return True<|MERGE_RESOLUTION|>--- conflicted
+++ resolved
@@ -8,186 +8,6 @@
 # pragma pylint: disable=unsubscriptable-object
 
 ###############################################################################
-<<<<<<< HEAD
-=======
-def parse_namelists(namelist_lines, filename):
-###############################################################################
-    """
-    Return data in form: {namelist -> {key -> value} }.
-      value can be an int, string, list, or dict
-
-    >>> teststr = '''&nml
-    ...   val = 'foo'
-    ...   aval = 'one','two', 'three'
-    ...   maval = 'one', 'two',
-    ...       'three', 'four'
-    ...   dval = 'one->two', 'three -> four'
-    ...   mdval = 'one   -> two',
-    ...           'three -> four',
-    ...           'five -> six'
-    ...   nval = 1850
-    ... /
-    ...
-    ... # Hello
-    ...
-    ...   &nml2
-    ...   val2 = .false.
-    ... /
-    ... '''
-    >>> parse_namelists(teststr.splitlines(), 'foo')
-    {'nml': {'dval': {'three': 'four', 'one': 'two'}, 'val': "'foo'", 'maval': ["'one'", "'two'", "'three'", "'four'"], 'aval': ["'one'", "'two'", "'three'"], 'nval': '1850', 'mdval': {'five': 'six', 'three': 'four', 'one': 'two'}}, 'nml2': {'val2': '.false.'}}
-    >>> parse_namelists('blah', 'foo')
-    Traceback (most recent call last):
-        ...
-    SystemExit: ERROR: File 'foo' does not appear to be a namelist file, skipping
-
-    >>> teststr = '''&nml
-    ... val = 'one', 'two',
-    ... val2 = 'three'
-    ... /'''
-    >>> parse_namelists(teststr.splitlines(), 'foo')
-    Traceback (most recent call last):
-        ...
-    SystemExit: ERROR: In file 'foo', Incomplete multiline variable: 'val'
-
-    >>> teststr = '''&nml
-    ... val = 'one', 'two',
-    ... /'''
-    >>> parse_namelists(teststr.splitlines(), 'foo')
-    Traceback (most recent call last):
-        ...
-    SystemExit: ERROR: In file 'foo', Incomplete multiline variable: 'val'
-
-    >>> teststr = '''&nml
-    ... val = 'one', 'two',
-    ...       'three -> four'
-    ... /'''
-    >>> parse_namelists(teststr.splitlines(), 'foo')
-    Traceback (most recent call last):
-        ...
-    SystemExit: ERROR: In file 'foo', multiline list variable 'val' had dict entries
-    """
-
-    comment_re = re.compile(r'^[#!]')
-    namelist_re = re.compile(r'^&(\S+)$')
-    name_re = re.compile(r"^([^\s=']+)\s*=\s*(.+)$")
-    dict_re = re.compile(r"^'(\S+)\s*->\s*(\S+)'")
-    comma_re = re.compile(r'\s*,\s*')
-
-    rv = {}
-    current_namelist = None
-    multiline_variable = None # (name, value)
-    for line in namelist_lines:
-
-        line = line.strip()
-
-        logger.debug("Parsing line: '%s'" % line)
-
-        if (line == "" or comment_re.match(line)):
-            logger.debug("  Line was whitespace or comment, skipping.")
-            continue
-
-        if (current_namelist is None):
-            # Must start a namelist
-            expect(multiline_variable is None,
-                   "In file '%s', Incomplete multiline variable: '%s'" % (filename, multiline_variable[0] if multiline_variable is not None else ""))
-
-            # Unfortunately, other tools were using the old compare_namelists.pl script
-            # to compare files that are not namelist files. We need a special error
-            # to signify this event
-            if (namelist_re.match(line) is None):
-                expect(rv != {},
-                       "File '%s' does not appear to be a namelist file, skipping" % filename)
-                expect(False,
-                       "In file '%s', Line '%s' did not begin a namelist as expected" % (filename, line))
-
-            current_namelist = namelist_re.match(line).groups()[0]
-            expect(current_namelist not in rv,
-                   "In file '%s', Duplicate namelist '%s'" % (filename, current_namelist))
-
-            rv[current_namelist] = {}
-
-            logger.debug("  Starting namelist '%s'" % current_namelist)
-
-        elif (line == "/"):
-            # Ends a namelist
-            logger.debug("  Ending namelist '%s'" % current_namelist)
-
-            expect(multiline_variable is None,
-                   "In file '%s', Incomplete multiline variable: '%s'" % (filename, multiline_variable[0] if multiline_variable is not None else ""))
-
-            current_namelist = None
-
-        elif (name_re.match(line)):
-            # Defining a variable (AKA name)
-            name, value = name_re.match(line).groups()
-
-            logger.debug("  Parsing variable '%s' with data '%s'" % (name, value))
-
-            expect(multiline_variable is None,
-                   "In file '%s', Incomplete multiline variable: '%s'" % (filename, multiline_variable[0] if multiline_variable is not None else ""))
-            expect(name not in rv[current_namelist], "In file '%s', Duplicate name: '%s'" % (filename, name))
-
-            tokens = [item.strip() for item in comma_re.split(value) if item.strip() != ""]
-            if ("->" in value):
-                # dict
-                rv[current_namelist][name] = {}
-                for token in tokens:
-                    m = dict_re.match(token)
-                    expect(m is not None, "In file '%s', Dict entry '%s' does not match expected format" % (filename, token))
-                    k, v = m.groups()
-                    rv[current_namelist][name][k] = v
-                    logger.debug("    Adding dict entry '%s' -> '%s'" % (k, v))
-
-            elif ("," in value):
-                # list
-                rv[current_namelist][name] = tokens
-
-                logger.debug("    Adding list entries: %s" % ", ".join(tokens))
-
-            else:
-                rv[current_namelist][name] = value
-
-                logger.debug("    Setting to value '%s'" % value)
-
-            if (line.endswith(",")):
-                # Value will continue on in subsequent lines
-                multiline_variable = (name, rv[current_namelist][name])
-
-                logger.debug("    Var is multiline...")
-
-        elif (multiline_variable is not None):
-            # Continuation of list or dict variable
-            current_value = multiline_variable[1]
-            logger.debug("  Continuing multiline variable '%s' with data '%s'" % (multiline_variable[0], line))
-            tokens = [item.strip() for item in comma_re.split(line) if item.strip() != ""]
-            if (type(current_value) is list):
-                expect("->" not in line, "In file '%s', multiline list variable '%s' had dict entries" % (filename, multiline_variable[0]))
-                current_value.extend(tokens)
-                logger.debug("    Adding list entries: %s" % ", ".join(tokens))
-            elif (type(current_value) is dict):
-                for token in tokens:
-                    m = dict_re.match(token)
-                    expect(m is not None, "In file '%s', Dict entry '%s' does not match expected format" % (filename, token))
-                    k, v = m.groups()
-                    current_value[k] = v
-                    logger.debug("    Adding dict entry '%s' -> '%s'" % (k, v))
-            else:
-                expect(False, "In file '%s', Continuation should have been for list or dict, instead it was: '%s'" % (filename, type(current_value)))
-
-            if (not line.endswith(",")):
-                # Completed
-                multiline_variable = None
-
-                logger.debug("    Terminating multiline variable")
-
-        else:
-            expect(False, "In file '%s', Unrecognized line: '%s'" % (filename, line))
-
-    return rv
-
-###############################################################################
->>>>>>> a5e75313
 def normalize_string_value(name, value, case):
 ###############################################################################
     """
