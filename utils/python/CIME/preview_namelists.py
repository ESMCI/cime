"""
API for preview namelist
"""

from CIME.XML.standard_module_setup import *

import glob, shutil
logger = logging.getLogger(__name__)

def preview_namelists(case, dryrun=False):
    # refresh case xml files from object
    case.flush()

    # Get data from XML
    exeroot = case.get_value("EXEROOT")
    libroot = case.get_value("LIBROOT")
    incroot = case.get_value("INCROOT")
    rundir = case.get_value("RUNDIR")
    caseroot = case.get_value("CASEROOT")
    casebuild = case.get_value("CASEBUILD")
    testcase = case.get_value("TESTCASE")

    logger.debug("LID is: '%s'" % os.getenv("LID", ""))
    logger.debug("caseroot is: '%s'" % caseroot)

    dryrun = True if (testcase == "SBN") else dryrun

    models = ["atm", "lnd", "ice", "ocn", "glc", "wav", "rof", "cpl"]
    docdir = os.path.join(caseroot, "CaseDocs")

    if (dryrun):
        # Only create rundir
        try:
            os.makedirs(rundir)
        except OSError:
            logger.warning("Not able to create $RUNDIR, trying a subdirectory of $CASEROOT")
            rundir = os.path.join(caseroot, rundir)
            try:
                os.makedirs(rundir)
                logger.info("Success! Setting RUNDIR=%s" % rundir)
                case.set_value("RUNDIR", rundir)
            except OSError:
                expect(False, "Could not create rundir")

    else:

        # Load modules
        env_module = case.get_env("mach_specific")
        env_module.load_env_for_case(compiler=case.get_value("COMPILER"),
                                     debug=case.get_value("DEBUG"),
                                     mpilib=case.get_value("MPILIB"))

        # Make necessary directories
        dirs_to_make = [os.path.join(exeroot, model, "obj") for model in models]
        dirs_to_make.extend([exeroot, libroot, incroot, rundir, docdir])

        for dir_to_make in dirs_to_make:
            if (not os.path.isdir(dir_to_make)):
                try:
                    logger.debug("Making dir '%s'" % dir_to_make)
                    os.makedirs(dir_to_make)
                except OSError as e:
                    expect(False, "Could not make directory '%s', error: %s" % (dir_to_make, e))

    # Create namelists
    for model in models:
        model_str = "drv" if model == "cpl" else model
        config_file = case.get_value("CONFIG_%s_FILE" % model_str.upper())
        config_dir = os.path.dirname(config_file)
        cmd = os.path.join(config_dir, "buildnml")
        logger.info("Running %s:"%cmd)
        if (logger.level == logging.DEBUG):
            rc, out, err = run_cmd("PREVIEW_NML=1 %s %s" % (cmd, caseroot))
            expect(rc==0,"Command %s failed rc=%d\nout=%s\nerr=%s"%(cmd,rc,out,err))
        else:
            rc, out, err = run_cmd("%s %s" % (cmd, caseroot))
            expect(rc==0,"Command %s failed rc=%d\nout=%s\nerr=%s"%(cmd,rc,out,err))
<<<<<<< HEAD
        logger.info("     %s"%out)

=======
        if out is not None:
            logger.info("     %s"%out)
        if err is not None:
            logger.info("     %s"%err)
>>>>>>> 6fb93267
    # refresh case xml object from file
    case.read_xml()

    # Save namelists to docdir
    if (not os.path.isdir(docdir)):
        os.makedirs(docdir)
        try:
            with open(os.path.join(docdir, "README"), "w") as fd:
                fd.write(" CESM Resolved Namelist Files\n   For documentation only DO NOT MODIFY\n")
        except (OSError, IOError) as e:
            expect(False, "Failed to write %s/README: %s" % (docdir, e))


    for cpglob in ["*_in_[0-9]*", "*modelio*", "*_in",
                   "*streams*txt*", "*stxt", "*maps.rc", "*cism.config*"]:
        for file_to_copy in glob.glob(os.path.join(rundir, cpglob)):
            logger.debug("Copy file from '%s' to '%s'" % (file_to_copy, docdir))
            shutil.copy2(file_to_copy, docdir)

    # Copy over chemistry mechanism docs if they exist
    if (os.path.isdir(os.path.join(casebuild, "camconf"))):
        for file_to_copy in glob.glob(os.path.join(casebuild, "camconf", "*chem_mech*")):
            shutil.copy2(file_to_copy, docdir)<|MERGE_RESOLUTION|>--- conflicted
+++ resolved
@@ -75,15 +75,11 @@
         else:
             rc, out, err = run_cmd("%s %s" % (cmd, caseroot))
             expect(rc==0,"Command %s failed rc=%d\nout=%s\nerr=%s"%(cmd,rc,out,err))
-<<<<<<< HEAD
-        logger.info("     %s"%out)
-
-=======
         if out is not None:
             logger.info("     %s"%out)
         if err is not None:
             logger.info("     %s"%err)
->>>>>>> 6fb93267
+
     # refresh case xml object from file
     case.read_xml()
 
