#!/usr/bin/env python

"""
Library for saving build/run provenance.
"""

from CIME.XML.standard_module_setup import *
<<<<<<< HEAD
from CIME.utils import touch, gzip_existing_file, SharedArea
=======
from CIME.utils import touch, gzip_existing_file, SharedArea, copy_umask
>>>>>>> 2896bbfe

import tarfile, getpass, signal, glob, shutil

logger = logging.getLogger(__name__)

def _get_batch_job_id_for_syslog(case):
    """
    mach_syslog only works on certain machines
    """
    mach = case.get_value("MACH")
    if mach == 'titan':
        return os.environ["PBS_JOBID"]
<<<<<<< HEAD
    elif mach in ['edison', 'cori-haswell', 'cori-knl']:
=======
    elif mach in ['cori-haswell', 'cori-knl', 'edison']:
>>>>>>> 2896bbfe
        return os.environ["SLURM_JOB_ID"]
    elif mach == 'mira':
        return os.environ["COBALT_JOBID"]
    else:
        return None

def save_build_provenance_acme(case, lid=None):
    cimeroot = case.get_value("CIMEROOT")
    exeroot = case.get_value("EXEROOT")
    caseroot = case.get_value("CASEROOT")
    lid = os.environ["LID"] if lid is None else lid
    # Save git describe
    describe_prov = os.path.join(exeroot, "GIT_DESCRIBE.%s" % lid)
    if os.path.exists(describe_prov):
        os.remove(describe_prov)
    run_cmd_no_fail("git describe > %s" % describe_prov, from_dir=cimeroot)

    # Save HEAD
    headfile = os.path.join(cimeroot, ".git", "logs", "HEAD")
    headfile_prov = os.path.join(exeroot, "GIT_LOGS_HEAD.%s" % lid)
    if os.path.exists(headfile_prov):
        os.remove(headfile_prov)
    if os.path.exists(headfile):
        copy_umask(headfile, headfile_prov)

    # Save SourceMods
    sourcemods = os.path.join(caseroot, "SourceMods")
    sourcemods_prov = os.path.join(exeroot, "SourceMods.%s.tar.gz" % lid)
    if os.path.exists(sourcemods_prov):
        os.remove(sourcemods_prov)
    if os.path.isdir(sourcemods):
        with tarfile.open(sourcemods_prov, "w:gz") as tfd:
            tfd.add(sourcemods, arcname="SourceMods")

    # Save build env
    env_prov = os.path.join(exeroot, "build_environment.%s.txt" % lid)
    if os.path.exists(env_prov):
        os.remove(env_prov)
    copy_umask(os.path.join(caseroot, "software_environment.txt"), env_prov)

    # For all the just-created post-build provenance files, symlink a generic name
    # to them to indicate that these are the most recent or active.
    for item in ["GIT_DESCRIBE", "GIT_LOGS_HEAD", "SourceMods", "build_environment"]:
        globstr = "%s/%s.%s*" % (exeroot, item, lid)
        matches = glob.glob(globstr)
        expect(len(matches) < 2, "Multiple matches for glob %s should not have happened" % globstr)
        if matches:
            the_match = matches[0]
            generic_name = the_match.replace(".%s" % lid, "")
            if os.path.exists(generic_name):
                os.remove(generic_name)
            os.symlink(the_match, generic_name)


def save_build_provenance_cesm(case, lid=None): # pylint: disable=unused-argument
    version = case.get_value("MODEL_VERSION")
    # version has already been recorded
    caseroot = case.get_value("CASEROOT")
    with open(os.path.join(caseroot, "README.case"), "a") as fd:
        fd.write("CESM version is %s\n"%version)

def save_build_provenance(case, lid=None):
    with SharedArea():
        model = case.get_value("MODEL")
        if model == "acme":
            save_build_provenance_acme(case, lid=lid)
        elif model == "cesm":
            save_build_provenance_cesm(case, lid=lid)

def save_prerun_provenance_acme(case, lid=None):
    if not case.get_value("SAVE_TIMING"):
        return

    lid = os.environ["LID"] if lid is None else lid

    timing_dir = case.get_value("SAVE_TIMING_DIR")
    if timing_dir is None or timing_dir == 'UNSET':
        logger.warning("ACME requires SAVE_TIMING_DIR to be set in order to save timings. Skipping save timings")
        return

    logger.info("timing dir is %s" % timing_dir)
    rundir = case.get_value("RUNDIR")
    blddir = case.get_value("EXEROOT")
    caseroot = case.get_value("CASEROOT")
    cimeroot = case.get_value("CIMEROOT")
    base_case = case.get_value("CASE")
    full_timing_dir = os.path.join(timing_dir, "performance_archive", getpass.getuser(), base_case, lid)
    expect(not os.path.exists(full_timing_dir), "%s already exists" % full_timing_dir)

    os.makedirs(full_timing_dir)
    expect(os.path.exists(full_timing_dir), "%s does not exists" % full_timing_dir)
    mach = case.get_value("MACH")
    compiler = case.get_value("COMPILER")

    # For some batch machines save queue info
    job_id = _get_batch_job_id_for_syslog(case)
    if mach == "mira":
        for cmd, filename in [("qstat -lf", "qstatf"), ("qstat -lf %s" % job_id, "qstatf_jobid")]:
            filename = "%s.%s" % (filename, lid)
            run_cmd_no_fail("%s > %s" % (cmd, filename), from_dir=full_timing_dir)
            gzip_existing_file(os.path.join(full_timing_dir, filename))
<<<<<<< HEAD
    elif mach in ["edison", "cori-haswell", "cori-knl"]:
=======
    elif mach in ["cori-haswell", "cori-knl", "edison"]:
>>>>>>> 2896bbfe
        for cmd, filename in [("sqs -f", "sqsf"), ("sqs -w -a", "sqsw"), ("sqs -f %s" % job_id, "sqsf_jobid"), ("squeue", "squeuef")]:
            filename = "%s.%s" % (filename, lid)
            run_cmd_no_fail("%s > %s" % (cmd, filename), from_dir=full_timing_dir)
            gzip_existing_file(os.path.join(full_timing_dir, filename))
    elif mach == "titan":
        for cmd, filename in [("xtdb2proc -f", "xtdb2proc"),
                              ("qstat -f >", "qstatf"),
                              ("qstat -f %s >" % job_id, "qstatf_jobid"),
                              ("xtnodestat >", "xtnodestat"),
                              ("showq >", "showq")]:
            full_cmd = cmd + " " + filename
            run_cmd_no_fail(full_cmd + "." + lid, from_dir=full_timing_dir)
            gzip_existing_file(os.path.join(full_timing_dir, filename + "." + lid))

        mdiag_reduce = os.path.join(full_timing_dir, "mdiag_reduce." + lid)
        run_cmd_no_fail("./mdiag_reduce.csh > %s" % mdiag_reduce, from_dir=os.path.join(caseroot, "Tools"))
        gzip_existing_file(mdiag_reduce)

    # copy/tar SourceModes
    source_mods_dir = os.path.join(caseroot, "SourceMods")
    if os.path.isdir(source_mods_dir):
        with tarfile.open(os.path.join(full_timing_dir, "SourceMods.%s.tar.gz" % lid), "w:gz") as tfd:
            tfd.add(source_mods_dir, arcname="SourceMods")

    # Save various case configuration items
    case_docs = os.path.join(full_timing_dir, "CaseDocs.%s" % lid)
    os.mkdir(case_docs)
    globs_to_copy = [
        "CaseDocs/*",
        "*.run",
        "*.xml",
        "user_nl_*",
        "*env_mach_specific*",
        "Macros",
        "README.case",
        "Depends.%s" % mach,
        "Depends.%s" % compiler,
        "Depends.%s.%s" % (mach, compiler),
        "software_environment.txt"
        ]
    for glob_to_copy in globs_to_copy:
        for item in glob.glob(os.path.join(caseroot, glob_to_copy)):
            copy_umask(item, os.path.join(case_docs, os.path.basename(item) + "." + lid))

    # Copy some items from build provenance
    blddir_globs_to_copy = [
        "GIT_LOGS_HEAD",
        "build_environment.txt"
        ]
    for blddir_glob_to_copy in blddir_globs_to_copy:
        for item in glob.glob(os.path.join(blddir, blddir_glob_to_copy)):
            copy_umask(item, os.path.join(full_timing_dir, os.path.basename(item) + "." + lid))

    # What this block does is mysterious to me (JGF)
    if job_id is not None:
        sample_interval = case.get_value("SYSLOG_N")
        if sample_interval > 0:
            archive_checkpoints = os.path.join(full_timing_dir, "checkpoints.%s" % lid)
            os.mkdir(archive_checkpoints)
            touch("%s/acme.log.%s" % (rundir, lid))
            syslog_jobid = run_cmd_no_fail("./mach_syslog %d %s %s %s %s/timing/checkpoints %s >& /dev/null & echo $!" %
                                           (sample_interval, job_id, lid, rundir, rundir, archive_checkpoints),
                                           from_dir=os.path.join(caseroot, "Tools"))
            with open(os.path.join(rundir, "syslog_jobid.%s" % job_id), "w") as fd:
                fd.write("%s\n" % syslog_jobid)

    # Save state of repo
    run_cmd_no_fail("git describe > %s" % os.path.join(full_timing_dir, "GIT_DESCRIBE.%s" % lid), from_dir=os.path.dirname(cimeroot))

def save_prerun_provenance_cesm(case, lid=None): # pylint: disable=unused-argument
    pass

def save_prerun_provenance(case, lid=None):
    with SharedArea():
<<<<<<< HEAD
        # Always save env
        lid = os.environ["LID"] if lid is None else lid
        env_module = case.get_env("mach_specific")
        logdir = os.path.join(case.get_value("CASEROOT"), "logs") 
        if not os.path.isdir(logdir):
            os.makedirs(logdir)
        env_module.save_all_env_info(os.path.join(logdir, "run_environment.txt.%s" % lid))
=======
>>>>>>> 2896bbfe
        model = case.get_value("MODEL")
        if model == "acme":
            save_prerun_provenance_acme(case, lid=lid)
        elif model == "cesm":
            save_prerun_provenance_cesm(case, lid=lid)

def save_postrun_provenance_cesm(case, lid=None):
    save_timing = case.get_value("SAVE_TIMING")
    if save_timing:
        lid = os.environ["LID"] if lid is None else lid
        rundir = case.get_value("RUNDIR")
        timing_dir = case.get_value("SAVE_TIMING_DIR")
        timing_dir = os.path.join(timing_dir, case.get_value("CASE"))
        shutil.move(os.path.join(rundir,"timing"),
                    os.path.join(timing_dir,"timing."+lid))

def save_postrun_provenance_acme(case, lid):
    save_timing = case.get_value("SAVE_TIMING")
    if not save_timing:
        return

    lid = os.environ["LID"] if lid is None else lid

    rundir = case.get_value("RUNDIR")
    timing_dir = case.get_value("SAVE_TIMING_DIR")
    caseroot = case.get_value("CASEROOT")
    mach = case.get_value("MACH")
    base_case = case.get_value("CASE")
    full_timing_dir = os.path.join(timing_dir, "performance_archive", getpass.getuser(), base_case, lid)

    # Kill mach_syslog
    job_id = _get_batch_job_id_for_syslog(case)
    if job_id is not None:
        syslog_jobid_path = os.path.join(rundir, "syslog_jobid.%s" % job_id)
        if os.path.exists(syslog_jobid_path):
            try:
                with open(syslog_jobid_path, "r") as fd:
                    syslog_jobid = int(fd.read().strip())
                os.kill(syslog_jobid, signal.SIGTERM)
            except (ValueError, OSError) as e:
                logger.warning("Failed to kill syslog: %s" % e)
            finally:
                os.remove(syslog_jobid_path)

    # copy/tar timings
    rundir_timing_dir = os.path.join(rundir, "timing." + lid)
    shutil.move(os.path.join(rundir, "timing"), rundir_timing_dir)
    with tarfile.open("%s.tar.gz" % rundir_timing_dir, "w:gz") as tfd:
        tfd.add(rundir_timing_dir, arcname=os.path.basename(rundir_timing_dir))

    shutil.rmtree(rundir_timing_dir)
    copy_umask("%s.tar.gz" % rundir_timing_dir, full_timing_dir)

    gzip_existing_file(os.path.join(caseroot, "timing", "acme_timing_stats.%s" % lid))

    # JGF: not sure why we do this
    timing_saved_file = "timing.%s.saved" % lid
    touch(os.path.join(caseroot, "timing", timing_saved_file))

    #
    # save output files and logs
    #
    globs_to_copy = []
    if mach == "titan":
        globs_to_copy.append("%s*OU" % job_id)
    elif mach == "mira":
        globs_to_copy.append("%s*output" % job_id)
        globs_to_copy.append("%s*cobaltlog" % job_id)
<<<<<<< HEAD
    elif mach in ["edison", "cori-haswell", "cori-knl"]:
=======
    elif mach in ["cori-haswell", "cori-knl", "edison"]:
>>>>>>> 2896bbfe
        globs_to_copy.append("%s" % case.get_value("CASE"))

    globs_to_copy.append("logs/run_environment.txt.%s" % lid)
    globs_to_copy.append("logs/acme.log.%s.gz" % lid)
    globs_to_copy.append("logs/cpl.log.%s.gz" % lid)
    globs_to_copy.append("timing/*.%s*" % lid)
    globs_to_copy.append("CaseStatus")

    for glob_to_copy in globs_to_copy:
        for item in glob.glob(os.path.join(caseroot, glob_to_copy)):
            basename = os.path.basename(item)
            if basename != timing_saved_file:
                if lid not in basename and not basename.endswith(".gz"):
                    copy_umask(item, os.path.join(full_timing_dir, "%s.%s" % (basename, lid)))
                else:
                    copy_umask(item, full_timing_dir)

    # zip everything
    for root, _, files in os.walk(full_timing_dir):
        for filename in files:
            if not filename.endswith(".gz"):
                gzip_existing_file(os.path.join(root, filename))

def save_postrun_provenance(case, lid=None):
    with SharedArea():
        model = case.get_value("MODEL")
        if model == "acme":
            save_postrun_provenance_acme(case, lid=lid)
        elif model == "cesm":
            save_postrun_provenance_cesm(case, lid=lid)<|MERGE_RESOLUTION|>--- conflicted
+++ resolved
@@ -5,11 +5,7 @@
 """
 
 from CIME.XML.standard_module_setup import *
-<<<<<<< HEAD
-from CIME.utils import touch, gzip_existing_file, SharedArea
-=======
 from CIME.utils import touch, gzip_existing_file, SharedArea, copy_umask
->>>>>>> 2896bbfe
 
 import tarfile, getpass, signal, glob, shutil
 
@@ -22,11 +18,7 @@
     mach = case.get_value("MACH")
     if mach == 'titan':
         return os.environ["PBS_JOBID"]
-<<<<<<< HEAD
     elif mach in ['edison', 'cori-haswell', 'cori-knl']:
-=======
-    elif mach in ['cori-haswell', 'cori-knl', 'edison']:
->>>>>>> 2896bbfe
         return os.environ["SLURM_JOB_ID"]
     elif mach == 'mira':
         return os.environ["COBALT_JOBID"]
@@ -128,11 +120,7 @@
             filename = "%s.%s" % (filename, lid)
             run_cmd_no_fail("%s > %s" % (cmd, filename), from_dir=full_timing_dir)
             gzip_existing_file(os.path.join(full_timing_dir, filename))
-<<<<<<< HEAD
     elif mach in ["edison", "cori-haswell", "cori-knl"]:
-=======
-    elif mach in ["cori-haswell", "cori-knl", "edison"]:
->>>>>>> 2896bbfe
         for cmd, filename in [("sqs -f", "sqsf"), ("sqs -w -a", "sqsw"), ("sqs -f %s" % job_id, "sqsf_jobid"), ("squeue", "squeuef")]:
             filename = "%s.%s" % (filename, lid)
             run_cmd_no_fail("%s > %s" % (cmd, filename), from_dir=full_timing_dir)
@@ -207,16 +195,14 @@
 
 def save_prerun_provenance(case, lid=None):
     with SharedArea():
-<<<<<<< HEAD
         # Always save env
         lid = os.environ["LID"] if lid is None else lid
         env_module = case.get_env("mach_specific")
-        logdir = os.path.join(case.get_value("CASEROOT"), "logs") 
+        logdir = os.path.join(case.get_value("CASEROOT"), "logs")
         if not os.path.isdir(logdir):
             os.makedirs(logdir)
         env_module.save_all_env_info(os.path.join(logdir, "run_environment.txt.%s" % lid))
-=======
->>>>>>> 2896bbfe
+
         model = case.get_value("MODEL")
         if model == "acme":
             save_prerun_provenance_acme(case, lid=lid)
@@ -285,11 +271,7 @@
     elif mach == "mira":
         globs_to_copy.append("%s*output" % job_id)
         globs_to_copy.append("%s*cobaltlog" % job_id)
-<<<<<<< HEAD
     elif mach in ["edison", "cori-haswell", "cori-knl"]:
-=======
-    elif mach in ["cori-haswell", "cori-knl", "edison"]:
->>>>>>> 2896bbfe
         globs_to_copy.append("%s" % case.get_value("CASE"))
 
     globs_to_copy.append("logs/run_environment.txt.%s" % lid)
