--- conflicted
+++ resolved
@@ -12,12 +12,8 @@
 from CIME.XML.standard_module_setup import *
 import CIME.compare_namelists
 import CIME.utils
-<<<<<<< HEAD
+from update_acme_tests import get_recommended_test_time
 from CIME.utils import append_status, TESTS_FAILED_ERR_CODE, parse_test_name, get_full_test_name
-=======
-from update_acme_tests import get_recommended_test_time
-from CIME.utils import append_status
->>>>>>> 2896bbfe
 from CIME.test_status import *
 from CIME.XML.machines import Machines
 from CIME.XML.env_test import EnvTest
@@ -396,19 +392,18 @@
         if self._queue is not None:
             create_newcase_cmd += " --queue=%s" % self._queue
 
-        recommended_time = get_recommended_test_time(test)
         if self._walltime is not None:
             create_newcase_cmd += " --walltime %s" % self._walltime
-<<<<<<< HEAD
-        elif test in self._test_data and "options" in self._test_data[test] and \
-                "wallclock" in self._test_data[test]['options']:
-            create_newcase_cmd += " --walltime %s" % self._test_data[test]['options']['wallclock']
-=======
-        elif test in self._test_data and "wallclock" in self._test_data[test]:
-            create_newcase_cmd += " --walltime %s" % self._test_data[test]['wallclock']
-        elif recommended_time is not None:
-            create_newcase_cmd += " --walltime %s" % recommended_time
->>>>>>> 2896bbfe
+        else:
+            # model specific ways of setting time
+            if CIME.utils.get_model() == "acme":
+                recommended_time = get_recommended_test_time(test)
+                if recommended_time is not None:
+                    create_newcase_cmd += " --walltime %s" % recommended_time
+            else:
+                if test in self._test_data and "options" in self._test_data[test] and \
+                        "wallclock" in self._test_data[test]['options']:
+                    create_newcase_cmd += " --walltime %s" % self._test_data[test]['options']['wallclock']
 
         logger.debug("Calling create_newcase: " + create_newcase_cmd)
         return self._shell_cmd_for_phase(test, create_newcase_cmd, CREATE_NEWCASE_PHASE)
@@ -519,18 +514,11 @@
             if self._output_root is None:
                 self._output_root = case.get_value("CIME_OUTPUT_ROOT")
             case.set_value("SHAREDLIBROOT",
-<<<<<<< HEAD
                            os.path.join(self._output_root,
                                         "sharedlibroot.%s"%self._test_id))
             envtest.set_initial_values(case)
             case.set_value("TEST", True)
-            if self._save_timing:
-                case.set_value("SAVE_TIMING", True)
-=======
-                           os.path.join(test_dir, "sharedlibroot.%s" % self._test_id))
-            envtest.set_initial_values(case)
             case.set_value("SAVE_TIMING", self._save_timing)
->>>>>>> 2896bbfe
 
         return True
 
