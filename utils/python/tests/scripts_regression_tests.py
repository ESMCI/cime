#!/usr/bin/env python

import io, glob, os, re, shutil, signal, sys, tempfile, \
    threading, time, logging, unittest, getpass

from xml.etree.ElementTree import ParseError

LIB_DIR = os.path.dirname(os.path.dirname(os.path.abspath(__file__)))
sys.path.append(LIB_DIR)
# Remove all pyc files to ensure we're testing the right things
import subprocess
subprocess.call('/bin/rm $(find . -name "*.pyc")', shell=True, cwd=LIB_DIR)

<<<<<<< HEAD
from CIME.utils import run_cmd, run_cmd_no_fail, expect
import update_acme_tests
import CIME.test_scheduler, CIME.wait_for_tests
from  CIME.test_scheduler import TestScheduler
import CIME.namelist as nml
=======
from CIME.utils import run_cmd, run_cmd_no_fail, get_lids
import update_acme_tests
import CIME.test_scheduler, CIME.wait_for_tests
from  CIME.test_scheduler import TestScheduler
from  CIME.XML.build import Build
>>>>>>> 6fb93267
from  CIME.XML.machines import Machines
from  CIME.XML.files import Files
from  CIME.XML.namelist_definition import NamelistDefinition
from  CIME.XML.namelist_defaults import NamelistDefaults
from  CIME.case import Case
from CIME.test_status import *

SCRIPT_DIR  = CIME.utils.get_scripts_root()
TOOLS_DIR   = os.path.join(SCRIPT_DIR,"Tools")
MACHINE     = None
FAST_ONLY   = False
NO_BATCH    = False

os.environ["CIME_GLOBAL_WALLTIME"] = "0:05:00"

# pragma pylint: disable=protected-access
###############################################################################
def run_cmd_assert_result(test_obj, cmd, from_dir=None, expected_stat=0, env=None):
###############################################################################
    from_dir = os.getcwd() if from_dir is None else from_dir
    stat, output, errput = run_cmd(cmd, from_dir=from_dir, env=env)
    if expected_stat == 0:
        expectation = "SHOULD HAVE WORKED, INSTEAD GOT STAT %s" % stat
    else:
        expectation = "EXPECTED STAT %s, INSTEAD GOT STAT %s" % (expected_stat, stat)
    msg = \
"""
COMMAND: %s
FROM_DIR: %s
%s
OUTPUT: %s
ERRPUT: %s
""" % (cmd, from_dir, expectation, output, errput)
    test_obj.assertEqual(stat, expected_stat, msg=msg)

    return output

###############################################################################
class A_RunUnitTests(unittest.TestCase):
###############################################################################

    def test_resolve_variable_name(self):
        files = Files()
        machinefile = files.get_value("MACHINES_SPEC_FILE")
        self.assertTrue(os.path.isfile(machinefile),
                        msg="Path did not resolve to existing file %s" % machinefile)

    def test_unittests(self):
        # Finds all files contained in CIME/tests or its subdirectories that
        # match the pattern 'test*.py', and runs the unit tests found there
        # (i.e., tests defined using python's unittest module).
        #
        # This is analogous to running:
        #     python -m unittest discover -s CIME/tests -t .
        # from cime/utils/python
        #
        # Yes, that means we have a bunch of unit tests run from this one unit
        # test.

        testsuite = unittest.defaultTestLoader.discover(
            start_dir = os.path.join(LIB_DIR,"CIME","tests"),
            pattern = 'test*.py',
            top_level_dir = LIB_DIR)

        testrunner = unittest.TextTestRunner(buffer=False)

        # Disable logging; otherwise log messages written by code under test
        # clutter the unit test output
        log_lvl = logging.getLogger().getEffectiveLevel()
        logging.disable(logging.CRITICAL)
        try:
            results = testrunner.run(testsuite)
        finally:
            logging.getLogger().setLevel(log_lvl)

        self.assertTrue(results.wasSuccessful())

    def test_CIME_doctests(self):
        # Find and run all the doctests in the CIME directory tree
        run_cmd_assert_result(self, "PYTHONPATH=%s:$PYTHONPATH python -m doctest *.py 2>&1" % LIB_DIR, from_dir=os.path.join(LIB_DIR,"CIME"))

    def test_CIMEXML_doctests(self):
        # Find and run all the doctests in the XML directory tree
        run_cmd_assert_result(self, "PYTHONPATH=%s:$PYTHONPATH python -m doctest *.py 2>&1" % LIB_DIR, from_dir=os.path.join(LIB_DIR,"CIME","XML"))

###############################################################################
def make_fake_teststatus(path, testname, status, phase):
###############################################################################
    with open(path, "w") as fd:
        fd.write("%s %s %s\n" % (status, testname, phase))

###############################################################################
def parse_test_status(line):
###############################################################################
    regex = re.compile(r"Test '(\w+)' finished with status '(\w+)'")
    m = regex.match(line)
    return m.groups()

###############################################################################
def kill_subprocesses(name=None, sig=signal.SIGKILL, expected_num_killed=None, tester=None):
###############################################################################
    # Kill all subprocesses
    proc_ids = CIME.utils.find_proc_id(proc_name=name, children_only=True)
    if (expected_num_killed is not None):
        tester.assertEqual(len(proc_ids), expected_num_killed,
                           msg="Expected to find %d processes to kill, found %d" % (expected_num_killed, len(proc_ids)))
    for proc_id in proc_ids:
        try:
            os.kill(proc_id, sig)
        except OSError:
            pass

###############################################################################
def kill_python_subprocesses(sig=signal.SIGKILL, expected_num_killed=None, tester=None):
###############################################################################
    kill_subprocesses("[Pp]ython", sig, expected_num_killed, tester)

###########################################################################
def assert_dashboard_has_build(tester, build_name, expected_count=1):
###########################################################################
    # Do not test ACME dashboard if model is CESM
    if CIME.utils.get_model() == "acme":
        time.sleep(10) # Give chance for cdash to update

        wget_file = tempfile.mktemp()

        run_cmd_no_fail("wget http://my.cdash.org/index.php?project=ACME_test -O %s" % wget_file)

        raw_text = open(wget_file, "r").read()
        os.remove(wget_file)

        num_found = raw_text.count(build_name)
        tester.assertEqual(num_found, expected_count,
                           msg="Dashboard did not have expected num occurances of build name '%s'. Expected %s, found %s" % (build_name, expected_count, num_found))

###############################################################################
def setup_proxy():
###############################################################################
    if ("http_proxy" not in os.environ):
        proxy = MACHINE.get_value("PROXY")
        if (proxy is not None):
            os.environ["http_proxy"] = proxy
            return True

    return False

###############################################################################
class J_TestCreateNewcase(unittest.TestCase):
###############################################################################
    def setUp(self):
        self._testroot = MACHINE.get_value("CESMSCRATCHROOT")
        self._testdirs = []
        self._do_teardown = []

    def test_createnewcase(self):
        testdir = os.path.join(self._testroot, 'scripts_regression_tests.testcreatenewcase.%s'% CIME.utils.get_timestamp())
        if os.path.exists(testdir):
            shutil.rmtree(testdir)

        self._testdirs.append(testdir)

        run_cmd_assert_result(self, "%s/create_newcase --case %s --compset X --res f19_g16" % (SCRIPT_DIR, testdir), from_dir=SCRIPT_DIR)
        run_cmd_assert_result(self, "./case.setup", from_dir=testdir)
        run_cmd_assert_result(self, "./case.build", from_dir=testdir)

        self._do_teardown.append(testdir)

    def test_user_mods(self):
        testdir = os.path.join(self._testroot, 'scripts_regression_tests.testusermods.%s'% CIME.utils.get_timestamp())
        if os.path.exists(testdir):
            shutil.rmtree(testdir)

        self._testdirs.append(testdir)

        user_mods_dir = os.path.join(CIME.utils.get_python_libs_root(), "tests", "user_mods_test1")
        run_cmd_assert_result(self, "%s/create_newcase --case %s --compset X --res f19_g16 --user-mods-dir %s" % (SCRIPT_DIR, testdir, user_mods_dir),
                              from_dir=SCRIPT_DIR)

        self.assertTrue(os.path.isfile(os.path.join(testdir,"SourceMods","src.drv","somefile.F90")), msg="User_mods SourceMod missing")
        with open(os.path.join(testdir,"user_nl_cpl"),"r") as fd:
            contents = fd.read()
            self.assertTrue("a different cpl test option" in contents, msg="User_mods contents of user_nl_cpl missing")
            self.assertTrue("a cpl namelist option" in contents, msg="User_mods contents of user_nl_cpl missing")

        self._do_teardown.append(testdir)

    def tearDown(self):
        do_teardown = len(self._do_teardown) > 0 and sys.exc_info() == (None, None, None)

        for tfile in self._testdirs:
            if tfile not in self._do_teardown:
                print "Detected failed test or user request no teardown"
                print "Leaving case directory : %s"%tfile
            elif do_teardown:
                shutil.rmtree(tfile)

###############################################################################
class M_TestWaitForTests(unittest.TestCase):
###############################################################################

    ###########################################################################
    def setUp(self):
    ###########################################################################
        self._testroot = MACHINE.get_value("CESMSCRATCHROOT")
        self._testdir_all_pass    = os.path.join(self._testroot, 'scripts_regression_tests.testdir_all_pass.%s'% CIME.utils.get_timestamp())
        self._testdir_with_fail   = os.path.join(self._testroot, 'scripts_regression_tests.testdir_with_fail.%s'% CIME.utils.get_timestamp())
        self._testdir_unfinished  = os.path.join(self._testroot, 'scripts_regression_tests.testdir_unfinished.%s'% CIME.utils.get_timestamp())
        self._testdir_unfinished2 = os.path.join(self._testroot, 'scripts_regression_tests.testdir_unfinished2.%s'% CIME.utils.get_timestamp())
        testdirs = [self._testdir_all_pass, self._testdir_with_fail, self._testdir_unfinished, self._testdir_unfinished2]
        for testdir in testdirs:
            if os.path.exists(testdir):
                shutil.rmtree(testdir)
            os.makedirs(testdir)

        for r in range(10):
            for testdir in testdirs:
                os.makedirs(os.path.join(testdir, str(r)))
                make_fake_teststatus(os.path.join(testdir, str(r), "TestStatus"), "Test_%d" % r, "PASS", "RUN")

        make_fake_teststatus(os.path.join(self._testdir_with_fail,   "5", "TestStatus"), "Test_5", "FAIL", "RUN")
        make_fake_teststatus(os.path.join(self._testdir_unfinished,  "5", "TestStatus"), "Test_5", "PEND", "RUN")
        make_fake_teststatus(os.path.join(self._testdir_unfinished2, "5", "TestStatus"), "Test_5", "PASS", "MODEL_BUILD")

        # Set up proxy if possible
        self._unset_proxy = setup_proxy()

        self._thread_error = None

    ###########################################################################
    def tearDown(self):
    ###########################################################################
        shutil.rmtree(self._testdir_all_pass)
        shutil.rmtree(self._testdir_with_fail)
        shutil.rmtree(self._testdir_unfinished)

        kill_subprocesses()

        if (self._unset_proxy):
            del os.environ["http_proxy"]

    ###########################################################################
    def simple_test(self, testdir, expected_results, extra_args="", build_name=None):
    ###########################################################################
        # Need these flags to test dashboard if acme
        if CIME.utils.get_model() == "acme" and build_name is not None:
            extra_args += " -b %s" % build_name

        expected_stat = 0 if expected_results == ["PASS"]*len(expected_results) else CIME.utils.TESTS_FAILED_ERR_CODE
        output = run_cmd_assert_result(self, "%s/wait_for_tests -p ACME_test */TestStatus %s" % (TOOLS_DIR, extra_args),
                                       from_dir=testdir, expected_stat=expected_stat)

        lines = [line for line in output.splitlines() if line.startswith("Test '")]
        self.assertEqual(len(lines), 10)
        for idx, line in enumerate(lines):
            testname, status = parse_test_status(line)
            self.assertEqual(status, expected_results[idx])
            self.assertEqual(testname, "Test_%d" % idx)

    ###########################################################################
    def threaded_test(self, testdir, expected_results, extra_args="", build_name=None):
    ###########################################################################
        try:
            self.simple_test(testdir, expected_results, extra_args, build_name)
        except AssertionError as e:
            self._thread_error = str(e)

    ###########################################################################
    def test_wait_for_test_all_pass(self):
    ###########################################################################
        self.simple_test(self._testdir_all_pass, ["PASS"] * 10)

    ###########################################################################
    def test_wait_for_test_with_fail(self):
    ###########################################################################
        expected_results = ["FAIL" if item == 5 else "PASS" for item in range(10)]
        self.simple_test(self._testdir_with_fail, expected_results)

    ###########################################################################
    def test_wait_for_test_no_wait(self):
    ###########################################################################
        expected_results = ["PEND" if item == 5 else "PASS" for item in range(10)]
        self.simple_test(self._testdir_unfinished, expected_results, "-n")

    ###########################################################################
    def test_wait_for_test_wait(self):
    ###########################################################################
        run_thread = threading.Thread(target=self.threaded_test, args=(self._testdir_unfinished, ["PASS"] * 10))
        run_thread.daemon = True
        run_thread.start()

        time.sleep(5) # Kinda hacky

        self.assertTrue(run_thread.isAlive(), msg="wait_for_tests should have waited")

        with TestStatus(test_dir=os.path.join(self._testdir_unfinished, "5")) as ts:
            ts.set_status(RUN_PHASE, TEST_PASS_STATUS)

        run_thread.join(timeout=10)

        self.assertFalse(run_thread.isAlive(), msg="wait_for_tests should have finished")

        self.assertTrue(self._thread_error is None, msg="Thread had failure: %s" % self._thread_error)

    ###########################################################################
    def test_wait_for_test_wait2(self):
    ###########################################################################
        run_thread = threading.Thread(target=self.threaded_test, args=(self._testdir_unfinished2, ["PASS"] * 10))
        run_thread.daemon = True
        run_thread.start()

        time.sleep(5) # Kinda hacky

        self.assertTrue(run_thread.isAlive(), msg="wait_for_tests should have waited")

        with TestStatus(test_dir=os.path.join(self._testdir_unfinished2, "5")) as ts:
            ts.set_status(RUN_PHASE, TEST_PASS_STATUS)

        run_thread.join(timeout=10)

        self.assertFalse(run_thread.isAlive(), msg="wait_for_tests should have finished")

        self.assertTrue(self._thread_error is None, msg="Thread had failure: %s" % self._thread_error)

    ###########################################################################
    def test_wait_for_test_wait_kill(self):
    ###########################################################################
        expected_results = ["PEND" if item == 5 else "PASS" for item in range(10)]
        run_thread = threading.Thread(target=self.threaded_test, args=(self._testdir_unfinished, expected_results))
        run_thread.daemon = True
        run_thread.start()

        time.sleep(5)

        self.assertTrue(run_thread.isAlive(), msg="wait_for_tests should have waited")

        kill_python_subprocesses(signal.SIGTERM, expected_num_killed=1, tester=self)

        run_thread.join(timeout=10)

        self.assertFalse(run_thread.isAlive(), msg="wait_for_tests should have finished")

        self.assertTrue(self._thread_error is None, msg="Thread had failure: %s" % self._thread_error)

    ###########################################################################
    def test_wait_for_test_cdash_pass(self):
    ###########################################################################
        expected_results = ["PASS"] * 10
        run_thread = threading.Thread(target=self.threaded_test,
                                      args=(self._testdir_all_pass, expected_results, "", "regression_test_pass"))
        run_thread.daemon = True
        run_thread.start()

        run_thread.join(timeout=10)

        self.assertFalse(run_thread.isAlive(), msg="wait_for_tests should have finished")

        self.assertTrue(self._thread_error is None, msg="Thread had failure: %s" % self._thread_error)

        assert_dashboard_has_build(self, "regression_test_pass")

    ###########################################################################
    def test_wait_for_test_cdash_kill(self):
    ###########################################################################
        expected_results = ["PEND" if item == 5 else "PASS" for item in range(10)]
        run_thread = threading.Thread(target=self.threaded_test,
                                      args=(self._testdir_unfinished, expected_results, "", "regression_test_kill"))
        run_thread.daemon = True
        run_thread.start()

        time.sleep(5)

        self.assertTrue(run_thread.isAlive(), msg="wait_for_tests should have waited")

        kill_python_subprocesses(signal.SIGTERM, expected_num_killed=1, tester=self)

        run_thread.join(timeout=10)

        self.assertFalse(run_thread.isAlive(), msg="wait_for_tests should have finished")
        self.assertTrue(self._thread_error is None, msg="Thread had failure: %s" % self._thread_error)

        assert_dashboard_has_build(self, "regression_test_kill")

        if CIME.utils.get_model() == "acme":
            cdash_result_dir = os.path.join(self._testdir_unfinished, "Testing")
            tag_file         = os.path.join(cdash_result_dir, "TAG")
            self.assertTrue(os.path.isdir(cdash_result_dir))
            self.assertTrue(os.path.isfile(tag_file))

            tag = open(tag_file, "r").readlines()[0].strip()
            xml_file = os.path.join(cdash_result_dir, tag, "Test.xml")
            self.assertTrue(os.path.isfile(xml_file))

            xml_contents = open(xml_file, "r").read()
            self.assertTrue(r'<TestList><Test>Test_0</Test><Test>Test_1</Test><Test>Test_2</Test><Test>Test_3</Test><Test>Test_4</Test><Test>Test_5</Test><Test>Test_6</Test><Test>Test_7</Test><Test>Test_8</Test><Test>Test_9</Test></TestList>'
                            in xml_contents)
            self.assertTrue(r'<Test Status="failed"><Name>Test_5</Name>' in xml_contents)

            # TODO: Any further checking of xml output worth doing?

###############################################################################
class TestCreateTestCommon(unittest.TestCase):
###############################################################################

    ###########################################################################
    def setUp(self):
    ###########################################################################
        self._thread_error      = None
        self._unset_proxy       = setup_proxy()
        self._baseline_name     = "fake_testing_only_%s" % CIME.utils.get_timestamp()
        self._machine           = MACHINE.get_machine_name()
        self._baseline_area     = MACHINE.get_value("CCSM_BASELINE")
        self._testroot          = MACHINE.get_value("CESMSCRATCHROOT")
        self._compiler          = MACHINE.get_default_compiler()
        self._hasbatch          = MACHINE.has_batch_system() and not NO_BATCH
        self._do_teardown       = True # Will never do teardown if test failed

    ###########################################################################
    def tearDown(self):
    ###########################################################################
        kill_subprocesses()

        if (self._unset_proxy):
            del os.environ["http_proxy"]

        files_to_clean = []

        baselines = os.path.join(self._baseline_area, self._baseline_name)
        if (os.path.isdir(baselines)):
            files_to_clean.append(baselines)

        for test_id in ["master", self._baseline_name]:
            for leftover in glob.glob(os.path.join(self._testroot, "*%s*" % test_id)):
                files_to_clean.append(leftover)

        do_teardown = self._do_teardown and sys.exc_info() == (None, None, None)
        if (not do_teardown):
            print "Detected failed test or user request no teardown"
            print "Leaving files:"
            for file_to_clean in files_to_clean:
                print " ", file_to_clean
        else:
            for file_to_clean in files_to_clean:
                if (os.path.isdir(file_to_clean)):
                    shutil.rmtree(file_to_clean)
                else:
                    os.remove(file_to_clean)

###############################################################################
class N_TestCreateTest(TestCreateTestCommon):
###############################################################################

    ###########################################################################
    def simple_test(self, expect_works, extra_args):
    ###########################################################################
        if NO_BATCH:
            extra_args += " --no-batch"
        run_cmd_assert_result(self, "%s/create_test cime_test_only_pass %s" % (SCRIPT_DIR, extra_args),
                              expected_stat=(0 if expect_works else CIME.utils.TESTS_FAILED_ERR_CODE))

    ###############################################################################
    def test_create_test_rebless_namelist(self):
    ###############################################################################
        # Generate some namelist baselines
        if CIME.utils.get_model() == "acme":
            genarg = "-g -o -b %s"%self._baseline_name
            comparg = "-c -b %s"%self._baseline_name
        else:
            genarg = "-g %s -o"%self._baseline_name
            comparg = "-c %s"%self._baseline_name
        self.simple_test(True, "%s -n -t %s-%s" % (genarg,self._baseline_name, CIME.utils.get_timestamp()))

        # Basic namelist compare
        self.simple_test(True, "%s -n -t %s-%s" % (comparg, self._baseline_name, CIME.utils.get_timestamp()))

        # Modify namelist
        fake_nl = """
 &fake_nml
   fake_item = 'fake'
   fake = .true.
/"""
        baseline_area = self._baseline_area
        baseline_glob = glob.glob(os.path.join(baseline_area, self._baseline_name, "TEST*"))
        self.assertEqual(len(baseline_glob), 3, msg="Expected three matches, got:\n%s" % "\n".join(baseline_glob))

        baseline_dir = baseline_glob[0]
        nl_path = os.path.join(baseline_dir, "CaseDocs", "datm_in")
        self.assertTrue(os.path.isfile(nl_path), msg="Missing file %s" % nl_path)

        import stat
        os.chmod(nl_path, stat.S_IRUSR | stat.S_IWUSR)
        with open(nl_path, "a") as nl_file:
            nl_file.write(fake_nl)

        # Basic namelist compare should now fail
        self.simple_test(False, "%s -n -t %s-%s" % (comparg, self._baseline_name, CIME.utils.get_timestamp()))

        # Regen
        self.simple_test(True, "%s -n -t %s-%s" % (genarg, self._baseline_name, CIME.utils.get_timestamp()))

        # Basic namelist compare should now pass again
        self.simple_test(True, "%s -n -t %s-%s" % (comparg, self._baseline_name, CIME.utils.get_timestamp()))

###############################################################################
class O_TestTestScheduler(TestCreateTestCommon):
###############################################################################

    ###########################################################################
    def test_a_phases(self):
    ###########################################################################
        # exclude the MEMLEAK tests here.
        tests = update_acme_tests.get_full_test_names(["cime_test_only",
                                                       "^TESTMEMLEAKFAIL_Mmpi-serial.f19_g16.X",
                                                       "^TESTMEMLEAKPASS_Mmpi-serial.f19_g16.X",
                                                       "^TESTBUILDFAILEXC.f19_g16_rx1.A",
                                                       "^TESTRUNFAILEXC_Mmpi-serial.f19_g16_rx1.A"],
                                                      self._machine, self._compiler)
        self.assertEqual(len(tests), 3)
        ct = TestScheduler(tests)

        build_fail_test = [item for item in tests if "TESTBUILDFAIL" in item][0]
        run_fail_test   = [item for item in tests if "TESTRUNFAIL" in item][0]
        pass_test       = [item for item in tests if "TESTRUNPASS" in item][0]

        self.assertTrue("BUILDFAIL" in build_fail_test, msg="Wrong test '%s'" % build_fail_test)
        self.assertTrue("RUNFAIL" in run_fail_test, msg="Wrong test '%s'" % run_fail_test)
        self.assertTrue("RUNPASS" in pass_test, msg="Wrong test '%s'" % pass_test)

        for idx, phase in enumerate(ct._phases):
            for test in ct._tests:
                if (phase == CIME.test_scheduler.INITIAL_PHASE):
                    continue
                elif (phase == CIME.test_scheduler.MODEL_BUILD_PHASE):
                    ct._update_test_status(test, phase, TEST_PENDING_STATUS)

                    if (test == build_fail_test):
                        ct._update_test_status(test, phase, TEST_FAIL_STATUS)
                        self.assertTrue(ct._is_broken(test))
                        self.assertFalse(ct._work_remains(test))
                    else:
                        ct._update_test_status(test, phase, TEST_PASS_STATUS)
                        self.assertFalse(ct._is_broken(test))
                        self.assertTrue(ct._work_remains(test))

                elif (phase == CIME.test_scheduler.RUN_PHASE):
                    if (test == build_fail_test):
                        with self.assertRaises(SystemExit):
                            ct._update_test_status(test, phase, TEST_PENDING_STATUS)
                    else:
                        ct._update_test_status(test, phase, TEST_PENDING_STATUS)
                        self.assertFalse(ct._work_remains(test))

                        if (test == run_fail_test):
                            ct._update_test_status(test, phase, TEST_FAIL_STATUS)
                            self.assertTrue(ct._is_broken(test))
                        else:
                            ct._update_test_status(test, phase, TEST_PASS_STATUS)
                            self.assertFalse(ct._is_broken(test))

                    self.assertFalse(ct._work_remains(test))

                else:
                    with self.assertRaises(SystemExit):
                        ct._update_test_status(test, ct._phases[idx+1], TEST_PENDING_STATUS)

                    with self.assertRaises(SystemExit):
                        ct._update_test_status(test, phase, TEST_PASS_STATUS)

                    ct._update_test_status(test, phase, TEST_PENDING_STATUS)
                    self.assertFalse(ct._is_broken(test))
                    self.assertTrue(ct._work_remains(test))

                    with self.assertRaises(SystemExit):
                        ct._update_test_status(test, phase, TEST_PENDING_STATUS)

                    ct._update_test_status(test, phase, TEST_PASS_STATUS)

                    with self.assertRaises(SystemExit):
                        ct._update_test_status(test, phase, TEST_FAIL_STATUS)

                    self.assertFalse(ct._is_broken(test))
                    self.assertTrue(ct._work_remains(test))

    ###########################################################################
    def test_b_full(self):
    ###########################################################################
        tests = update_acme_tests.get_full_test_names(["cime_test_only"], self._machine, self._compiler)
        test_id="%s-%s" % (self._baseline_name, CIME.utils.get_timestamp())
        ct = TestScheduler(tests, test_id=test_id, no_batch=NO_BATCH)

        build_fail_test     = [item for item in tests if "TESTBUILDFAIL." in item][0]
        build_fail_exc_test = [item for item in tests if "TESTBUILDFAILEXC" in item][0]
        run_fail_test       = [item for item in tests if "TESTRUNFAIL_" in item][0]
        run_fail_exc_test   = [item for item in tests if "TESTRUNFAILEXC" in item][0]
        pass_test           = [item for item in tests if "TESTRUNPASS" in item][0]
        mem_fail_test       = [item for item in tests if "TESTMEMLEAKFAIL" in item][0]
        mem_pass_test       = [item for item in tests if "TESTMEMLEAKPASS" in item][0]

        log_lvl = logging.getLogger().getEffectiveLevel()
        logging.disable(logging.CRITICAL)
        try:
            ct.run_tests()
        finally:
            logging.getLogger().setLevel(log_lvl)

        if (self._hasbatch):
            run_cmd_assert_result(self, "%s/wait_for_tests *%s/TestStatus" % (TOOLS_DIR, test_id), from_dir=self._testroot,
                                  expected_stat=CIME.utils.TESTS_FAILED_ERR_CODE)

        test_statuses = glob.glob("%s/*%s/TestStatus" % (self._testroot, test_id))
        self.assertEqual(len(tests), len(test_statuses))

        for test_status in test_statuses:
            ts = TestStatus(test_dir=os.path.dirname(test_status))
            test_name = ts.get_name()
            log_files = glob.glob("%s/%s*%s/TestStatus.log" % (self._testroot, test_name, test_id))
            self.assertEqual(len(log_files), 1, "Expected exactly one TestStatus.log file, found %d" % len(log_files))
            log_file = log_files[0]
            if (test_name == build_fail_test):
                self.assertEqual(ts.get_status(CIME.test_scheduler.MODEL_BUILD_PHASE), TEST_FAIL_STATUS)
                data = open(log_file, "r").read()
                self.assertTrue("Intentional fail for testing infrastructure" in data,
                                "Broken test did not report build error:\n%s" % data)
            elif (test_name == build_fail_exc_test):
                data = open(log_file, "r").read()
                self.assertEqual(ts.get_status(CIME.test_scheduler.SHAREDLIB_BUILD_PHASE), TEST_FAIL_STATUS)
                self.assertTrue("Exception from init" in data,
                                "Broken test did not report build error:\n%s" % data)
            elif (test_name == run_fail_test):
                self.assertEqual(ts.get_status(CIME.test_scheduler.RUN_PHASE), TEST_FAIL_STATUS)
            elif (test_name == run_fail_exc_test):
                self.assertEqual(ts.get_status(CIME.test_scheduler.RUN_PHASE), TEST_FAIL_STATUS)
                data = open(log_file, "r").read()
                self.assertTrue("Exception from run_phase" in data,
                                "Broken test did not report run error:\n%s" % data)
            elif (test_name == mem_fail_test):
                self.assertEqual(ts.get_status(MEMLEAK_PHASE), TEST_FAIL_STATUS)
                self.assertEqual(ts.get_status(CIME.test_scheduler.RUN_PHASE), TEST_PASS_STATUS)
            else:
                self.assertTrue(test_name in [pass_test, mem_pass_test])
                self.assertEqual(ts.get_status(CIME.test_scheduler.RUN_PHASE), TEST_PASS_STATUS)
                if (test_name == mem_pass_test):
                    self.assertEqual(ts.get_status(MEMLEAK_PHASE), TEST_PASS_STATUS)

###############################################################################
class P_TestJenkinsGenericJob(TestCreateTestCommon):
###############################################################################

    ###########################################################################
    def setUp(self):
    ###########################################################################
        if CIME.utils.get_model() != "acme":
            self.skipTest("Skipping Jenkins tests. ACME feature")
        TestCreateTestCommon.setUp(self)

        # Need to run in a subdir in order to not have CTest clash. Name it
        # such that it should be cleaned up by the parent tearDown
        self._testdir = os.path.join(self._testroot, "jenkins_generic_test_subdir_%s" % self._baseline_name)
        os.makedirs(self._testdir)

        # Change root to avoid clashing with other jenkins_generic_jobs
        self._jenkins_root = os.path.join(self._testdir, "jenkins")

    ###########################################################################
    def simple_test(self, expect_works, extra_args, build_name=None):
    ###########################################################################
        if NO_BATCH:
            extra_args += " --no-batch"

        # Need these flags to test dashboard if acme
        if CIME.utils.get_model() == "acme" and build_name is not None:
            extra_args += " -p ACME_test --submit-to-cdash --cdash-build-group=Nightly -c %s" % build_name

        run_cmd_assert_result(self, "%s/jenkins_generic_job -r %s %s" % (TOOLS_DIR, self._testdir, extra_args),
                              from_dir=self._testdir, expected_stat=(0 if expect_works else CIME.utils.TESTS_FAILED_ERR_CODE))

    ###########################################################################
    def threaded_test(self, expect_works, extra_args, build_name=None):
    ###########################################################################
        try:
            self.simple_test(expect_works, extra_args, build_name)
        except AssertionError as e:
            self._thread_error = str(e)

    ###########################################################################
    def assert_num_leftovers(self, test_id=None):
    ###########################################################################
        # There should only be two directories matching the test_id in both
        # the testroot (bld/run dump area) and jenkins root
        if (test_id is None):
            test_id = self._baseline_name
        num_tests_in_tiny = len(update_acme_tests.get_test_suite("cime_test_only_pass"))

        jenkins_dirs = glob.glob("%s/*%s*/" % (self._jenkins_root, test_id)) # case dirs
        # scratch_dirs = glob.glob("%s/*%s*/" % (self._testroot, test_id)) # blr/run dirs

        self.assertEqual(num_tests_in_tiny, len(jenkins_dirs),
                         msg="Wrong number of leftover directories in %s, expected %d, see %s" % \
                             (self._jenkins_root, num_tests_in_tiny, jenkins_dirs))

        # JGF: Can't test this at the moment due to root change flag given to jenkins_generic_job
        # self.assertEqual(num_tests_in_tiny + 1, len(scratch_dirs),
        #                  msg="Wrong number of leftover directories in %s, expected %d, see %s" % \
        #                      (self._testroot, num_tests_in_tiny, scratch_dirs))

    ###########################################################################
    def test_jenkins_generic_job(self):
    ###########################################################################
        # Unfortunately, this test is very long-running

        # Generate fresh baselines so that this test is not impacted by
        # unresolved diffs
        self.simple_test(True, "-t cime_test_only_pass -g -b %s" % self._baseline_name)
        self.assert_num_leftovers()

        build_name = "jenkins_generic_job_pass_%s" % CIME.utils.get_timestamp()
        self.simple_test(True, "-t cime_test_only_pass -b %s" % self._baseline_name, build_name=build_name)
        self.assert_num_leftovers() # jenkins_generic_job should have automatically cleaned up leftovers from prior run
        assert_dashboard_has_build(self, build_name)

    ###########################################################################
    def test_jenkins_generic_job_kill(self):
    ###########################################################################
        build_name = "jenkins_generic_job_kill_%s" % CIME.utils.get_timestamp()
        run_thread = threading.Thread(target=self.threaded_test, args=(False, " -t cime_test_only_slow_pass -b master --baseline-compare=no", build_name))
        run_thread.daemon = True
        run_thread.start()

        time.sleep(120)

        kill_subprocesses(sig=signal.SIGTERM)

        run_thread.join(timeout=10)

        self.assertFalse(run_thread.isAlive(), msg="jenkins_generic_job should have finished")
        self.assertTrue(self._thread_error is None, msg="Thread had failure: %s" % self._thread_error)
        assert_dashboard_has_build(self, build_name)

###############################################################################
class Q_TestBlessTestResults(TestCreateTestCommon):
###############################################################################

    _test_name = "TESTRUNDIFF_Mmpi-serial.f19_g16_rx1.A"

    ###########################################################################
    def tearDown(self):
    ###########################################################################
        TestCreateTestCommon.tearDown(self)

        if "TESTRUNDIFF_ALTERNATE" in os.environ:
            del os.environ["TESTRUNDIFF_ALTERNATE"]

    ###########################################################################
    def simple_test(self, expect_works, extra_args):
    ###########################################################################
        if NO_BATCH:
            extra_args += " --no-batch"

        run_cmd_assert_result(self, "%s/create_test %s %s" % (SCRIPT_DIR, self._test_name, extra_args),
                              expected_stat=(0 if expect_works or self._hasbatch else CIME.utils.TESTS_FAILED_ERR_CODE))

        if self._hasbatch:
            test_id = extra_args.split()[extra_args.split().index("-t") + 1]
            run_cmd_assert_result(self, "%s/wait_for_tests *%s/TestStatus" % (TOOLS_DIR, test_id),
                                  from_dir=self._testroot, expected_stat=(0 if expect_works else CIME.utils.TESTS_FAILED_ERR_CODE))

    ###############################################################################
    def test_bless_test_results(self):
    ###############################################################################
        # Generate some namelist baselines
        if CIME.utils.get_model() == "acme":
            genarg = "-g -o -b %s"%self._baseline_name
            comparg = "-c -b %s"%self._baseline_name
        else:
            genarg = "-g %s -o"%self._baseline_name
            comparg = "-c %s"%self._baseline_name

        self.simple_test(True, "%s -t %s-%s" % (genarg, self._baseline_name, CIME.utils.get_timestamp()))

        # Hist compare should pass
        self.simple_test(True, "%s -t %s-%s" % (comparg, self._baseline_name, CIME.utils.get_timestamp()))

        # Change behavior
        os.environ["TESTRUNDIFF_ALTERNATE"] = "True"

        # Hist compare should now fail
        test_id = "%s-%s" % (self._baseline_name, CIME.utils.get_timestamp())
        self.simple_test(False, "%s -t %s" % (comparg, test_id))

        # compare_test_results should detect the fail
        cpr_cmd = "%s/compare_test_results -b %s -t %s 2>&1" % (TOOLS_DIR, self._baseline_name, test_id)
        output = run_cmd_assert_result(self, cpr_cmd, expected_stat=1)

        # use regex
        expected_pattern = re.compile(r'COMPARE FAILED FOR TEST: %s[^\s]* reason Diff' % self._test_name)
        the_match = expected_pattern.search(output)
        self.assertNotEqual(the_match, None,
                            msg="Cmd '%s' failed to display failed test in output:\n%s" % (cpr_cmd, output))

        # Bless
        run_cmd_no_fail("%s/bless_test_results --hist-only --force -b %s -t %s" % (TOOLS_DIR, self._baseline_name, test_id))

        # Hist compare should now pass again
        self.simple_test(True, "%s -t %s-%s" % (comparg, self._baseline_name, CIME.utils.get_timestamp()))

###############################################################################
@unittest.skip("Disabling this test until we figure out how to integrate ACME tests and CIME xml files.")
class R_TestUpdateACMETests(unittest.TestCase):
###############################################################################

    ###########################################################################
    def setUp(self):
    ###########################################################################
        # Grab all active tests
        self._testlist_allactive = os.path.join(CIME.utils.get_model_config_root(), "allactive", "testlist_allactive.xml")
        shutil.copy2(self._testlist_allactive, ".")

    ###########################################################################
    def tearDown(self):
    ###########################################################################
        shutil.copy2("testlist_allactive.xml", self._testlist_allactive)

    ###########################################################################
    def test_update_acme_tests(self):
    ###########################################################################
        # Add some testable stuff to acme tests
        pass
        # update_acme_tests._TEST_SUITES["cime_tiny"] = \
        #     (None, (("ERS.f19_g16_rx1.A", "jgftestmodtest/test_mod"),
        #             ("NCK.f19_g16_rx1.A", "jgftestmodtest/test_mod"))
        #      )

        # try:
        #     update_acme_tests.update_acme_tests(os.path.basename(self._testlist_allactive), update_acme_tests.get_test_suites())
        # except:
        #     traceback.print_tb(sys.exc_info()[2])
        #     self.assertTrue(False, str(sys.exc_info()[1]))

        # stat = run_cmd("grep 'jgftestmodtest/test_mod' %s" % os.path.basename(self._testlist_allactive))[0]
        # self.assertEqual(stat, 0, msg="update_acme_tests did not update XML")

    ###########################################################################
    def test_update_acme_tests_test_mods(self):
    ###########################################################################
        pass
        # machine = "melvin"
        # not_my_machine = "%s_jgftest" % machine

        # # Add some testable stuff to acme tests
        # update_acme_tests._TEST_SUITES["cime_tiny"] = \
        #     (None, (("ERS.f19_g16_rx1.A", "test_mod"),
        #             ("ERS.f19_g16_rx1.B", "test_mod", machine),
        #             ("ERS.f19_g16_rx1.C", "test_mod", (machine, not_my_machine)),
        #             ("ERS.f19_g16_rx1.D", "test_mod", not_my_machine),
        #             "ERS.f19_g16_rx1.E")
        #      )

        # tests = update_acme_tests.get_test_suite("cime_tiny", compiler="gnu")

        # self.assertEqual(5, len(tests))
        # self.assertTrue("ERS.f19_g16_rx1.A.melvin_gnu.test_mod" in tests)
        # self.assertTrue("ERS.f19_g16_rx1.B.melvin_gnu.test_mod" in tests)
        # self.assertTrue("ERS.f19_g16_rx1.C.melvin_gnu.test_mod" in tests)
        # self.assertTrue("ERS.f19_g16_rx1.D.melvin_gnu" in tests)
        # self.assertTrue("ERS.f19_g16_rx1.E.melvin_gnu" in tests)

        # if (CIME.utils.does_machine_have_batch()):
        #     stat, output, errput = run_cmd("%s/wait_for_tests *%s*/TestStatus" % (TOOLS_DIR, self._baseline_name), from_dir=self._testroot)
        #     self.assertEqual(stat, 0,
        #                      msg="COMMAND SHOULD HAVE WORKED\nwait_for_tests output:\n%s\n\nerrput:\n%s\n\ncode: %d" % (output, errput, stat))


        # stat, output, errput = run_cmd("%s/cs.status.%s" % (self._testroot, self._baseline_name))
        # self.assertEqual(stat, 0,
        #                  msg="COMMAND SHOULD HAVE WORKED\ncs.status output:\n%s\n\nerrput:\n%s\n\ncode: %d" % (output, errput, stat))

###############################################################################
class Z_FullSystemTest(TestCreateTestCommon):
###############################################################################

    ###########################################################################
    def test_full_system(self):
    ###########################################################################
        # Put this inside any test that's slow
        if (FAST_ONLY):
            self.skipTest("Skipping slow test")

        create_test_cmd =  "%s/create_test cime_developer --walltime 0:15:00 -t %s" % (SCRIPT_DIR, self._baseline_name)
        if NO_BATCH:
            create_test_cmd += " --no-batch"

        run_cmd_assert_result(self, create_test_cmd)

        if (self._hasbatch):
            run_cmd_assert_result(self, "%s/wait_for_tests *%s/TestStatus" % (TOOLS_DIR, self._baseline_name),
                                  from_dir=self._testroot)

        run_cmd_assert_result(self, "%s/cs.status.%s" % (self._testroot, self._baseline_name),
                              from_dir=self._testroot)

        # Ensure that we can get test times
        test_statuses = glob.glob(os.path.join(self._testroot, "*%s" % self._baseline_name, "TestStatus"))
        for test_status in test_statuses:
            test_time = CIME.wait_for_tests.get_test_time(os.path.dirname(test_status))
            self.assertIs(type(test_time), int, msg="get time did not return int for %s" % test_status)
            self.assertTrue(test_time > 0, msg="test time was zero for %s" % test_status)

###############################################################################
class K_TestCimeCase(TestCreateTestCommon):
###############################################################################

    ###########################################################################
    def test_cime_case(self):
    ###########################################################################
        run_cmd_assert_result(self, "%s/create_test cime_test_only -t %s --no-build" % (SCRIPT_DIR, self._baseline_name))

        casedir = os.path.join(self._testroot,
                               "%s.%s" % (CIME.utils.get_full_test_name("TESTRUNPASS_Mmpi-serial.f19_g16_rx1.A", machine=self._machine, compiler=self._compiler), self._baseline_name))
        self.assertTrue(os.path.isdir(casedir), msg="Missing casedir '%s'" % casedir)

        with Case(casedir, read_only=False) as case:
            build_complete = case.get_value("BUILD_COMPLETE")
            self.assertFalse(build_complete,
                             msg="Build complete had wrong value '%s'" %
                             build_complete)

            case.set_value("BUILD_COMPLETE", True)
            build_complete = case.get_value("BUILD_COMPLETE")
            self.assertTrue(build_complete,
                            msg="Build complete had wrong value '%s'" %
                            build_complete)

            case.flush()

            build_complete = run_cmd_no_fail("./xmlquery BUILD_COMPLETE -value",
                                             from_dir=casedir)
            self.assertEqual(build_complete, "TRUE",
                            msg="Build complete had wrong value '%s'" %
                            build_complete)

            # Test some test properties
            self.assertEqual(case.get_value("TESTCASE"), "TESTRUNPASS")
            self.assertEqual(case.get_value("MPILIB"), "mpi-serial")

            # Serial cases should not be using pnetcdf
            self.assertEqual(case.get_value("PIO_TYPENAME"), "netcdf")

###############################################################################
class X_TestSingleSubmit(TestCreateTestCommon):
###############################################################################

    ###########################################################################
    def test_single_submit(self):
    ###########################################################################
        # Skip unless on a batch system and users did not select no-batch
        if (not self._hasbatch):
            self.skipTest("Skipping single submit. Not valid without batch")
        if CIME.utils.get_model() != "acme":
            self.skipTest("Skipping single submit. ACME experimental feature")

        # Keep small enough for now that we don't have to worry about load balancing
        run_cmd_assert_result(self,
                              "unset CIME_GLOBAL_WALLTIME && %s/create_test SMS_Ln9_P8.f45_g37_rx1.A SMS_Ln9_P8.f19_g16_rx1.A  -t %s --single-submit" % (SCRIPT_DIR, self._baseline_name))
        run_cmd_assert_result(self, "%s/wait_for_tests *%s/TestStatus" % (TOOLS_DIR, self._baseline_name),
                              from_dir=self._testroot)

###############################################################################
class L_TestSaveTimings(TestCreateTestCommon):
###############################################################################

    ###########################################################################
    def simple_test(self, manual_timing=False):
    ###########################################################################
        timing_flag = "" if manual_timing else "--save-timing"
        create_test_cmd =  "%s/create_test SMS_Ln9_Mmpi-serial.f19_g16_rx1.A %s --walltime 0:15:00 -t %s" % (SCRIPT_DIR, timing_flag, self._baseline_name)
        if NO_BATCH:
            create_test_cmd += " --no-batch"

        run_cmd_assert_result(self, create_test_cmd)
        if (self._hasbatch):
            run_cmd_assert_result(self, "%s/wait_for_tests *%s/TestStatus" % (TOOLS_DIR, self._baseline_name),
                                  from_dir=self._testroot)

        statuses = glob.glob("%s/*%s/TestStatus" % (self._testroot, self._baseline_name))
        self.assertEqual(len(statuses), 1, msg="Should have had exactly one match, found %s" % statuses)
        casedir = os.path.dirname(statuses[0])

        with Case(casedir, read_only=True) as case:
            lids = get_lids(case)
            timing_dir = case.get_value("SAVE_TIMING_DIR")
            casename = case.get_value("CASE")

        self.assertEqual(len(lids), 1, msg="Expected one LID, found %s" % lids)

        if manual_timing:
            run_cmd_assert_result(self, "cd %s && %s/save_provenance postrun" % (casedir, TOOLS_DIR))

        if CIME.utils.get_model() == "acme":
            provenance_dir = os.path.join(timing_dir, "performance_archive", getpass.getuser(), casename, lids[0])
            self.assertTrue(os.path.isdir(provenance_dir), msg="'%s' was missing" % provenance_dir)

    ###########################################################################
    def test_save_timings(self):
    ###########################################################################
        self.simple_test()

    ###########################################################################
    def test_save_timings_manual(self):
    ###########################################################################
        self.simple_test(manual_timing=True)

###############################################################################
class C_TestXMLQuery(unittest.TestCase):
# Testing command line scripts
###############################################################################

    def setUp(self):
        # Create case directory
        self._testroot = MACHINE.get_value("CESMSCRATCHROOT")  # "/tmp/"
        self._testdirs = []
        self._do_teardown = []

        testdir = os.path.join(self._testroot, 'scripts_regression_tests.testscripts.%s'% CIME.utils.get_timestamp())

        if os.path.exists(testdir):
            shutil.rmtree(testdir)

        self._testdirs.append(testdir)

        machine = 'melvin'
        cmd = "%s/create_newcase --case %s --compset X --res f19_g16 --mach %s " % (SCRIPT_DIR, testdir, machine)
        run_cmd_assert_result(self, cmd, from_dir=SCRIPT_DIR)

        self._do_teardown.append(testdir)

    def tearDown(self):
        do_teardown = len(self._do_teardown) > 0 and sys.exc_info() == (None, None, None)

        for tfile in self._testdirs:
            if tfile not in self._do_teardown:
                print "Detected failed test or user request no teardown"
                print "Leaving case directory : %s"%tfile
            elif do_teardown:
                shutil.rmtree(tfile)

    def test_xmlquery(self):
        # Set script and script path
        xmlquery = "./xmlquery"
        testdir  = self._testdirs[0]


        # Check for environment
        self.assertTrue(os.path.isdir(SCRIPT_DIR))
        self.assertTrue(os.path.isdir(TOOLS_DIR))
        self.assertTrue(os.path.isfile(testdir + "/" + xmlquery) )

        # Test command line options

        options = [
            '' ,
            '--listall' ,
            '--listall --valonly' ,
            "-caseroot " + testdir +" -valonly -subgroup case.run -value JOB_QUEUE" ,
        ]

        for opt in options :

            cmd = xmlquery + ' ' + opt # .join(opt)
            output = run_cmd_no_fail(cmd, from_dir=testdir)
            self.assertTrue(len(output) , msg="no output for: " + cmd )

    def test_subgroup(self):
        # Set script and script path
        xmlquery = "./xmlquery"
        testdir  = self._testdirs[0]

        options = [
            '-caseroot ' + testdir + ' -valonly -value JOB_QUEUE'  ,
            '-caseroot ' + testdir + ' -valonly -subgroup case.run -value JOB_QUEUE' ,
         ]

        # Get value and group information
        base_out = ''
        cmd     = xmlquery + " " + options[0]
        base_out = run_cmd_no_fail(cmd, from_dir=testdir)

        group_out = ''
        cmd      = xmlquery + " " + options[1]
        group_out = run_cmd_no_fail(cmd, from_dir=testdir)

        searchObj = re.search( r'(.*)(case.run:JOB_QUEUE)\t*(.*)', base_out)

        # Test group option
        self.assertTrue(len(base_out) , msg="no output for " + cmd)
        self.assertEqual(searchObj.group() , group_out)

###############################################################################
class B_CheckCode(unittest.TestCase):
###############################################################################

    ###########################################################################
    def test_check_code(self):
    ###########################################################################
        from distutils.spawn import find_executable
        pylint = find_executable("pylint")
        if pylint is not None:
            output = run_cmd_no_fail("pylint --version")
            pylintver = re.search(r"pylint\s+(\d+)[.](\d+)[.](\d+)", output)
            major = int(pylintver.group(1))
            minor = int(pylintver.group(2))
        if pylint is None or (major <= 1 and minor < 5):
            self.skipTest("pylint version 1.5 or newer not found")
        else:
            run_cmd_assert_result(self, os.path.join(TOOLS_DIR, "code_checker -d 2>&1"))

# Machinery for Macros generation tests.

class MockMachines(object):

    """A mock version of the Machines object to simplify testing."""

    def __init__(self, name, os_):
        """Store the name."""
        self.name = name
        self.os = os_

    def get_machine_name(self):
        """Return the name we were given."""
        return self.name

    def get_value(self, var_name):
        """Allow the operating system to be queried."""
        assert var_name == "OS", "Build asked for a value not " \
            "implemented in the testing infrastructure."
        return self.os

    def is_valid_compiler(self, _): # pylint:disable=no-self-use
        """Assume all compilers are valid."""
        return True

    def is_valid_MPIlib(self, _):
        """Assume all MPILIB settings are valid."""
        return True


def get_macros(macro_maker, build_xml, build_system):
    """Generate build system ("Macros" file) output from config_build XML.

    Arguments:
    macro_maker - The underlying Build object.
    build_xml - A string containing the XML to operate on.
    build_system - Either "Makefile" or "CMake", depending on desired output.

    The return value is a string containing the build system output.
    """
    # Build.write_macros expects file-like objects as input, so
    # we need to wrap the strings in StringIO objects.
    xml = io.StringIO(unicode(build_xml))
    output = io.StringIO()
    macro_maker.write_macros(build_system, xml, output)
    return str(output.getvalue())


def _wrap_config_build_xml(inner_string):
    """Utility function to create a config_build XML string.

    Pass this function a string containing <compiler> elements, and it will add
    the necessary header/footer to the file.
    """
    _xml_template = """<?xml version="1.0" encoding="UTF-8"?>
<config_build>
{}
</config_build>
"""

    return _xml_template.format(inner_string)


class MakefileTester(object):

    """Helper class for checking Makefile output.

    Public methods:
    __init__
    query_var
    assert_variable_equals
    assert_variable_matches
    """

    _makefile_template = """
include Macros
query:
	echo '$({})' > query.out
"""

    def __init__(self, parent, make_string):
        """Constructor for Makefile test helper class.

        Arguments:
        parent - The TestCase object that is using this item.
        make_string - Makefile contents to test.
        """
        self.parent = parent
        self.make_string = make_string

    def query_var(self, var_name, env, var):
        """Request the value of a variable in the Makefile, as a string.

        Arguments:
        var_name - Name of the variable to query.
        env - A dict containing extra environment variables to set when calling
              make.
        var - A dict containing extra make variables to set when calling make.
              (The distinction between env and var actually matters only for
               CMake, though.)
        """
        if env is None:
            env = dict()
        if var is None:
            var = dict()

        # Write the Makefile strings to temporary files.
        temp_dir = tempfile.mkdtemp()
        macros_file_name = os.path.join(temp_dir, "Macros")
        makefile_name = os.path.join(temp_dir, "Makefile")
        output_name = os.path.join(temp_dir, "query.out")

        with open(macros_file_name, "w") as macros_file:
            macros_file.write(self.make_string)
        with open(makefile_name, "w") as makefile:
            makefile.write(self._makefile_template.format(var_name))

        environment = os.environ.copy()
        environment.update(env)
        environment.update(var)
        run_cmd_assert_result(self.parent, "gmake query --directory=%s 2>&1" % temp_dir, env=environment)

        with open(output_name, "r") as output:
            query_result = output.read().strip()

        # Clean up the Makefiles.
        shutil.rmtree(temp_dir)

        return query_result

    def assert_variable_equals(self, var_name, value, env=None, var=None):
        """Assert that a variable in the Makefile has a given value.

        Arguments:
        var_name - Name of variable to check.
        value - The string that the variable value should be equal to.
        env - Optional. Dict of environment variables to set when calling make.
        var - Optional. Dict of make variables to set when calling make.
        """
        self.parent.assertEqual(self.query_var(var_name, env, var), value)

    def assert_variable_matches(self, var_name, regex, env=None, var=None):
        """Assert that a variable in the Makefile matches a regex.

        Arguments:
        var_name - Name of variable to check.
        regex - The regex to match.
        env - Optional. Dict of environment variables to set when calling make.
        var - Optional. Dict of make variables to set when calling make.
        """
        self.parent.assertRegexpMatches(self.query_var(var_name, env, var), regex)


class CMakeTester(object):

    """Helper class for checking CMake output.

    Public methods:
    __init__
    query_var
    assert_variable_equals
    assert_variable_matches
    """

    _cmakelists_template = """
include(./Macros.cmake)
file(WRITE query.out "${{{}}}")
"""

    def __init__(self, parent, cmake_string):
        """Constructor for CMake test helper class.

        Arguments:
        parent - The TestCase object that is using this item.
        cmake_string - CMake contents to test.
        """
        self.parent = parent
        self.cmake_string = cmake_string

    def query_var(self, var_name, env, var):
        """Request the value of a variable in Macros.cmake, as a string.

        Arguments:
        var_name - Name of the variable to query.
        env - A dict containing extra environment variables to set when calling
              cmake.
        var - A dict containing extra CMake variables to set when calling cmake.
        """
        if env is None:
            env = dict()
        if var is None:
            var = dict()

        # Write the CMake strings to temporary files.
        temp_dir = tempfile.mkdtemp()
        macros_file_name = os.path.join(temp_dir, "Macros.cmake")
        cmakelists_name = os.path.join(temp_dir, "CMakeLists.txt")
        output_name = os.path.join(temp_dir, "query.out")

        with open(macros_file_name, "w") as macros_file:
            for key in var:
                macros_file.write("set(CIME_{} {})\n".format(key, var[key]))
            macros_file.write(self.cmake_string)
        with open(cmakelists_name, "w") as cmakelists:
            cmakelists.write(self._cmakelists_template.format("CIME_"+var_name))

        environment = os.environ.copy()
        environment.update(env)
        run_cmd_assert_result(self.parent, "cmake . 2>&1", from_dir=temp_dir, env=environment)

        with open(output_name, "r") as output:
            query_result = output.read().strip()

        # Clean up the CMake files.
        shutil.rmtree(temp_dir)

        return query_result

    def assert_variable_equals(self, var_name, value, env=None, var=None):
        """Assert that a variable in the CMakeLists has a given value.

        Arguments:
        var_name - Name of variable to check.
        value - The string that the variable value should be equal to.
        env - Optional. Dict of environment variables to set when calling cmake.
        var - Optional. Dict of CMake variables to set when calling cmake.
        """
        self.parent.assertEqual(self.query_var(var_name, env, var), value)

    def assert_variable_matches(self, var_name, regex, env=None, var=None):
        """Assert that a variable in the CMkeLists matches a regex.

        Arguments:
        var_name - Name of variable to check.
        regex - The regex to match.
        env - Optional. Dict of environment variables to set when calling cmake.
        var - Optional. Dict of CMake variables to set when calling cmake.
        """
        self.parent.assertRegexpMatches(self.query_var(var_name, env, var), regex)


###############################################################################
class G_TestMacrosBasic(unittest.TestCase):
###############################################################################

    """Basic infrastructure tests.

    This class contains tests that do not actually depend on the output of the
    macro file conversion. This includes basic smoke testing and tests of
    error-handling in the routine.
    """

    def test_script_is_callable(self):
        """The test script can be called on valid output without dying."""
        # This is really more a smoke test of this script than anything else.
        maker = Build(MockMachines("mymachine", "SomeOS"))
        test_xml = _wrap_config_build_xml("<compiler><SUPPORTS_CXX>FALSE</SUPPORTS_CXX></compiler>")
        get_macros(maker, test_xml, "Makefile")

    def test_script_rejects_bad_xml(self):
        """The macro writer rejects input that's not valid XML."""
        maker = Build(MockMachines("mymachine", "SomeOS"))
        with self.assertRaises(ParseError):
            get_macros(maker, "This is not valid XML.", "Makefile")

    def test_script_rejects_bad_build_system(self):
        """The macro writer rejects a bad build system string."""
        maker = Build(MockMachines("mymachine", "SomeOS"))
        bad_string = "argle-bargle."
        with self.assertRaisesRegexp(
                SystemExit,
                "Unrecognized build system provided to write_macros: " + bad_string):
            get_macros(maker, "This string is irrelevant.", bad_string)


###############################################################################
class H_TestMakeMacros(unittest.TestCase):
###############################################################################

    """Makefile macros tests.

    This class contains tests of the Makefile output of Build.

    Aside from the usual setUp and test methods, this class has a utility method
    (xml_to_tester) that converts XML input directly to a MakefileTester object.
    """

    test_os = "SomeOS"
    test_machine = "mymachine"

    def setUp(self):
        self._maker = Build(MockMachines(self.test_machine, self.test_os))

    def xml_to_tester(self, xml_string):
        """Helper that directly converts an XML string to a MakefileTester."""
        test_xml = _wrap_config_build_xml(xml_string)
        return MakefileTester(self, get_macros(self._maker, test_xml, "Makefile"))

    def test_generic_item(self):
        """The macro writer can write out a single generic item."""
        xml_string = "<compiler><SUPPORTS_CXX>FALSE</SUPPORTS_CXX></compiler>"
        tester = self.xml_to_tester(xml_string)
        tester.assert_variable_equals("SUPPORTS_CXX", "FALSE")

    def test_machine_specific_item(self):
        """The macro writer can pick out a machine-specific item."""
        xml1 = """<compiler MACH="{}"><SUPPORTS_CXX>TRUE</SUPPORTS_CXX></compiler>""".format(self.test_machine)
        xml2 = """<compiler><SUPPORTS_CXX>FALSE</SUPPORTS_CXX></compiler>"""
        tester = self.xml_to_tester(xml1+xml2)
        tester.assert_variable_equals("SUPPORTS_CXX", "TRUE")
        # Do this a second time, but with elements in the reverse order, to
        # ensure that the code is not "cheating" by taking the first match.
        tester = self.xml_to_tester(xml2+xml1)
        tester.assert_variable_equals("SUPPORTS_CXX", "TRUE")

    def test_ignore_non_match(self):
        """The macro writer ignores an entry with the wrong machine name."""
        xml1 = """<compiler MACH="bad"><SUPPORTS_CXX>TRUE</SUPPORTS_CXX></compiler>"""
        xml2 = """<compiler><SUPPORTS_CXX>FALSE</SUPPORTS_CXX></compiler>"""
        tester = self.xml_to_tester(xml1+xml2)
        tester.assert_variable_equals("SUPPORTS_CXX", "FALSE")
        # Again, double-check that we don't just get lucky with the order.
        tester = self.xml_to_tester(xml2+xml1)
        tester.assert_variable_equals("SUPPORTS_CXX", "FALSE")

    def test_os_specific_item(self):
        """The macro writer can pick out an OS-specific item."""
        xml1 = """<compiler OS="{}"><SUPPORTS_CXX>TRUE</SUPPORTS_CXX></compiler>""".format(self.test_os)
        xml2 = """<compiler><SUPPORTS_CXX>FALSE</SUPPORTS_CXX></compiler>"""
        tester = self.xml_to_tester(xml1+xml2)
        tester.assert_variable_equals("SUPPORTS_CXX", "TRUE")
        tester = self.xml_to_tester(xml2+xml1)
        tester.assert_variable_equals("SUPPORTS_CXX", "TRUE")

    def test_mach_beats_os(self):
        """The macro writer chooses machine-specific over os-specific matches."""
        xml1 = """<compiler OS="{}"><SUPPORTS_CXX>FALSE</SUPPORTS_CXX></compiler>""".format(self.test_os)
        xml2 = """<compiler MACH="{}"><SUPPORTS_CXX>TRUE</SUPPORTS_CXX></compiler>""".format(self.test_machine)
        tester = self.xml_to_tester(xml1+xml2)
        tester.assert_variable_equals("SUPPORTS_CXX", "TRUE")
        tester = self.xml_to_tester(xml2+xml1)
        tester.assert_variable_equals("SUPPORTS_CXX", "TRUE")

    def test_mach_and_os_beats_mach(self):
        """The macro writer chooses the most-specific match possible."""
        xml1 = """<compiler MACH="{}"><SUPPORTS_CXX>FALSE</SUPPORTS_CXX></compiler>""".format(self.test_machine)
        xml2 = """<compiler MACH="{}" OS="{}"><SUPPORTS_CXX>TRUE</SUPPORTS_CXX></compiler>"""
        xml2 = xml2.format(self.test_machine, self.test_os)
        tester = self.xml_to_tester(xml1+xml2)
        tester.assert_variable_equals("SUPPORTS_CXX", "TRUE")
        tester = self.xml_to_tester(xml2+xml1)
        tester.assert_variable_equals("SUPPORTS_CXX", "TRUE")

    def test_build_time_attribute(self):
        """The macro writer writes conditionals for build-time choices."""
        xml1 = """<compiler><MPI_PATH MPILIB="mpich">/path/to/mpich</MPI_PATH></compiler>"""
        xml2 = """<compiler><MPI_PATH MPILIB="openmpi">/path/to/openmpi</MPI_PATH></compiler>"""
        xml3 = """<compiler><MPI_PATH>/path/to/default</MPI_PATH></compiler>"""
        tester = self.xml_to_tester(xml1+xml2+xml3)
        tester.assert_variable_equals("MPI_PATH", "/path/to/default")
        tester.assert_variable_equals("MPI_PATH", "/path/to/mpich", env={"MPILIB": "mpich"})
        tester.assert_variable_equals("MPI_PATH", "/path/to/openmpi", env={"MPILIB": "openmpi"})
        tester = self.xml_to_tester(xml3+xml2+xml1)
        tester.assert_variable_equals("MPI_PATH", "/path/to/default")
        tester.assert_variable_equals("MPI_PATH", "/path/to/mpich", env={"MPILIB": "mpich"})
        tester.assert_variable_equals("MPI_PATH", "/path/to/openmpi", env={"MPILIB": "openmpi"})

    def test_reject_duplicate_defaults(self):
        """The macro writer dies if given many defaults."""
        xml1 = """<compiler><MPI_PATH>/path/to/default</MPI_PATH></compiler>"""
        xml2 = """<compiler><MPI_PATH>/path/to/other_default</MPI_PATH></compiler>"""
        with self.assertRaisesRegexp(
                SystemExit,
                "Variable MPI_PATH is set ambiguously in config_build.xml."):
            self.xml_to_tester(xml1+xml2)

    def test_reject_duplicates(self):
        """The macro writer dies if given many matches for a given configuration."""
        xml1 = """<compiler><MPI_PATH MPILIB="mpich">/path/to/mpich</MPI_PATH></compiler>"""
        xml2 = """<compiler><MPI_PATH MPILIB="mpich">/path/to/mpich2</MPI_PATH></compiler>"""
        with self.assertRaisesRegexp(
                SystemExit,
                "Variable MPI_PATH is set ambiguously in config_build.xml."):
            self.xml_to_tester(xml1+xml2)

    def test_reject_ambiguous(self):
        """The macro writer dies if given an ambiguous set of matches."""
        xml1 = """<compiler><MPI_PATH MPILIB="mpich">/path/to/mpich</MPI_PATH></compiler>"""
        xml2 = """<compiler><MPI_PATH DEBUG="FALSE">/path/to/mpi-debug</MPI_PATH></compiler>"""
        with self.assertRaisesRegexp(
                SystemExit,
                "Variable MPI_PATH is set ambiguously in config_build.xml."):
            self.xml_to_tester(xml1+xml2)

    def test_compiler_changeable_at_build_time(self):
        """The macro writer writes information for multiple compilers."""
        xml1 = """<compiler><SUPPORTS_CXX>FALSE</SUPPORTS_CXX></compiler>"""
        xml2 = """<compiler COMPILER="gnu"><SUPPORTS_CXX>TRUE</SUPPORTS_CXX></compiler>"""
        tester = self.xml_to_tester(xml1+xml2)
        tester.assert_variable_equals("SUPPORTS_CXX", "FALSE")
        tester.assert_variable_equals("SUPPORTS_CXX", "TRUE", env={"COMPILER": "gnu"})

    def test_base_flags(self):
        """Test that we get "base" compiler flags."""
        xml1 = """<compiler><FFLAGS><base>-O2</base></FFLAGS></compiler>"""
        tester = self.xml_to_tester(xml1)
        tester.assert_variable_equals("FFLAGS", "-O2")

    def test_machine_specific_base_flags(self):
        """Test selection among base compiler flag sets based on machine."""
        xml1 = """<compiler><FFLAGS><base>-O2</base></FFLAGS></compiler>"""
        xml2 = """<compiler MACH="{}"><FFLAGS><base>-O3</base></FFLAGS></compiler>""".format(self.test_machine)
        tester = self.xml_to_tester(xml1+xml2)
        tester.assert_variable_equals("FFLAGS", "-O3")

    def test_build_time_base_flags(self):
        """Test selection of base flags based on build-time attributes."""
        xml1 = """<compiler><FFLAGS><base>-O2</base></FFLAGS></compiler>"""
        xml2 = """<compiler><FFLAGS><base DEBUG="TRUE">-O3</base></FFLAGS></compiler>"""
        tester = self.xml_to_tester(xml1+xml2)
        tester.assert_variable_equals("FFLAGS", "-O2")
        tester.assert_variable_equals("FFLAGS", "-O3", env={"DEBUG": "TRUE"})

    def test_build_time_base_flags_same_parent(self):
        """Test selection of base flags in the same parent element."""
        xml1 = """<base>-O2</base>"""
        xml2 = """<base DEBUG="TRUE">-O3</base>"""
        tester = self.xml_to_tester("<compiler><FFLAGS>"+xml1+xml2+"</FFLAGS></compiler>")
        tester.assert_variable_equals("FFLAGS", "-O2")
        tester.assert_variable_equals("FFLAGS", "-O3", env={"DEBUG": "TRUE"})
        # Check for order independence here, too.
        tester = self.xml_to_tester("<compiler><FFLAGS>"+xml2+xml1+"</FFLAGS></compiler>")
        tester.assert_variable_equals("FFLAGS", "-O2")
        tester.assert_variable_equals("FFLAGS", "-O3", env={"DEBUG": "TRUE"})

    def test_append_flags(self):
        """Test appending flags to a list."""
        xml1 = """<compiler><FFLAGS><base>-delicious</base></FFLAGS></compiler>"""
        xml2 = """<compiler><FFLAGS><append>-cake</append></FFLAGS></compiler>"""
        tester = self.xml_to_tester(xml1+xml2)
        tester.assert_variable_equals("FFLAGS", "-delicious -cake")
        # Order independence, as usual.
        tester = self.xml_to_tester(xml2+xml1)
        tester.assert_variable_equals("FFLAGS", "-delicious -cake")

    def test_machine_specific_append_flags(self):
        """Test appending flags that are either more or less machine-specific."""
        xml1 = """<compiler><FFLAGS><append>-delicious</append></FFLAGS></compiler>"""
        xml2 = """<compiler MACH="{}"><FFLAGS><append>-cake</append></FFLAGS></compiler>""".format(self.test_machine)
        tester = self.xml_to_tester(xml1+xml2)
        tester.assert_variable_matches("FFLAGS", "^(-delicious -cake|-cake -delicious)$")

    def test_machine_specific_base_over_append_flags(self):
        """Test that machine-specific base flags override default append flags."""
        xml1 = """<compiler><FFLAGS><append>-delicious</append></FFLAGS></compiler>"""
        xml2 = """<compiler MACH="{}"><FFLAGS><base>-cake</base></FFLAGS></compiler>""".format(self.test_machine)
        tester = self.xml_to_tester(xml1+xml2)
        tester.assert_variable_equals("FFLAGS", "-cake")
        tester = self.xml_to_tester(xml2+xml1)
        tester.assert_variable_equals("FFLAGS", "-cake")

    def test_machine_specific_base_and_append_flags(self):
        """Test that machine-specific base flags coexist with machine-specific append flags."""
        xml1 = """<compiler MACH="{}"><FFLAGS><append>-delicious</append></FFLAGS></compiler>""".format(self.test_machine)
        xml2 = """<compiler MACH="{}"><FFLAGS><base>-cake</base></FFLAGS></compiler>""".format(self.test_machine)
        tester = self.xml_to_tester(xml1+xml2)
        tester.assert_variable_equals("FFLAGS", "-cake -delicious")
        tester = self.xml_to_tester(xml2+xml1)
        tester.assert_variable_equals("FFLAGS", "-cake -delicious")

    def test_append_flags_without_base(self):
        """Test appending flags to a value set before Macros is included."""
        xml1 = """<compiler><FFLAGS><append>-cake</append></FFLAGS></compiler>"""
        tester = self.xml_to_tester(xml1)
        tester.assert_variable_equals("FFLAGS", "-delicious -cake", var={"FFLAGS": "-delicious"})

    def test_build_time_append_flags(self):
        """Test build_time selection of compiler flags."""
        xml1 = """<compiler><FFLAGS><append>-cake</append></FFLAGS></compiler>"""
        xml2 = """<compiler><FFLAGS><append DEBUG="TRUE">-and-pie</append></FFLAGS></compiler>"""
        tester = self.xml_to_tester(xml1+xml2)
        tester.assert_variable_equals("FFLAGS", "-cake")
        tester.assert_variable_matches("FFLAGS", "^(-cake -and-pie|-and-pie -cake)$", env={"DEBUG": "TRUE"})

    def test_environment_variable_insertion(self):
        """Test that <env> elements insert environment variables."""
        xml1 = """<compiler><LDFLAGS><append>-L<env>NETCDF</env> -lnetcdf</append></LDFLAGS></compiler>"""
        tester = self.xml_to_tester(xml1)
        tester.assert_variable_equals("LDFLAGS", "-L/path/to/netcdf -lnetcdf",
                                      env={"NETCDF": "/path/to/netcdf"})

    def test_shell_command_insertion(self):
        """Test that <shell> elements insert shell command output."""
        xml1 = """<compiler><FFLAGS><base>-O<shell>echo 2</shell> -fast</base></FFLAGS></compiler>"""
        tester = self.xml_to_tester(xml1)
        tester.assert_variable_equals("FFLAGS", "-O2 -fast")

    def test_multiple_shell_commands(self):
        """Test that more than one <shell> element can be used."""
        xml1 = """<compiler><FFLAGS><base>-O<shell>echo 2</shell> -<shell>echo fast</shell></base></FFLAGS></compiler>"""
        tester = self.xml_to_tester(xml1)
        tester.assert_variable_equals("FFLAGS", "-O2 -fast")

    def test_env_and_shell_command(self):
        """Test that <env> elements work inside <shell> elements."""
        xml1 = """<compiler><FFLAGS><base>-O<shell>echo <env>OPT_LEVEL</env></shell> -fast</base></FFLAGS></compiler>"""
        tester = self.xml_to_tester(xml1)
        tester.assert_variable_equals("FFLAGS", "-O2 -fast", env={"OPT_LEVEL": "2"})

    def test_config_variable_insertion(self):
        """Test that <var> elements insert variables from config_build."""
        # Construct an absurd chain of references just to sure that we don't
        # pass by accident, e.g. outputting things in the right order just due
        # to good luck in a hash somewhere.
        xml1 = """<MPI_LIB_NAME>stuff-<var>MPI_PATH</var>-stuff</MPI_LIB_NAME>"""
        xml2 = """<MPI_PATH><var>MPICC</var></MPI_PATH>"""
        xml3 = """<MPICC><var>MPICXX</var></MPICC>"""
        xml4 = """<MPICXX><var>MPIFC</var></MPICXX>"""
        xml5 = """<MPIFC>mpicc</MPIFC>"""
        tester = self.xml_to_tester("<compiler>"+xml1+xml2+xml3+xml4+xml5+"</compiler>")
        tester.assert_variable_equals("MPI_LIB_NAME", "stuff-mpicc-stuff")

    def test_config_reject_self_references(self):
        """Test that <var> self-references are rejected."""
        # This is a special case of the next test, which also checks circular
        # references.
        xml1 = """<MPI_LIB_NAME><var>MPI_LIB_NAME</var></MPI_LIB_NAME>"""
        err_msg = "The config_build XML has bad <var> references."
        with self.assertRaisesRegexp(SystemExit, err_msg):
            self.xml_to_tester("<compiler>"+xml1+"</compiler>")

    def test_config_reject_cyclical_references(self):
        """Test that cyclical <var> references are rejected."""
        xml1 = """<MPI_LIB_NAME><var>MPI_PATH</var></MPI_LIB_NAME>"""
        xml2 = """<MPI_PATH><var>MPI_LIB_NAME</var></MPI_PATH>"""
        err_msg = "The config_build XML has bad <var> references."
        with self.assertRaisesRegexp(SystemExit, err_msg):
            self.xml_to_tester("<compiler>"+xml1+xml2+"</compiler>")

    def test_variable_insertion_with_machine_specific_setting(self):
        """Test that machine-specific <var> dependencies are correct."""
        xml1 = """<compiler><MPI_LIB_NAME>something</MPI_LIB_NAME></compiler>"""
        xml2 = """<compiler MACH="{}"><MPI_LIB_NAME><var>MPI_PATH</var></MPI_LIB_NAME></compiler>""".format(self.test_machine)
        xml3 = """<compiler><MPI_PATH><var>MPI_LIB_NAME</var></MPI_PATH></compiler>"""
        err_msg = "The config_build XML has bad <var> references."
        with self.assertRaisesRegexp(SystemExit, err_msg):
            self.xml_to_tester(xml1+xml2+xml3)


###############################################################################
class I_TestCMakeMacros(H_TestMakeMacros):
###############################################################################

    """CMake macros tests.

    This class contains tests of the CMake output of Build.

    This class simply inherits all of the methods of TestMakeOutput, but changes
    the definition of xml_to_tester to create a CMakeTester instead.
    """

    def xml_to_tester(self, xml_string):
        """Helper that directly converts an XML string to a MakefileTester."""
        test_xml = _wrap_config_build_xml(xml_string)
        return CMakeTester(self, get_macros(self._maker, test_xml, "CMake"))


###############################################################################
class TestNamelistDefinition(unittest.TestCase):
###############################################################################

    # Define some test data for tests.
    _xml_data = """<?xml version="1.0"?>
    <namelist_definition>

    <entry id="force_prognostic_true"
    type="logical"
    category="datm"
    group="datm_nml">
    If TRUE, prognostic is forced to true.
    default=false
    </entry>

    <entry id="factorfn"
    type="char*256"
    category="datm"
    group="datm_nml"
    valid_values=""
    input_pathname="abs" >
    filename containing correction factors for use only with CORE2 modes (CORE2_IAF and CORE2_NYF).
    default='null'.
    </entry>

    <entry id="decomp"
    type="char*4"
    category="datm"
    group="datm_nml"
    valid_values="1d,root" >
    Set the decomposition option for the data model.
    </entry>

    <entry id="phys_alltoall"
    type="integer"
    category="perf_dp_coup"
    group="phys_grid_nl"
    valid_values="0,1,2,11,12,13">
    </entry>

    <entry id="fillalgo"
    type="char*256(30)"
    category="streams"
    group="shr_strdata_nml"
    valid_values="copy,bilinear,nn,nnoni,nnonj,spval">
    </entry>
    </namelist_definition>
    """

    ###########################################################################
    def namelist_definition_from_text(self, text):
    ###########################################################################
        directory = tempfile.mkdtemp()
        xml_path = os.path.join(directory, "namelist_definition.xml")
        with open(xml_path, 'w') as xml_file:
            xml_file.write(text)
        nml_def = NamelistDefinition(xml_path)
        shutil.rmtree(directory)
        return nml_def

    ###########################################################################
    def test_get_value(self):
    ###########################################################################
        """Namelist variable definitions can be read from xml."""
        nml_def = self.namelist_definition_from_text(self._xml_data)

        scalar_info = nml_def.get_value("force_prognostic_true")
        self.assertEqual(scalar_info['type'], 'logical')
        self.assertIsNone(scalar_info['length'])
        self.assertEqual(scalar_info['size'], 1)
        self.assertEqual(scalar_info['category'], 'datm')
        self.assertEqual(scalar_info['group'], 'datm_nml')
        self.assertIsNotNone(scalar_info['description'])
        self.assertIsNone(scalar_info['valid_values'])
        self.assertIsNone(scalar_info['input_pathname'])

        pathname_info = nml_def.get_value("factorfn")
        self.assertEqual(pathname_info['type'], 'character')
        self.assertEqual(pathname_info['length'], 256)
        self.assertEqual(pathname_info['size'], 1)
        self.assertEqual(pathname_info['category'], 'datm')
        self.assertEqual(pathname_info['group'], 'datm_nml')
        self.assertIsNotNone(pathname_info['description'])
        self.assertIsNone(pathname_info['valid_values'])
        self.assertEqual(pathname_info['input_pathname'], "abs")

        values_info = nml_def.get_value("fillalgo")
        self.assertEqual(values_info['type'], 'character')
        self.assertEqual(values_info['length'], 256)
        self.assertEqual(values_info['size'], 30)
        self.assertEqual(values_info['category'], 'streams')
        self.assertEqual(values_info['group'], 'shr_strdata_nml')
        self.assertIsNotNone(values_info['description'])
        self.assertListEqual(values_info['valid_values'],
                             ["copy", "bilinear", "nn", "nnoni", "nnonj",
                              "spval"])
        self.assertIsNone(values_info['input_pathname'])

        # Nice error message for invalid variables.
        with self.assertRaisesRegexp(SystemExit,
                                     r"Variable 'bad' is not in the namelist "
                                     r"definition\.$"):
            nml_def.get_value("bad")

    ###########################################################################
    def test_is_valid_value_scalar(self):
    ###########################################################################
        """Simple scalar values validate against a namelist definition."""
        nml_def = self.namelist_definition_from_text(self._xml_data)
        self.assertTrue(nml_def.is_valid_value("force_prognostic_true",
                                               ['']))
        self.assertTrue(nml_def.is_valid_value("force_prognostic_true",
                                               ['true']))
        self.assertTrue(nml_def.is_valid_value("force_prognostic_true",
                                               ['.false.']))
        self.assertFalse(nml_def.is_valid_value("force_prognostic_true",
                                                ['bacon']))

    ###########################################################################
    def test_is_valid_value_character_len(self):
    ###########################################################################
        """The length of a character variable is used to validate it."""
        nml_def = self.namelist_definition_from_text(self._xml_data)
        self.assertTrue(nml_def.is_valid_value("factorfn",
                                               ['']))
        self.assertTrue(nml_def.is_valid_value("factorfn",
                                               ["'a'"]))
        self.assertTrue(nml_def.is_valid_value("factorfn",
                                               ["'" + "a" * 256 + "'"]))
        self.assertFalse(nml_def.is_valid_value("factorfn",
                                                ["'" + "a" * 257 + "'"]))

    ###########################################################################
    def test_is_valid_value_valid_values(self):
    ###########################################################################
        """The "valid_values" attribute is used during validation."""
        nml_def = self.namelist_definition_from_text(self._xml_data)
        # Test a character variable.
        self.assertTrue(nml_def.is_valid_value("decomp",
                                               ['']))
        self.assertTrue(nml_def.is_valid_value("decomp",
                                               ["'1d'"]))
        self.assertTrue(nml_def.is_valid_value("decomp",
                                               ['1*"root"']))
        self.assertFalse(nml_def.is_valid_value("decomp",
                                                ["'bad'"]))
        # An integer now.
        self.assertTrue(nml_def.is_valid_value("phys_alltoall",
                                               ['']))
        self.assertTrue(nml_def.is_valid_value("phys_alltoall",
                                               ['1']))
        self.assertTrue(nml_def.is_valid_value("phys_alltoall",
                                               ['1*1']))
        self.assertTrue(nml_def.is_valid_value("phys_alltoall",
                                               ['+1']))
        self.assertFalse(nml_def.is_valid_value("phys_alltoall",
                                                ['-1']))

    ###########################################################################
    def test_is_valid_value_array(self):
    ###########################################################################
        """The array size is checked during validation."""
        nml_def = self.namelist_definition_from_text(self._xml_data)
        # Can't specify multiple values for scalars.
        self.assertFalse(nml_def.is_valid_value("phys_alltoall",
                                                ['1', '1']))
        self.assertFalse(nml_def.is_valid_value("phys_alltoall",
                                                ['2*1']))
        # Check proper operation for an array variable.
        self.assertTrue(nml_def.is_valid_value("fillalgo",
                                               ['']))
        self.assertTrue(nml_def.is_valid_value("fillalgo",
                                               ["'copy'"]))
        self.assertTrue(nml_def.is_valid_value("fillalgo",
                                               ["30*'copy'"]))
        self.assertFalse(nml_def.is_valid_value("fillalgo",
                                                ["31*'copy'"]))
        self.assertTrue(nml_def.is_valid_value("fillalgo",
                                               30 * ["'copy'"]))
        self.assertFalse(nml_def.is_valid_value("fillalgo",
                                                31 * ["'copy'"]))

    ###########################################################################
    def test_validate(self):
    ###########################################################################
        """A complete namelist can be validated against a definition."""
        nml_def = self.namelist_definition_from_text(self._xml_data)
        # Valid namelist should raise no errors.
        namelist = nml.parse(text='&datm_nml force_prognostic_true = .false. /')
        nml_def.validate(namelist)
        # A variable not in the definition should raise an error.
        namelist = nml.parse(text='&datm_nml not_a_variable = .false. /')
        with self.assertRaisesRegexp(SystemExit,
                                     r"Variable 'not_a_variable' is not in the "
                                     r"namelist definition\.$"):
            nml_def.validate(namelist)
        # Check file-specific error message.
        with self.assertRaisesRegexp(SystemExit,
                                     r"Variable 'not_a_variable' from file "
                                     r"'foo_nl' is not in the namelist "
                                     r"definition\.$"):
            nml_def.validate(namelist, 'foo_nl')
        # A wrong group name should raise errors.
        namelist = nml.parse(text='&bad force_prognostic_true = .false. /')
        with self.assertRaisesRegexp(SystemExit,
                                     r"Variable 'force_prognostic_true' is in "
                                     r"a group named 'bad', but should be in "
                                     r"'datm_nml'\.$"):
            nml_def.validate(namelist)
        # Check file-specific error message.
        with self.assertRaisesRegexp(SystemExit,
                                     r"Variable 'force_prognostic_true' from "
                                     r"file 'foo_nl' is in a group named "
                                     r"'bad', but should be in 'datm_nml'\.$"):
            nml_def.validate(namelist, 'foo_nl')
        # Finally, bad values should cause an error.
        namelist = nml.parse(text='&datm_nml decomp = "bad" /')
        with self.assertRaisesRegexp(SystemExit,
                                     r"Variable 'decomp' has invalid value "
                                     r"""\['"bad"'\]\.$"""):
            nml_def.validate(namelist)
        # Check file-specific error message.
        with self.assertRaisesRegexp(SystemExit,
                                     r"Variable 'decomp' from file 'foo_nl' "
                                     r"""has invalid value \['"bad"'\]\.$"""):
            nml_def.validate(namelist, 'foo_nl')

    ###########################################################################
    def test_dict_to_namelist(self):
    ###########################################################################
        """A namelist definition can convert a dict into a true namelist."""
        nml_def = self.namelist_definition_from_text(self._xml_data)
        nml_dict = nml.parse(text='decomp="1d", phys_alltoall=1',
                             groupless=True)
        namelist = nml_def.dict_to_namelist(nml_dict)
        self.assertItemsEqual(('datm_nml', 'phys_grid_nl'),
                              namelist.get_group_names())
        self.assertItemsEqual(('decomp',),
                              namelist.get_variable_names('datm_nml'))
        self.assertEqual(['"1d"'], namelist.get_value('decomp'))
        self.assertItemsEqual(('phys_alltoall',),
                              namelist.get_variable_names('phys_grid_nl'))
        self.assertEqual(['1'], namelist.get_value('phys_alltoall'))
        # Check for pretty error message.
        nml_dict = nml.parse(text='bad=0', groupless=True)
        with self.assertRaisesRegexp(SystemExit,
                                     r"Variable 'bad' is not in the namelist "
                                     r"definition\.$"):
            nml_def.dict_to_namelist(nml_dict)
        with self.assertRaisesRegexp(SystemExit,
                                     r"Variable 'bad' from file 'foo_nl' is "
                                     r"not in the namelist definition\.$"):
            nml_def.dict_to_namelist(nml_dict, 'foo_nl')

    ###########################################################################
    def test_add(self):
    ###########################################################################
        """A new file can be added to a namelist definition."""
        xml_data1 = """<?xml version="1.0"?>
        <namelist_definition>
        <entry id="force_prognostic_true"
        type="logical"
        category="datm"
        group="datm_nml">
        If TRUE, prognostic is forced to true.
        default=false
        </entry>
        </namelist_definition>
        """
        xml_data2 = """<?xml version="1.0"?>
        <namelist_definition>
        <entry id="phys_alltoall"
        type="integer"
        category="perf_dp_coup"
        group="phys_grid_nl"
        valid_values="0,1,2,11,12,13">
        </entry>
        </namelist_definition>
        """
        nml_def = self.namelist_definition_from_text(xml_data1)
        # Some gobbledygook to create a new file and add its contents.
        directory = tempfile.mkdtemp()
        xml_path = os.path.join(directory, "namelist_definition.xml")
        with open(xml_path, 'w') as xml_file:
            xml_file.write(xml_data2)
        nml_def.add(xml_path)
        shutil.rmtree(directory)
        # Now check that both files' data can be viewed.
        self.assertEqual(nml_def.get_value('force_prognostic_true')['group'],
                         'datm_nml')
        self.assertEqual(nml_def.get_value('phys_alltoall')['group'],
                         'phys_grid_nl')


###############################################################################
class TestNamelistDefaults(unittest.TestCase):
###############################################################################

    # Define some test data for tests.
    _xml_data = """<?xml version="1.0"?>
    <namelist_defaults>
    <foo></foo>
    <bar>1</bar>
    <many_bar>2,3</many_bar>
    <char>fuzzy</char>
    <many_char> 'fuzzier', "fuzziest" </many_char>
    <char_with_comma>'fuzzier, fuzziest'</char_with_comma>
    <foo opt1="a">1</foo>
    <foo opt1="blah" opt2="b">unused</foo>
    <foo opt2="b">2</foo>
    <foo opt1="a" opt2="b">3</foo>
    <bagel llama="donut"></bagel>
    </namelist_defaults>
    """

    ###########################################################################
    def namelist_defaults_from_text(self, text, attributes=None):
    ###########################################################################
        directory = tempfile.mkdtemp()
        xml_path = os.path.join(directory, "namelist_defaults.xml")
        with open(xml_path, 'w') as xml_file:
            xml_file.write(text)
        defaults = NamelistDefaults(xml_path, attributes)
        shutil.rmtree(directory)
        return defaults

    ###########################################################################
    def test_get_value(self):
    ###########################################################################
        """Values can be looked up in the namelist defaults file."""
        defaults = self.namelist_defaults_from_text(self._xml_data)
        self.assertIsNone(defaults.get_value('brains'))
        self.assertListEqual(defaults.get_value('foo'), [""])
        self.assertListEqual(defaults.get_value('bar'), ["1"])
        self.assertListEqual(defaults.get_value('many_bar'), ["2", "3"])
        self.assertListEqual(defaults.get_value('char'), ['fuzzy'])
        self.assertListEqual(defaults.get_value('many_char'),
                             ["'fuzzier'", '"fuzziest"'])
        self.assertListEqual(defaults.get_value('char_with_comma'),
                             ["'fuzzier, fuzziest'"])

    ###########################################################################
    def test_get_value_matches(self):
    ###########################################################################
        """Values are selected based on attribute matches."""
        # Get nothing if no matches.
        defaults = self.namelist_defaults_from_text(self._xml_data,
                                                    {'llama': 'muffin'})
        self.assertIsNone(defaults.get_value('bagel'))
        # Single match gets first specific result.
        defaults = self.namelist_defaults_from_text(self._xml_data,
                                                    {'opt1': 'a'})
        self.assertListEqual(defaults.get_value('foo'), ["1"])
        # "Extra" options from input are not used, but "extra" options in file
        # prevent a match.
        defaults = self.namelist_defaults_from_text(self._xml_data,
                                                    {'opt2': 'b', 'opt3': 'c'})
        self.assertListEqual(defaults.get_value('foo'), ["2"])
        # Double match beats single match (and skips a non-match).
        defaults = self.namelist_defaults_from_text(self._xml_data,
                                                    {'opt1': 'a', 'opt2': 'b'})
        self.assertListEqual(defaults.get_value('foo'), ["3"])

    ###########################################################################
    def test_get_value_attribute(self):
    ###########################################################################
        """Values are selected based on attributes passed in to `get_value`."""
        # Single match gets first specific result.
        defaults = self.namelist_defaults_from_text(self._xml_data,
                                                    {'opt1': 'a'})
        self.assertListEqual(defaults.get_value('foo', attribute={'opt2': 'b'}),
                             ["3"])

    ###########################################################################
    def test_add(self):
    ###########################################################################
        """Multiple files can be added to one object."""
        xml_data1 = """<?xml version="1.0"?>
        <namelist_defaults>
        <foo></foo>
        </namelist_defaults>
        """
        xml_data2 = """<?xml version="1.0"?>
        <namelist_defaults>
        <bar>1</bar>
        </namelist_defaults>
        """
        defaults = self.namelist_defaults_from_text(xml_data1)
        # Some gobbledygook to create a new file and add its contents.
        directory = tempfile.mkdtemp()
        xml_path = os.path.join(directory, "namelist_defaults.xml")
        with open(xml_path, 'w') as xml_file:
            xml_file.write(xml_data2)
        defaults.add(xml_path)
        shutil.rmtree(directory)
        self.assertListEqual(defaults.get_value('foo'), [""])
        self.assertListEqual(defaults.get_value('bar'), ["1"])


###############################################################################


def _main_func():

    if "--fast" in sys.argv:
        sys.argv.remove("--fast")
        global FAST_ONLY
        FAST_ONLY = True

    if "--no-batch" in sys.argv:
        sys.argv.remove("--no-batch")
        global NO_BATCH
        NO_BATCH = True

    # Handle --machine argument.
    # In the long run it might be better to use argparse, and find a way to
    # ensure that `unittest` still gets the remaining arguments.
    global MACHINE
    for argn in range(1, len(sys.argv)):
        # Split on an equals sign.
        arg, equals, value = sys.argv[argn].partition('=')
        # If we are at the --machine argument...
        if arg == "--machine":
            if equals == '=':
                # If there's an equals sign, the machine name is in `value`.
                MACHINE = Machines(machine=value)
            else:
                # Otherwise it's in the next argument.
                expect(argn < len(sys.argv) - 1,
                       "You must provide an argument to --machine.")
                MACHINE = Machines(machine=sys.argv[argn+1])
                sys.argv.remove(sys.argv[argn+1])
            sys.argv.remove(sys.argv[argn])
            break
    if MACHINE is None:
        MACHINE = Machines()

    args = lambda: None # just something to set attrs on
    for log_param in ["debug", "silent", "verbose"]:
        flag = "--%s" % log_param
        if flag in sys.argv:
            sys.argv.remove(flag)
            setattr(args, log_param, True)
        else:
            setattr(args, log_param, False)

    CIME.utils.handle_standard_logging_options(args)

    unittest.main(verbosity=2, catchbreak=True)

if (__name__ == "__main__"):
    _main_func()<|MERGE_RESOLUTION|>--- conflicted
+++ resolved
@@ -11,19 +11,12 @@
 import subprocess
 subprocess.call('/bin/rm $(find . -name "*.pyc")', shell=True, cwd=LIB_DIR)
 
-<<<<<<< HEAD
-from CIME.utils import run_cmd, run_cmd_no_fail, expect
+from CIME.utils import run_cmd, run_cmd_no_fail, get_lids, expect
 import update_acme_tests
 import CIME.test_scheduler, CIME.wait_for_tests
 from  CIME.test_scheduler import TestScheduler
 import CIME.namelist as nml
-=======
-from CIME.utils import run_cmd, run_cmd_no_fail, get_lids
-import update_acme_tests
-import CIME.test_scheduler, CIME.wait_for_tests
-from  CIME.test_scheduler import TestScheduler
 from  CIME.XML.build import Build
->>>>>>> 6fb93267
 from  CIME.XML.machines import Machines
 from  CIME.XML.files import Files
 from  CIME.XML.namelist_definition import NamelistDefinition
